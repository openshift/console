--- conflicted
+++ resolved
@@ -167,11 +167,7 @@
         - --webhook-endpoint=https://hypercloud4-webhook-svc.hypercloud4-system.svc/api/webhook/
         - --mc-mode=true 
         - --mc-mode-operator=true 
-<<<<<<< HEAD
-        image: tmaxcloudck/hypercloud-console:0.5.0.7
-=======
         image: tmaxcloudck/hypercloud-console:0.5.0.9
->>>>>>> 37324aa1
         imagePullPolicy: IfNotPresent
         volumeMounts:
         - mountPath: /var/https-cert
