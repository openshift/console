/* eslint-disable no-undef, no-unused-vars */

import { Config, browser, logging } from 'protractor';
import { execSync } from 'child_process';
import * as HtmlScreenshotReporter from 'protractor-jasmine2-screenshot-reporter';
import * as _ from 'lodash';
import { TapReporter } from 'jasmine-reporters';
import * as ConsoleReporter from 'jasmine-console-reporter';
import * as failFast from 'protractor-fail-fast';

let tap = !!process.env.TAP;

if (tap) {
  // FIXME: Remove once https://github.com/angular/protractor/pull/4068 is merged
  require('protractor/built/logger').Logger.setWrite(3); // Disable all logging for TAP mode (otherwise output isn't valid TAP)
}

export const appHost = `${process.env.BRIDGE_BASE_ADDRESS || 'http://localhost:9000'}${(process.env.BRIDGE_BASE_PATH || '/').replace(/\/$/, '')}`;
export const testName = `test-${Math.random().toString(36).replace(/[^a-z]+/g, '').substr(0, 5)}`;

const htmlReporter = new HtmlScreenshotReporter({dest: './gui_test_screenshots', inlineImages: true, captureOnlyFailedSpecs: true, filename: 'test-gui-report.html'});
const browserLogs: logging.Entry[] = [];

export const config: Config = {
  framework: 'jasmine',
  directConnect: true,
  skipSourceMapSupport: true,
  jasmineNodeOpts: {
    print: () => null,
    defaultTimeoutInterval: 40000,
  },
  plugins: [failFast.init()],
  capabilities: {
    browserName: 'chrome',
    chromeOptions: {
      args: [
        '--disable-gpu',
        '--headless',
        '--no-sandbox',
        '--window-size=1920,1200',
        '--disable-background-timer-throttling',
        '--disable-renderer-backgrounding',
        '--disable-raf-throttling'
      ],
      prefs: {
        'profile.password_manager_enabled': false,
        'credentials_enable_service': false,
        'password_manager_enabled': false
      }
    }
  },
  beforeLaunch: () => new Promise(resolve => htmlReporter.beforeLaunch(resolve)),
  onPrepare: () => {
    browser.waitForAngularEnabled(false);
    jasmine.getEnv().addReporter(htmlReporter);
    if (tap) {
      jasmine.getEnv().addReporter(new TapReporter());
    } else {
      jasmine.getEnv().addReporter(new ConsoleReporter());
    }
  },
  onComplete: async() => {
    console.log('BEGIN BROWSER LOGS');
    browserLogs.forEach(log => {
      const {level, message} = log;
      const messageStr = _.isArray(message) ? message.join(' ') : message;
      switch (level.name) {
        case 'DEBUG':
          console.log(level, messageStr);
          break;
        case 'SEVERE':
          console.warn(level, messageStr);
          break;
        case 'INFO':
        default:
          console.info(level, messageStr);
      }
    });
    console.log('END BROWSER LOGS');

    await browser.close();
    execSync(`kubectl delete --cascade ns ${testName}`);
  },
  afterLaunch: (exitCode) => {
    failFast.clean();
    return new Promise(resolve => htmlReporter.afterLaunch(resolve.bind(this, exitCode)));
  },
  suites: {
    filter: ['tests/base.scenario.ts', 'tests/filter.scenario.ts'],
<<<<<<< HEAD
    crud: [ 'tests/base.scenario.ts',
      'tests/crud.scenario.ts',
      'tests/filter.scenario.ts',
      'tests/modal-annotations.scenario.ts',
      'tests/role-bindings.scenario.ts'],
    alm: ['tests/base.scenario.ts', 'tests/alm/**/*.scenario.ts'],
=======
    crud: ['tests/base.scenario.ts', 'tests/crud.scenario.ts', 'tests/filter.scenario.ts', 'tests/modal-annotations.scenario.ts'],
    alm: ['tests/base.scenario.ts', 'tests/alm/catalog.scenario.ts', 'tests/alm/etcd.scenario.ts', 'tests/alm/prometheus.scenario.ts', 'tests/alm/vault.scenario.ts'],
    almUpgrade: ['tests/base.scenario.ts', 'tests/alm/update-channel-approval.scenario.ts'],
>>>>>>> bd1e6a63
    performance: ['tests/base.scenario.ts', 'tests/performance.scenario.ts'],
    all: [ 'tests/base.scenario.ts',
      'tests/crud.scenario.ts',
      'tests/alm/**/*.scenario.ts',
      'tests/filter.scenario.ts',
      'tests/modal-annotations.scenario.ts',
      'tests/role-bindings.scenario.ts'],
  },
  params: {
    // Set to 'true' to enable OpenShift resources in the crud scenario.
    // Use a string rather than boolean so it can be specified on the command line:
    // $ yarn run test-gui --params.openshift true
    openshift: 'false'
  }
};

export const checkLogs = async() => (await browser.manage().logs().get('browser'))
  .map(log => {
    browserLogs.push(log);
    return log;
  });

function hasError () {
  return (window as any).windowError;
}
export const checkErrors = async() => await browser.executeScript(hasError).then(err => {
  if (err) {
    fail(`omg js error: ${err}`);
  }
});<|MERGE_RESOLUTION|>--- conflicted
+++ resolved
@@ -87,18 +87,13 @@
   },
   suites: {
     filter: ['tests/base.scenario.ts', 'tests/filter.scenario.ts'],
-<<<<<<< HEAD
-    crud: [ 'tests/base.scenario.ts',
+    crud: ['tests/base.scenario.ts',
       'tests/crud.scenario.ts',
       'tests/filter.scenario.ts',
       'tests/modal-annotations.scenario.ts',
       'tests/role-bindings.scenario.ts'],
-    alm: ['tests/base.scenario.ts', 'tests/alm/**/*.scenario.ts'],
-=======
-    crud: ['tests/base.scenario.ts', 'tests/crud.scenario.ts', 'tests/filter.scenario.ts', 'tests/modal-annotations.scenario.ts'],
     alm: ['tests/base.scenario.ts', 'tests/alm/catalog.scenario.ts', 'tests/alm/etcd.scenario.ts', 'tests/alm/prometheus.scenario.ts', 'tests/alm/vault.scenario.ts'],
     almUpgrade: ['tests/base.scenario.ts', 'tests/alm/update-channel-approval.scenario.ts'],
->>>>>>> bd1e6a63
     performance: ['tests/base.scenario.ts', 'tests/performance.scenario.ts'],
     all: [ 'tests/base.scenario.ts',
       'tests/crud.scenario.ts',
