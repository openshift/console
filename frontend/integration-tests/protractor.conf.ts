/* eslint-disable no-undef, no-unused-vars */

import { Config, browser, logging } from 'protractor';
import { execSync } from 'child_process';
import * as HtmlScreenshotReporter from 'protractor-jasmine2-screenshot-reporter';
import * as _ from 'lodash';
import { TapReporter, JUnitXmlReporter } from 'jasmine-reporters';
import * as ConsoleReporter from 'jasmine-console-reporter';
import * as failFast from 'protractor-fail-fast';
import { createWriteStream } from 'fs';
import { format } from 'util';

const tap = !!process.env.TAP;

export const BROWSER_TIMEOUT = 15000;
export const appHost = `${process.env.BRIDGE_BASE_ADDRESS || 'http://localhost:9000'}${(process.env.BRIDGE_BASE_PATH || '/').replace(/\/$/, '')}`;
export const testName = `test-${Math.random().toString(36).replace(/[^a-z]+/g, '').substr(0, 5)}`;

const htmlReporter = new HtmlScreenshotReporter({ dest: './gui_test_screenshots', inlineImages: true, captureOnlyFailedSpecs: true, filename: 'test-gui-report.html' });
const junitReporter = new JUnitXmlReporter({ savePath: './gui_test_screenshots', consolidateAll: true });
const browserLogs: logging.Entry[] = [];

const plugins = [];
if (process.env.FAIL_FAST === 'true') {
  plugins.push(failFast.init());
}

export const config: Config = {
  framework: 'jasmine',
  directConnect: true,
  skipSourceMapSupport: true,
  jasmineNodeOpts: {
    print: () => null,
    defaultTimeoutInterval: 40000,
  },
  logLevel: tap ? 'ERROR' : 'INFO',
  plugins,
  capabilities: {
    browserName: 'chrome',
    acceptInsecureCerts: true,
    chromeOptions: {
      args: [
        '--disable-gpu',
        '--headless',
        '--no-sandbox',
        '--window-size=1920,1200',
        '--disable-background-timer-throttling',
        '--disable-renderer-backgrounding',
        '--disable-raf-throttling',
      ],
      prefs: {
        'profile.password_manager_enabled': false,
        'credentials_enable_service': false,
        'password_manager_enabled': false,
      },
    },
  },
  beforeLaunch: () => new Promise(resolve => htmlReporter.beforeLaunch(resolve)),
  onPrepare: () => {
    browser.waitForAngularEnabled(false);
    jasmine.getEnv().addReporter(htmlReporter);
    jasmine.getEnv().addReporter(junitReporter);
    if (tap) {
      jasmine.getEnv().addReporter(new TapReporter());
    } else {
      jasmine.getEnv().addReporter(new ConsoleReporter());
    }
  },
  onComplete: async() => {
    const consoleLogStream = createWriteStream('gui_test_screenshots/browser.log', { flags: 'a' });
    browserLogs.forEach(log => {
      const { level, message } = log;
      const messageStr = _.isArray(message) ? message.join(' ') : message;
      consoleLogStream.write(`${format.apply(null, [`[${level.name}]`, messageStr])}\n`);
    });

    const url = await browser.getCurrentUrl();
    console.log('Last browser URL: ', url);

    // Use projects if OpenShift so non-admin users can run tests. We need the fully-qualified name
    // since we're using kubectl instead of oc.
    const resource = browser.params.openshift === 'true' ? 'projects.project.openshift.io' : 'namespaces';
    await browser.close();
    execSync(`kubectl delete ${resource} ${testName}`);
  },
  afterLaunch: (exitCode) => {
    failFast.clean();
    return new Promise(resolve => htmlReporter.afterLaunch(resolve.bind(this, exitCode)));
  },
  suites: {
    filter: [
      'tests/login.scenario.ts',
      'tests/base.scenario.ts',
      'tests/filter.scenario.ts',
    ],
    annotation: [
      'tests/login.scenario.ts',
      'tests/base.scenario.ts',
      'tests/modal-annotations.scenario.ts',
    ],
    environment: [
      'tests/login.scenario.ts',
      'tests/base.scenario.ts',
      'tests/environment.scenario.ts',
    ],
    secrets: [
      'tests/login.scenario.ts',
      'tests/base.scenario.ts',
      'tests/secrets.scenario.ts',
    ],
    crud: [
      'tests/login.scenario.ts',
      'tests/base.scenario.ts',
      'tests/crud.scenario.ts',
      'tests/secrets.scenario.ts',
      'tests/filter.scenario.ts',
      'tests/modal-annotations.scenario.ts',
      'tests/environment.scenario.ts',
    ],
    monitoring: [
      'tests/login.scenario.ts',
      'tests/base.scenario.ts',
      'tests/monitoring.scenario.ts',
    ],
    newApp: [
      'tests/login.scenario.ts',
      'tests/base.scenario.ts',
      'tests/overview/overview.scenario.ts',
      'tests/source-to-image.scenario.ts',
      'tests/deploy-image.scenario.ts',
    ],
    olm: [
      'tests/login.scenario.ts',
      'tests/base.scenario.ts',
      'tests/olm/descriptors.scenario.ts',
      'tests/olm/catalog.scenario.ts',
      'tests/olm/single-installmode.scenario.ts',
      'tests/olm/global-installmode.scenario.ts',
    ],
    olmUpgrade: [
      'tests/login.scenario.ts',
      'tests/base.scenario.ts',
      'tests/olm/update-channel-approval.scenario.ts',
    ],
    operatorHub: [
      'tests/login.scenario.ts',
      'tests/base.scenario.ts',
      'tests/operator-hub/operator-hub.scenario.ts',
    ],
    // OLM and OperatorHub
    olmFull: [
      'tests/login.scenario.ts',
      'tests/base.scenario.ts',
      'tests/operator-hub/operator-hub.scenario.ts',
      'tests/olm/descriptors.scenario.ts',
      'tests/olm/catalog.scenario.ts',
      'tests/olm/single-installmode.scenario.ts',
      'tests/olm/global-installmode.scenario.ts',
    ],
    performance: [
      'tests/login.scenario.ts',
      'tests/base.scenario.ts',
      'tests/performance.scenario.ts',
    ],
    serviceCatalog: [
      'tests/login.scenario.ts',
      'tests/base.scenario.ts',
      'tests/service-catalog/service-catalog.scenario.ts',
      'tests/service-catalog/service-broker.scenario.ts',
      'tests/service-catalog/service-class.scenario.ts',
      'tests/service-catalog/service-binding.scenario.ts',
      'tests/developer-catalog.scenario.ts',
    ],
    overview: [
      'tests/login.scenario.ts',
      'tests/base.scenario.ts',
      'tests/overview/overview.scenario.ts',
    ],
<<<<<<< HEAD
    performance: ['tests/base.scenario.ts', 'tests/performance.scenario.ts'],
    serviceCatalog: ['tests/base.scenario.ts', 'tests/service-catalog/service-catalog.scenario.ts', 'tests/service-catalog/service-broker.scenario.ts', 'tests/service-catalog/service-class.scenario.ts', 'tests/service-catalog/service-binding.scenario.ts', 'tests/developer-catalog.scenario.ts'],
    overview: ['tests/base.scenario.ts', 'tests/overview/overview.scenario.ts'],
    kubevirt: ['tests/base.scenario.ts', 'tests/kubevirt/vm.wizard.scenario.ts', 'tests/kubevirt/vm.actions.scenario.ts', 'tests/kubevirt/template.wizard.scenario.ts'],
=======
>>>>>>> 4cb74700
    e2e: [
      'tests/login.scenario.ts',
      'tests/base.scenario.ts',
      'tests/crud.scenario.ts',
      'tests/secrets.scenario.ts',
      'tests/filter.scenario.ts',
      'tests/modal-annotations.scenario.ts',
      'tests/environment.scenario.ts',
      'tests/overview/overview.scenario.ts',
      'tests/source-to-image.scenario.ts',
      'tests/deploy-image.scenario.ts',
      'tests/performance.scenario.ts',
    ],
    all: [
      'tests/login.scenario.ts',
      'tests/base.scenario.ts',
      'tests/crud.scenario.ts',
      'tests/overview/overview.scenareio.ts',
      'tests/secrets.scenario.ts',
      'tests/olm/**/*.scenario.ts',
      'tests/service-catalog/**/*.scenario.ts',
      'tests/filter.scenario.ts',
      'tests/modal-annotations.scenario.ts',
      'tests/source-to-image.scenario.ts',
      'tests/deploy-image.scenario.ts',
      'tests/operator-hub/operator-hub.scenario.ts',
      'tests/developer-catalog.scenario.ts',
    ],
    login: [
      'tests/login.scenario.ts',
    ],
  },
  params: {
    // Set to 'true' to enable OpenShift resources in the crud scenario.
    // Use a string rather than boolean so it can be specified on the command line:
    // $ yarn run test-gui --params.openshift true
    openshift: 'false',
    // Set to 'true' to enable Service Catalog resources in the crud scenario.
    servicecatalog: 'false',
  },
};

export const checkLogs = async() => (await browser.manage().logs().get('browser'))
  .map(log => {
    browserLogs.push(log);
    return log;
  });

function hasError() {
  return (window as any).windowError;
}
export const checkErrors = async() => await browser.executeScript(hasError).then(err => {
  if (err) {
    fail(`omg js error: ${err}`);
  }
});

export const waitForCount = (elementArrayFinder, expectedCount) => {
  return async() => {
    const actualCount = await elementArrayFinder.count();
    return expectedCount >= actualCount;
  };
};

export const waitForNone = (elementArrayFinder) => {
  return async() => {
    const count = await elementArrayFinder.count();
    return count === 0;
  };
};<|MERGE_RESOLUTION|>--- conflicted
+++ resolved
@@ -176,13 +176,12 @@
       'tests/base.scenario.ts',
       'tests/overview/overview.scenario.ts',
     ],
-<<<<<<< HEAD
-    performance: ['tests/base.scenario.ts', 'tests/performance.scenario.ts'],
-    serviceCatalog: ['tests/base.scenario.ts', 'tests/service-catalog/service-catalog.scenario.ts', 'tests/service-catalog/service-broker.scenario.ts', 'tests/service-catalog/service-class.scenario.ts', 'tests/service-catalog/service-binding.scenario.ts', 'tests/developer-catalog.scenario.ts'],
-    overview: ['tests/base.scenario.ts', 'tests/overview/overview.scenario.ts'],
-    kubevirt: ['tests/base.scenario.ts', 'tests/kubevirt/vm.wizard.scenario.ts', 'tests/kubevirt/vm.actions.scenario.ts', 'tests/kubevirt/template.wizard.scenario.ts'],
-=======
->>>>>>> 4cb74700
+    kubevirt: [
+      'tests/base.scenario.ts',
+      'tests/kubevirt/vm.wizard.scenario.ts',
+      'tests/kubevirt/vm.actions.scenario.ts',
+      'tests/kubevirt/template.wizard.scenario.ts'
+    ],
     e2e: [
       'tests/login.scenario.ts',
       'tests/base.scenario.ts',
