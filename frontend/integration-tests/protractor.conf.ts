/* eslint-disable no-undef, no-unused-vars */

import { Config, browser, logging } from 'protractor';
import { execSync } from 'child_process';
import * as HtmlScreenshotReporter from 'protractor-jasmine2-screenshot-reporter';
import * as _ from 'lodash';
import { TapReporter, JUnitXmlReporter } from 'jasmine-reporters';
import * as ConsoleReporter from 'jasmine-console-reporter';
import * as failFast from 'protractor-fail-fast';

const tap = !!process.env.TAP;

export const appHost = `${process.env.BRIDGE_BASE_ADDRESS || 'http://localhost:9000'}${(process.env.BRIDGE_BASE_PATH || '/').replace(/\/$/, '')}`;
export const testName = `test-${Math.random().toString(36).replace(/[^a-z]+/g, '').substr(0, 5)}`;

const htmlReporter = new HtmlScreenshotReporter({dest: './gui_test_screenshots', inlineImages: true, captureOnlyFailedSpecs: true, filename: 'test-gui-report.html'});
const browserLogs: logging.Entry[] = [];
const junitReporter = new JUnitXmlReporter({savePath: 'xunit_results.xml', consolidateAll: true});

export const config: Config = {
  framework: 'jasmine',
  directConnect: true,
  skipSourceMapSupport: true,
  jasmineNodeOpts: {
    print: () => null,
    defaultTimeoutInterval: 40000,
  },
  logLevel: tap ? 'ERROR' : 'INFO',
  plugins: [failFast.init()],
  capabilities: {
    browserName: 'chrome',
    chromeOptions: {
      args: [
        '--disable-gpu',
        '--headless',
        '--no-sandbox',
        '--window-size=1920,1200',
        '--disable-background-timer-throttling',
        '--disable-renderer-backgrounding',
        '--disable-raf-throttling',
      ],
      prefs: {
        'profile.password_manager_enabled': false,
        'credentials_enable_service': false,
        'password_manager_enabled': false,
      },
    },
  },
  beforeLaunch: () => new Promise(resolve => htmlReporter.beforeLaunch(resolve)),
  onPrepare: () => {
    browser.waitForAngularEnabled(false);
    jasmine.getEnv().addReporter(htmlReporter);
    jasmine.getEnv().addReporter(junitReporter);
    if (tap) {
      jasmine.getEnv().addReporter(new TapReporter());
    } else {
      jasmine.getEnv().addReporter(new ConsoleReporter());
    }
  },
  onComplete: async() => {
    console.log('BEGIN BROWSER LOGS');
    browserLogs.forEach(log => {
      const {level, message} = log;
      const messageStr = _.isArray(message) ? message.join(' ') : message;
      switch (level.name) {
        case 'DEBUG':
          console.log(level, messageStr);
          break;
        case 'SEVERE':
          console.warn(level, messageStr);
          break;
        case 'INFO':
        default:
          console.info(level, messageStr);
      }
    });
    console.log('END BROWSER LOGS');

    // Use projects if OpenShift so non-admin users can run tests. We need the fully-qualified name
    // since we're using kubectl instead of oc.
    const resource = browser.params.openshift === 'true' ? 'projects.project.openshift.io' : 'namespaces';
    await browser.close();
    execSync(`kubectl delete ${resource} ${testName}`);
  },
  afterLaunch: (exitCode) => {
    failFast.clean();
    return new Promise(resolve => htmlReporter.afterLaunch(resolve.bind(this, exitCode)));
  },
  suites: {
    filter: ['tests/base.scenario.ts', 'tests/filter.scenario.ts'],
    annotation: ['tests/base.scenario.ts', 'tests/modal-annotations.scenario.ts'],
    environment: ['tests/base.scenario.ts', 'tests/environment.scenario.ts'],
    secrets: ['tests/base.scenario.ts', 'tests/secrets.scenario.ts'],
    crud: ['tests/base.scenario.ts', 'tests/crud.scenario.ts', 'tests/secrets.scenario.ts', 'tests/filter.scenario.ts', 'tests/modal-annotations.scenario.ts', 'tests/environment.scenario.ts'],
    monitoring: ['tests/base.scenario.ts', 'tests/monitoring.scenario.ts'],
    newApp: ['tests/base.scenario.ts', 'tests/overview/overview.scenario.ts', 'tests/source-to-image.scenario.ts', 'tests/deploy-image.scenario.ts'],
    olm: ['tests/base.scenario.ts', 'tests/olm/descriptors.scenario.ts', 'tests/olm/catalog.scenario.ts', 'tests/olm/etcd.scenario.ts'],
    olmUpgrade: ['tests/base.scenario.ts', 'tests/olm/update-channel-approval.scenario.ts'],
    performance: ['tests/base.scenario.ts', 'tests/performance.scenario.ts'],
    serviceCatalog: ['tests/base.scenario.ts', 'tests/service-catalog/service-catalog.scenario.ts', 'tests/service-catalog/service-broker.scenario.ts', 'tests/service-catalog/service-class.scenario.ts', 'tests/service-catalog/service-binding.scenario.ts'],
    catalog: ['tests/base.scenario.ts', 'tests/catalog.scenario.ts'],
    operatorHub: ['tests/base.scenario.ts', 'tests/operator-hub/operator-hub.scenario.ts'],
    overview: ['tests/base.scenario.ts', 'tests/overview/overview.scenario.ts'],
<<<<<<< HEAD
    kubevirt: ['tests/base.scenario.ts', 'tests/kubevirt/vm.wizard.scenario.ts', 'tests/kubevirt/vm.actions.scenario.ts'],
=======
    e2e: ['tests/base.scenario.ts',
      'tests/crud.scenario.ts',
      'tests/secrets.scenario.ts',
      'tests/filter.scenario.ts',
      'tests/modal-annotations.scenario.ts',
      'tests/environment.scenario.ts',
      'tests/overview/overview.scenario.ts',
      'tests/source-to-image.scenario.ts',
      'tests/deploy-image.scenario.ts',
      'tests/performance.scenario.ts',
      'tests/olm/descriptors.scenario.ts',
      'tests/olm/catalog.scenario.ts',
      'tests/operator-hub/operator-hub.scenario.ts',
      'tests/olm/etcd.scenario.ts'],
>>>>>>> 2154628f
    all: ['tests/base.scenario.ts',
      'tests/crud.scenario.ts',
      'tests/overview/overview.scenareio.ts',
      'tests/secrets.scenario.ts',
      'tests/olm/**/*.scenario.ts',
      'tests/service-catalog/**/*.scenario.ts',
      'tests/filter.scenario.ts',
      'tests/modal-annotations.scenario.ts',
      'tests/source-to-image.scenario.ts',
      'tests/deploy-image.scenario.ts',
      'tests/operator-hub/operator-hub.scenario.ts',
      'tests/catalog.scenario.ts'],
  },
  params: {
    // Set to 'true' to enable OpenShift resources in the crud scenario.
    // Use a string rather than boolean so it can be specified on the command line:
    // $ yarn run test-gui --params.openshift true
    openshift: 'false',
    // Set to 'true' to enable Service Catalog resources in the crud scenario.
    servicecatalog: 'false',
  },
};

export const checkLogs = async() => (await browser.manage().logs().get('browser'))
  .map(log => {
    browserLogs.push(log);
    return log;
  });

function hasError() {
  return (window as any).windowError;
}
export const checkErrors = async() => await browser.executeScript(hasError).then(err => {
  if (err) {
    fail(`omg js error: ${err}`);
  }
});

export const waitForCount = (elementArrayFinder, expectedCount) => {
  return async() => {
    const actualCount = await elementArrayFinder.count();
    return expectedCount >= actualCount;
  };
};<|MERGE_RESOLUTION|>--- conflicted
+++ resolved
@@ -101,9 +101,7 @@
     catalog: ['tests/base.scenario.ts', 'tests/catalog.scenario.ts'],
     operatorHub: ['tests/base.scenario.ts', 'tests/operator-hub/operator-hub.scenario.ts'],
     overview: ['tests/base.scenario.ts', 'tests/overview/overview.scenario.ts'],
-<<<<<<< HEAD
     kubevirt: ['tests/base.scenario.ts', 'tests/kubevirt/vm.wizard.scenario.ts', 'tests/kubevirt/vm.actions.scenario.ts'],
-=======
     e2e: ['tests/base.scenario.ts',
       'tests/crud.scenario.ts',
       'tests/secrets.scenario.ts',
@@ -118,7 +116,6 @@
       'tests/olm/catalog.scenario.ts',
       'tests/operator-hub/operator-hub.scenario.ts',
       'tests/olm/etcd.scenario.ts'],
->>>>>>> 2154628f
     all: ['tests/base.scenario.ts',
       'tests/crud.scenario.ts',
       'tests/overview/overview.scenareio.ts',
