.clickable {
  cursor: pointer;
}

.co-m-pane__body {
  border-bottom: 1px solid $color-grey-background-border;
  margin: $grid-gutter-width 0 0;
  padding: 0 ($grid-gutter-width / 2) $grid-gutter-width;
  @media (min-width: $screen-sm-min) {
    padding-left: $grid-gutter-width;
    padding-right: $grid-gutter-width;
  }
  &--alt {
    border-bottom: 0;
    padding-bottom: 0;
  }
  &:last-child {
    border-bottom: 0;
  }
}

.co-m-pane__filter-bar {
  display: flex;
  flex-wrap: wrap;
  justify-content: space-between;
  margin: 20px ($grid-gutter-width / 2);
  @media (min-width: $grid-float-breakpoint) {
    margin-left: $grid-gutter-width;
    margin-right: $grid-gutter-width;
    margin-top: $grid-gutter-width;
  }
  &--alt {
    margin-left: 0;
    margin-right: 0;
  }
  &--group__body {
    margin-top: 0;
    padding-top: $grid-gutter-width;
  }
  &--with-help-text {
    align-items: baseline;
    flex-wrap: nowrap;
    @media (max-width: $grid-float-breakpoint-max) {
      display: block;
    }
  }
  .btn-group,
  .co-m-primary-action,
  .form-control {
    margin-bottom: 10px;
  }
  .btn-group {
    margin-right: 10px;
    min-width: 0; // enables truncation of selected item, if needed
  }
}

.co-m-pane__filter-bar-group {
  display: flex;
  flex: 1 1 auto;
  flex-wrap: wrap;
  min-width: 0;
}

.co-m-pane__filter-bar-group--filter {
  @media(min-width: $screen-xs-min) {
    flex: 1 1 auto;
    justify-content: flex-end;
  }
}

.co-m-pane__filter-bar-group--filters {
  flex-wrap: wrap;
  justify-content: space-between;
  .btn-group {
    display: flex;
  }
  .co-m-pane__filter-bar-group + & {
    flex-grow: 0;
  }
}

.co-m-pane__filter-bar-group--help-text {
  @media (min-width: $screen-sm-min) {
    margin-right: 20px;
    > p {
      margin-bottom: 0;
    }
  }
}

.co-m-pane__heading {
  display: flex;
  justify-content: space-between;
  margin: 0 0 $grid-gutter-width;
  &--baseline {
    align-items: baseline;
  }
  &--center {
    justify-content: center;
  }
  &--logo {
    align-items: center;
    margin-bottom: ($grid-gutter-width / 2);
  }
}

.co-m-pane__heading-link {
  font-size: $font-size-base;
}

.co-m-pane__name {
  @include co-break-word;
  flex: 1;
  margin-right: 10px;
  min-width: 0; // necessary for wrapping since its a flex child
}

.co-inline-block {
  display: inline-block;
}

.co-no-bold {
  font-weight: normal;
}

.cos-error-title {
  color: $color-pf-red;
}

.co-section-heading {
  display: flex;
  font-size: 20px;
  font-weight: 600;
  justify-content: space-between;
  margin: 0 0 20px 0;
}

.co-section-heading__title {
  font-size: 18px;
  margin: 0 0 20px 0;
}

.co-section-heading-secondary {
  font-size: 16px;
  font-weight: 600;
  margin: 30px 0;
}

.co-section-heading-tertiary {
  font-size: 16px;
  font-weight: 600;
  margin: 15px 0;
}

.co-table-container {
  overflow: auto;
  margin-bottom: 30px;
  table {
    thead {
      th {
        color: $color-text-secondary;
        font-weight: 400;
      }
    }
  }
}

.co-m-pane__details {
  // TODO: refactor so <dl>s have margin-bottom by default
  margin-bottom: 20px;
  .co-detail-table__row & {
    margin-bottom: 0;
  }
  dd {
    font-size: 14px;
    @include co-break-word;
  }
}

.co-m-pane__explanation {
  color: $color-pf-black-600;
  margin-bottom: 30px;
}

.co-help-text {
  color: $color-pf-black-600;
}

.popover-content code,
.co-m-pane__explanation code {
  background-color: $color-pf-black-150;
  color: $color-pf-black-600;
}

.co-btn--download {
  padding: 15px;
  font-size: 18px;
  text-align: center;
}

.co-btn--download,
.co-btn--download:hover {
  border: 1px solid #DDDDDD;
  border-radius: 2px;
}

.co-pre-line {
  white-space: pre-line;
}

.co-pre-wrap {
  white-space: pre-wrap;
}

.co-search {
  padding-bottom: 30px;
  .input-group-btn {
    vertical-align: top;
    @media(max-width: $grid-float-breakpoint-max) {
      display: flex;
      min-width: 0;
      width: auto;
      .co-type-selector {
        width: 100%;
      }
    }
  }
  @media(max-width: $grid-float-breakpoint-max) {
    .input-group-select {
      display: block;
      .btn-dropdown {
        margin-bottom: 2px;
        width: 100%;
      }
    }
  }
}

.co-well {
  color: $color-pf-blue-600;
  background-color: $color-pf-blue-50;
  padding: 20px;
  margin: ($grid-gutter-width / 2);

  @media (min-width: $screen-sm-min) {
    margin: $grid-gutter-width;
  }
}


// Prevent iOS phones from zooming on form inputs
@supports (-webkit-overflow-scrolling: touch) { // Target mobile Safari
  @media (max-width: $grid-float-breakpoint-max) { // Target phones
    input,
    select,
    .tag-item,
    textarea {
      font-size: 16px !important;
    }
  }
}

.co-error {
  color: $color-pf-red;
  white-space: nowrap;
}

.co-overflow-y-fade {
  overflow: hidden;
  white-space: nowrap;
}

.error-message {
  color: #fff;
  font-size: 14px;
  padding: 2px 12px;
  background-color: #D64456;
}

.co-action-divider {
  color: $color-pf-black-600;
}

.co-break-word {
  @include co-break-word;
}

// append external-link icon to <a> so that it doesn't wrap without text
// there must be no white space between the text and the closing </a> tag holding the pseudo element
.co-external-link:after {
  content: "\f08e";
  display:inline-block;
  font-family: 'FontAwesome';
  font-size: 75%;
  height: 16px;
  position:relative;
  margin-left: 5px;
  margin-right: -25px; // width + margin-left
  top:0;
  width: 20px;
}
.co-external-link {
  display: inline-block;
  padding-right: 25px;
}
// Enable break word within co-m-table-grid
.co-external-link--block {
  display: block;
}

.co-toolbar {
  align-items: stretch;
  display: flex;
  flex-wrap: wrap;
  justify-content: space-between;
  margin-bottom: 5px;
}

.co-toolbar__item {
  max-width: 100%;
  padding: 5px 0;
  .btn-group {
    max-width: 100%;
  }
}

.co-toolbar__group {
  align-items: center;
  display: flex;
  flex-wrap: wrap;
  justify-content: center;
  min-width: 0;

  @media (max-width: $screen-xs-max) {
    flex-direction: column;
    justify-content: flex-end;
  }
}

.co-toolbar__group--left {
  justify-content: flex-start;
  .co-toolbar__item {
    padding-right: 15px;
  }
  @media (max-width: $screen-xs-max) {
    align-items: flex-start;
  }
}

.co-toolbar__group--right {
  justify-content: flex-end;
  @media (min-width: $screen-xs-min) {
    .co-toolbar__item {
      padding-left: 15px;
    }
  }
  @media (max-width: $screen-xs-max) {
    align-items: flex-end;
  }
}

.co-component-label {
  color: $color-pf-black-600;
  text-transform: uppercase;
  font-size: $font-size-small;
}

.co-legend {
  border-bottom: 0;
  font-weight: 600;
  font-size: $font-size-base;
  margin-bottom: 5px;

  + .radio {
    margin-top :0;
  }
}

.help-block {
  margin-bottom: 0;
 }

.co-truncate {
  overflow: hidden;
  text-overflow: ellipsis;
}

.co-nowrap {
  white-space: nowrap;
}

.co-an-fade-in-out {
  transition-duration: compact(0.2s, false, false, false, false, false, false, false, false, false);
  transition-property: compact(opacity, false, false, false, false, false, false, false, false, false);
  transition-timing-function: compact(linear, false, false, false, false, false, false, false, false, false);
}

.co-m-radio-desc {
  margin-left: 20px;
}

.co-m-form-row {
  margin-bottom: 20px;
}

.co-m-form-row:last-child {
  margin-bottom: 0;
}

.co-m-form-col {
  max-width: 600px;
}

.co-m-modal-link {
  cursor: pointer;
  outline: none;
  padding-right:  20px;
  position: relative;
  &:after {
    color: $color-pf-black-600;
    content: $pficon-var-edit;
    font-family: $icon-font-name-pf;
    pointer-events: none;
    position: absolute;
    right: 0;
  }
  &:focus {
    outline: none;
  }
  &:hover:after {
    color: $color-pf-black-700;
  }
}

.co-m-invisible-input {
  background: none;
  border: 0;
  outline: 0;
  width: 100%;
  &:hover {
    cursor: copy;
  }
}

.co-m-pane__body-group {
  padding: 0 0 30px 0;
}

.co-m-table-grid {
  &__body {
    min-height: 50px;
    position: relative;
    width: 100%;
    .row {
      padding: 10px 20px 10px 0;  // right padding creates space for .co-resource-kebab
    }
  }
  &__head {
    color: $color-text-secondary;
    font-size: 12px;
    padding: 0 20px 10px 0; // right padding to maintain alignment with __body .row
    text-transform: uppercase;
    a {
      cursor: pointer;
    }
  }
  &__sort-arrow {
    margin-left: 10px;
  }
  &__sort-link--unsorted {
    color: $color-text-secondary;
  }
  &--bordered {
    .co-m-table-grid__body .row,
    .co-m-table-grid__head {
      border-bottom: solid 1px #eee;
    }
  }
  [class*='col-'],
  .row {
    vertical-align: middle;
  }
  .co-m-table-grid {
    padding-left: 20px;
  }
  .row {
    line-height: normal;
    margin: 0;
  }
}

.co-m-row:hover {
  background-color: #fafafa;
}

.co-m-inline-loader,
.co-m-loader {
  min-width: 18px;
}

.co-m-inline-loader {
  display: inline-block;
  cursor: default;
  &:hover {
    text-decoration: none;
  }
}

.co-m-loader {
  display: block;
  left: 50%;
  margin: -11px 0 0 -13px;
  position: absolute;
  top: 50%;
}

.co-m-loader-dot__one,
.co-m-loader-dot__two,
.co-m-loader-dot__three {
  animation-delay: 0;
  animation-direction: normal;
  animation-duration: 1s;
  animation-fill-mode: forwards;
  animation-iteration-count: infinite;
  animation-name: bouncedelay;
  animation-play-state: running;
  animation-timing-function: ease-in-out;
  background: #419eda;
  border-radius: 100%;
  display: inline-block;
  height: 6px;
  width: 6px;
}

.co-m-loader-dot__one {
  animation-delay: -0.32s;
}

.co-m-loader-dot__two {
  animation-delay: -0.16s;
}

@keyframes bouncedelay {
  0%,
  80%,
  100% {
    transform: scale(0.25, 0.25);
  }
  40% {
    transform: scale(1, 1);
  }
}

.co-m-cog {
  position: relative;
  &__button {
    padding: 0;
    &:active,
    &:focus,
    &:hover {
      .co-m-cog__icon {
        color: $color-pf-blue-400;
      }
    }
  }
  &__dropdown {
    margin-bottom: 10px;
  }
  &__icon {
    color: $color-pf-black-700;
    padding: 0 7px;
    &--disabled {
      color: $color-pf-black-300;
    }
  }
  &--disabled {
    pointer-events: none;
  }
}

<<<<<<< HEAD
.co-m-cog-wrapper {
  display: inline-block;
  margin-right: 4px;
}

.no-margin {
  margin: 0 !important;
}

.text-filter {
  min-width: 150px;
  width: 250px;
=======
.co-resource-kebab {
  position: absolute;
  right: 0;
>>>>>>> b070bf6d
}<|MERGE_RESOLUTION|>--- conflicted
+++ resolved
@@ -579,10 +579,9 @@
   }
 }
 
-<<<<<<< HEAD
-.co-m-cog-wrapper {
-  display: inline-block;
-  margin-right: 4px;
+.co-resource-kebab {
+  position: absolute;
+  right: 0;
 }
 
 .no-margin {
@@ -592,9 +591,4 @@
 .text-filter {
   min-width: 150px;
   width: 250px;
-=======
-.co-resource-kebab {
-  position: absolute;
-  right: 0;
->>>>>>> b070bf6d
 }