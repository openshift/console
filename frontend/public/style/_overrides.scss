--- conflicted
+++ resolved
@@ -229,23 +229,16 @@
     }
     .pf-c-notification-badge {
       color: black;
-<<<<<<< HEAD
     }
     .pf-l-toolbar__group:not(:last-child) {
       margin-right: 20px;
     }
-=======
-    }
-    .pf-l-toolbar__group:not(:last-child) {
-      margin-right: 20px;
-    }
->>>>>>> c9bba467
     .pf-l-toolbar__item > nav {
       padding: 0px 10px;
     }
     .pf-l-toolbar__item > button {
       padding: 0px 10px;
-  }
+    }
   }
 
   &__main {
@@ -312,7 +305,8 @@
   .pf-l-stack {
     font-size: $font-size-base;
   }
-  .pf-c-form-control.pf-m-success, .pf-c-form-control[aria-invalid="true"] {
+  .pf-c-form-control.pf-m-success,
+  .pf-c-form-control[aria-invalid='true'] {
     --pf-global--FontSize--md: #{$font-size-base};
   }
   .pf-c-form-control {
@@ -321,7 +315,7 @@
       &.pf-m-success {
         -webkit-animation-name: autofill-success;
       }
-      &[aria-invalid="true"] {
+      &[aria-invalid='true'] {
         -webkit-animation-name: autofill-invalid;
       }
     }
@@ -354,9 +348,7 @@
   }
 
   &.pf-m-expanded {
-    width: var(
-      --pf-c-page__sidebar--md--Width
-    ) !important; // maintain desktop width so size doesn't animate before hiding when resizing to mobile
+    width: var(--pf-c-page__sidebar--md--Width) !important; // maintain desktop width so size doesn't animate before hiding when resizing to mobile
   }
 
   // Perspective switcher
