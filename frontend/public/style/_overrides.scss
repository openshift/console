// Use this file to override styles from 3rd party dependencies
$pf-4-nav-bar-height: 76px; // Height of the PatternFly 4 masthead

.text-secondary {
  color: $color-text-secondary;
}

.form-control[disabled], fieldset[disabled] .form-control {
  cursor: auto;
}

tags-input:focus,
tags-input .host:focus {
  outline: none;
}

tags-input .host {
  position: relative;
  margin-top: 5px;
  margin-bottom: 5px;
}
tags-input .host:active {
  outline: none;
}

tags-input .tags {
  cursor: text;
  // Style to look like .form-control
  min-height: $input-height-base; // Make inputs at least the height of their button counterpart (base line-height + padding + border)
  padding: 0 $padding-base-horizontal;
  line-height: $co-m-label-line-height;
  color: $input-color;
  background-color: $input-bg;
  background-image: none; // Reset unusual Firefox-on-Android default style; see https://github.com/necolas/normalize.css/issues/214
  border: 1px solid $input-border;
  border-radius: $input-border-radius; // Note: This has no effect on <select>s in some browsers, due to the limited stylability of <select>s in CSS.
  @include box-shadow(inset 0 1px 1px rgba(0,0,0,.075));
  @include transition(border-color ease-in-out .15s, box-shadow ease-in-out .15s);
}
.modal-body tags-input .tags {
  background-color: rgba(255, 255, 255, 0.5); // enable scroll-shadows to be seen
  margin-bottom: ($grid-gutter-width / 2);
  min-height: 120px;
  .tag-item {
    background-color: rgba(235,235,235,.5); // enable scroll-shadows to be seen
  }
}
tags-input .tags.focused,
tags-input .tags:focus {
  outline: none;
  border-color: #66AFE9;
}
tags-input .tags .tag-list {
  margin: 0;
  padding: 0;
  list-style-type: none;
}

tags-input .tags .tag-item {
  @extend .co-m-label;
  word-break: break-all; // required for Firefox, Edge
}

tags-input .tags .tag-item.selected {
  border: solid 1px;
}

tags-input .tags .tag-item .remove-button {
  margin: 0 0 0 2px;
  padding: 0;
  border: none;
  background: none;
  cursor: pointer;
  vertical-align: middle;
  font-size: 16px;
  color: #585858;
}
tags-input .tags .tag-item .remove-button:active {
  color: #fff;
}
tags-input .remove-button:active,
tags-input .remove-button:hover {
  text-decoration: none;
}
tags-input .tags .input {
  background: transparent;
  border: 1px solid transparent;
  line-height: $co-m-label-line-height;
  margin: 2px 0;
  outline: none;
  padding: 0;
  // Since iOS phone text input size is larger, remove border and margin and increase line-height
  @supports (-webkit-overflow-scrolling: touch) { // Target mobile Safari
    @media (max-width: $grid-float-breakpoint-max) { // Target phones
      border: 0;
      line-height: 24px;
      margin-bottom: 0;
      margin-top: 0;
    }
  }
}
tags-input .tags .input.invalid-tag {
  color: $color-pf-red-200;
}
tags-input .tags .input::-ms-clear {
  display: none;
}
tags-input.ng-invalid .tags {
  border-color: $color-pf-red-200;
}

tags-input .autocomplete {
  margin-top: 5px;
  position: absolute;
  padding: 5px 0;
  z-index: 999;
  width: 100%;
  background-color: white;
  border: 1px solid rgba(0, 0, 0, 0.2);
  -webkit-box-shadow: 0 5px 10px rgba(0, 0, 0, 0.2);
  -moz-box-shadow: 0 5px 10px rgba(0, 0, 0, 0.2);
  box-shadow: 0 5px 10px rgba(0, 0, 0, 0.2);
}
tags-input .autocomplete .suggestion-list {
  margin: 0;
  padding: 0;
  list-style-type: none;
}
tags-input .autocomplete .suggestion-item {
  padding: 5px 10px;
  cursor: pointer;
  white-space: nowrap;
  overflow: hidden;
  text-overflow: ellipsis;
  font: 16px "Helvetica Neue", Helvetica, Arial, sans-serif;
  color: black;
  background-color: white;
}
tags-input .autocomplete .suggestion-item.selected {
  color: white;
  background-color: #0097cf;
}
tags-input .autocomplete .suggestion-item.selected em {
  color: white;
  background-color: #0097cf;
}
tags-input .autocomplete .suggestion-item em {
  font: normal bold 16px "Helvetica Neue", Helvetica, Arial, sans-serif;
  color: black;
  background-color: white;
}

// account for collapsing space between .btn
.btn + .btn {
  margin-left: 3px;
}

.btn-link--inherit-color {
  color: inherit;
}

.breadcrumb {
  margin-bottom: 0;
  padding-bottom: 12px;
  padding-top: 25px;
}

.modal-footer .alert {
  text-align: left;
}

// FIXME: Pass as `style` prop to `List` once this is resolved (https://github.com/bvaughn/react-virtualized/issues/876). This is for the cog menus' overflow.
.ReactVirtualized__Grid.ReactVirtualized__List {
  overflow: visible !important;
}
.ReactVirtualized__Grid__innerScrollContainer {
  overflow: visible !important;
}

.toolbar-pf {
  background-color: transparent;
  border-bottom: none;
  box-shadow: none;
  min-width: 0; // enable text-overflow: ellipsis
  padding-top: 0;
}

@media (max-width: $screen-md-max) {
  .toolbar-pf-actions {
    display: block;
    margin-bottom: 0;
  }
}

.table {
  margin-bottom: 0;
  &--layout-fixed {
    table-layout: fixed;
  }
  td {
    vertical-align: middle !important;
  }
  th {
    padding-top: 0 !important;
    text-transform: uppercase;
  }
  thead > tr > th {
    border-bottom: 0;
  }
  tr:last-child {
    border-bottom: 1px solid $table-border-color;
  }
}

.blank-slate-pf {
  background-color: transparent;
  border: none;
  .blank-slate-pf-secondary-action {
    a.btn {
      // Patternfly assumes this is a plain link and adds extra padding, which makes the buttons too large.
      padding: 2px 6px;
    }
    a + a.btn:before {
      // Hide the separator between links when they're buttons.
      display: none;
    }
  }
}

.modal.right-side-modal-pf {
  top: 76px; // since PatternFly 4's masthead is taller than PatternFly 3's

  .modal-dialog {
    height: 100%; // Entend panel to bottom
    margin-top: 0; // parent is positioned: fixed so margin isn't needed for positioning

    .modal-content {
      height: 100%; // Use % instead of vh so that scroll-shadows can be used
      max-height: none;
    }
  }

  &.fade {
    .modal-dialog {
      transition-duration: 200ms;
    }
    &:not(.in) .modal-dialog {
      transform: translate3d(15px, 0, 0);
    }
  }
}

.modal-title {
  font-size: $font-size-base;
}

// PatternFly 4 overrides

// Webpack will not properly bundle the background-image from PatternFly
@media only screen and (min-width: 576px) {
  .pf-c-about-modal-box__hero {
    background-image: url('../imgs/pfbg_992.jpg') !important;
  }
}

.pf-c-dropdown__menu {
  list-style: none;
}

// TEMP fix until https://github.com/patternfly/patternfly-next/issues/1543 is fixed upstream
.pf-c-dropdown__menu-item {
  &:focus,
  &:hover {
    color: var(--pf-global--Color--dark-100);
  }
}

.pf-c-page {
  &__header {
    background-color: var(--pf-global--BackgroundColor--dark-200);
    background-image: url("../imgs/pfbg_2000.jpg");
    background-repeat: no-repeat;
    background-size: cover;
  }

  &__main {
    // `z-index: auto` is required for fullscreen terminal
    --pf-c-page__main--ZIndex: auto;
  }

  // `.pf-c-page` specificity required
  .pf-c-page__main-section {
    --pf-c-page__main-section--PaddingBottom: 0;
    --pf-c-page__main-section--PaddingLeft: 0;
    --pf-c-page__main-section--PaddingRight: 0;
    --pf-c-page__main-section--PaddingTop: 0;
  }

  .pf-c-page__sidebar {
    --pf-c-page__sidebar--Transition: all 100ms ease;
  }
}

.pf-c-page__sidebar {
  --pf-c-page__sidebar--BackgroundColor: #{$color-pf-black-900};
  --pf-c-page__sidebar--PaddingBottom: 0;
  --pf-c-page__sidebar--PaddingTop: 0;
  position: relative; // fix z-index bug in Edge
  width: 0 !important; // only set size when expanded (.pf-m-expanded is added)

  @media screen and (min-width: $grid-float-breakpoint) {
    --pf-c-page__sidebar--BoxShadow: none;
  }

  &.pf-m-expanded {
    width: var(--pf-c-page__sidebar--md--Width) !important; // maintain desktop width so size doesn't animate before hiding when resizing to mobile
  }

  .pf-c-nav {
    // List link
    --pf-c-nav__list-link--active--after--BackgroundColor: var(--pf-c-nav__list-link--hover--after--BackgroundColor);
    --pf-c-nav__list-link--active--BackgroundColor: var(--pf-c-nav__list-link--hover--BackgroundColor);
    --pf-c-nav__list-link--active--Color: var(--pf-c-nav__list-link--hover--Color);
    --pf-c-nav__list-link--after--Height: 100%;
    --pf-c-nav__list-link--after--Left: 0;
    --pf-c-nav__list-link--after--md--Left: var(--pf-c-nav__list-link--after--Left);
    --pf-c-nav__list-link--after--Width: 3px;
    --pf-c-nav__list-link--Color: #{$color-pf-black-300};
    --pf-c-nav__list-link--focus--after--BackgroundColor: var(--pf-c-nav__list-link--hover--after--BackgroundColor);
    --pf-c-nav__list-link--focus--BackgroundColor: var(--pf-c-nav__list-link--hover--BackgroundColor);
    --pf-c-nav__list-link--focus--Color: var(--pf-c-nav__list-link--hover--Color);
    --pf-c-nav__list-link--hover--after--BackgroundColor: transparent;
    --pf-c-nav__list-link--hover--BackgroundColor: #{$color-pf-black-700};
    --pf-c-nav__list-link--hover--Color: #{$color-pf-white};
    --pf-c-nav__list-link--m-current--after--BackgroundColor: #{$color-pf-blue-300};
    --pf-c-nav__list-link--m-current--Color: var(--pf-c-nav__list-link--hover--Color);
    --pf-c-nav__list-link--md--PaddingLeft: 32px;
    --pf-c-nav__list-link--PaddingBottom: var(--pf-c-nav__list-link--PaddingTop);
    --pf-c-nav__list-link--PaddingLeft: 16px;
    --pf-c-nav__list-link--PaddingTop: 17px;
    // Simple List
    --pf-c-nav__simple-list-link--active--BackgroundColor: var(--pf-c-nav__list-link--hover--BackgroundColor);
    --pf-c-nav__simple-list-link--active--Color: var(--pf-c-nav__list-link--hover--Color);
    --pf-c-nav__simple-list-link--Color: var(--pf-c-nav__list-link--Color);
    --pf-c-nav__simple-list-link--focus--BackgroundColor: var(--pf-c-nav__list-link--hover--BackgroundColor);
    --pf-c-nav__simple-list-link--focus--Color: var(--pf-c-nav__list-link--hover--Color);
    --pf-c-nav__simple-list-link--focus--FontWeight: var(--pf-global--FontWeight--normal);
    --pf-c-nav__simple-list-link--hover--BackgroundColor: var(--pf-c-nav__list-link--hover--BackgroundColor);
    --pf-c-nav__simple-list-link--hover--Color: var(--pf-c-nav__list-link--hover--Color);
    --pf-c-nav__simple-list-link--m-current--BackgroundColor: var(--pf-c-nav__list-link--hover--BackgroundColor);
    --pf-c-nav__simple-list-link--m-current--Color: var(--pf-c-nav__simple-list-link--active--Color);
    --pf-c-nav__simple-list-link--PaddingBottom: 2px;
    --pf-c-nav__simple-list-link--PaddingRight: 5px;
    --pf-c-nav__simple-list-link--PaddingTop: 2px;
    // Subnav
    --pf-c-nav__subnav--MarginTop: 0;
    --pf-c-nav__subnav--MaxHeight: 100%;
    // Toggle
    --pf-c-nav__list-toggle--PaddingRight: 0;
  }

  .pf-c-nav__item .pf-c-nav__simple-list .pf-c-nav__link.pf-m-separator::after {
    --pf-c-nav__simple-list-link--m-separator--after--Left: var(--pf-c-nav__list-link--PaddingLeft);
    right: var(--pf-c-nav__list-link--PaddingRight);

    @media screen and (min-width: $grid-float-breakpoint) {
      --pf-c-nav__simple-list-link--m-separator--after--Left: var(--pf-c-nav__list-link--md--PaddingLeft);
      right: var(--pf-c-nav__list-link--md--PaddingRight);
    }
  }

  .pf-c-nav__list {
    list-style: none; // turn off list-styles to fix bug in Edge
    > .pf-c-nav__item {
      border-bottom: 1px solid #{$color-pf-black};
      margin-top: 0;

      &:not(.pf-m-current) > .pf-c-nav__link {
        &:active,
        &:focus,
        &:hover {
          background-color: var(--pf-c-nav__list-link--hover--BackgroundColor);
        }
      }

      &.pf-m-current {
        background-color: #{$color-pf-black-800};

        &.pf-m-expanded > .pf-c-nav__link::after {
          display: none;
        }

        .pf-c-nav__simple-list .pf-c-nav__link.pf-m-separator:after {
          --pf-c-nav__simple-list-link--m-separator--after--Background: #292929;
        }
      }

      &.pf-m-expanded,
      .pf-c-nav__link:hover {
        .pf-c-nav__toggle {
          display: block;
        }
      }
    }

    .pf-c-nav__link {
      align-items: center;
      padding-left: var(--pf-c-nav__list-link--PaddingLeft);

      @media screen and (min-width: $grid-float-breakpoint) {
        padding-left: var(--pf-c-nav__list-link--md--PaddingLeft);
      }
    }
  }

<<<<<<< HEAD
  .pf-c-nav__list, .pf-c-nav__simple-list .pf-c-nav__link {
    font-size: $font-size-base;
    line-height: 25px;

    // use `::before` so as not to conflict with `.pf-m-separator::after`
    &.pf-m-current::before {
      background-color: var(--pf-c-nav__list-link--m-current--after--BackgroundColor);
      bottom: 0;
      content: "";
      display: block;
      height: var(--pf-c-nav__list-link--after--Height);
      left: var(--pf-c-nav__list-link--after--Left);
      position: absolute;
      width: var(--pf-c-nav__list-link--after--Width);
    }
=======
  .pf-c-nav__list, .pf-c-nav__simple-list {
    .pf-c-nav__link {
      font-size: 14px;
      line-height: 25px;
>>>>>>> bb6f1b00

    &.pf-m-separator {
      margin-bottom: 17px;

      &::after {
        --pf-c-nav__simple-list-link--m-separator--after--Background: #{$color-pf-black};
        --pf-c-nav__simple-list-link--m-separator--after--Bottom: -9px;
      }
    }
  }

  .pf-c-nav__subnav {
    margin-bottom: 16px;
  }

  .pf-c-nav__toggle {
    color: var(--pf-c-nav__list-link--Color);
    display: none;
  }
}<|MERGE_RESOLUTION|>--- conflicted
+++ resolved
@@ -413,7 +413,6 @@
     }
   }
 
-<<<<<<< HEAD
   .pf-c-nav__list, .pf-c-nav__simple-list .pf-c-nav__link {
     font-size: $font-size-base;
     line-height: 25px;
@@ -429,13 +428,6 @@
       position: absolute;
       width: var(--pf-c-nav__list-link--after--Width);
     }
-=======
-  .pf-c-nav__list, .pf-c-nav__simple-list {
-    .pf-c-nav__link {
-      font-size: 14px;
-      line-height: 25px;
->>>>>>> bb6f1b00
-
     &.pf-m-separator {
       margin-bottom: 17px;
 
