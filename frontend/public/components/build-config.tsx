import * as React from 'react';
import { useTranslation } from 'react-i18next';
<<<<<<< HEAD
import { useParams, redirect } from 'react-router-dom';
import classNames from 'classnames';
=======
import { useParams, redirect } from 'react-router-dom-v5-compat';
import { css } from '@patternfly/react-styles';
>>>>>>> 4dd9a7ca
import { sortable } from '@patternfly/react-table';
import PaneBody from '@console/shared/src/components/layout/PaneBody';
import {
  K8sResourceKind,
  K8sResourceKindReference,
  referenceFor,
  referenceForModel,
} from '../module/k8s';
import { cloneBuild, startBuild } from '../module/k8s/builds';
import {
  DetailsPage,
  ListPage,
  Table,
  TableData,
  RowFunctionArgs,
  TableProps,
  DetailsPageProps,
} from './factory';
import { errorModal } from './modals';
import {
  BuildHooks,
  BuildStrategy,
  Kebab,
  KebabAction,
  navFactory,
  ResourceKebab,
  ResourceLink,
  resourceObjPath,
  ResourceSummary,
  SectionHeading,
  WebhookTriggers,
} from './utils';
import { Timestamp } from '@console/shared/src/components/datetime/Timestamp';
import {
  BuildsPage,
  BuildEnvironmentComponent,
  BuildStrategyType,
  PipelineBuildStrategyAlert,
} from './build';
import { ResourceEventStream } from './events';
import { BuildConfigModel, BuildModel } from '../models';
import { DocumentTitle } from '@console/shared/src/components/document-title/DocumentTitle';
import { useK8sWatchResource } from './utils/k8s-watch-hook';
import { Status } from '@console/shared';
import { displayDurationInWords } from './utils/build-utils';
import { Grid, GridItem } from '@patternfly/react-core';

const BuildConfigsReference: K8sResourceKindReference = 'BuildConfig';
const BuildsReference: K8sResourceKindReference = 'Build';

const startBuildAction: KebabAction = (kind, buildConfig) => ({
  // t('public~Start build')
  labelKey: 'public~Start build',
  callback: () =>
    startBuild(buildConfig)
      .then((build) => {
        return redirect(resourceObjPath(build, referenceFor(build)));
      })
      .catch((err) => {
        const error = err.message;
        errorModal({ error });
      }),
  accessReview: {
    group: kind.apiGroup,
    resource: kind.plural,
    subresource: 'instantiate',
    name: buildConfig.metadata.name,
    namespace: buildConfig.metadata.namespace,
    verb: 'create',
  },
});

const startLastBuildAction: KebabAction = (kind, buildConfig: BuildConfig, latestBuild) => {
  return {
    // t('public~Start last run')
    labelKey: 'public~Start last run',
    callback: () =>
      cloneBuild(latestBuild)
        .then((clone) => {
          return redirect(resourceObjPath(clone, referenceFor(clone)));
        })
        .catch((err) => {
          const error = err.message;
          errorModal({ error });
        }),
    hidden: !latestBuild,
    accessReview: {
      group: kind.apiGroup,
      resource: kind.plural,
      subresource: 'instantiate',
      name: buildConfig.metadata.name,
      namespace: buildConfig.metadata.namespace,
      verb: 'create',
    },
  };
};

const getBuildConfigKebabActions = (latestBuild?: K8sResourceKind): KebabAction[] => [
  startBuildAction,
  (model, resource) => startLastBuildAction(model, resource, latestBuild),
  ...Kebab.getExtensionsActionsForKind(BuildConfigModel),
  ...Kebab.factory.common,
];

export const BuildConfigsDetails: React.SFC<BuildConfigsDetailsProps> = ({ obj: buildConfig }) => {
  const hasPipeline = buildConfig.spec.strategy.type === BuildStrategyType.JenkinsPipeline;
  const { t } = useTranslation();
  return (
    <>
      <PaneBody>
        {hasPipeline && <PipelineBuildStrategyAlert obj={buildConfig} />}
        <SectionHeading text={t('public~BuildConfig details')} />
        <Grid hasGutter>
          <GridItem sm={6}>
            <ResourceSummary resource={buildConfig} />
          </GridItem>
          <GridItem sm={6}>
            <BuildStrategy resource={buildConfig} />
          </GridItem>
        </Grid>
      </PaneBody>
      <WebhookTriggers resource={buildConfig} />
      <BuildHooks resource={buildConfig} />
    </>
  );
};

const BuildsTabPage = ({ obj: buildConfig }) => (
  <BuildsPage
    namespace={buildConfig.metadata.namespace}
    showTitle={false}
    selector={{ 'openshift.io/build-config.name': buildConfig.metadata.name }}
  />
);

const pages = [
  navFactory.details(BuildConfigsDetails),
  navFactory.editYaml(),
  navFactory.builds(BuildsTabPage),
  navFactory.envEditor(BuildEnvironmentComponent),
  navFactory.events(ResourceEventStream),
];

const getLatestBuild = (builds) => {
  return builds.reduce((latestBuild, currentBuild) => {
    const latestBuildTime = new Date(latestBuild?.metadata?.creationTimestamp).getTime();
    const currentBuildTime = new Date(currentBuild.metadata.creationTimestamp).getTime();

    return currentBuildTime > latestBuildTime ? currentBuild : latestBuild;
  }, builds[0]);
};

export const BuildConfigsDetailsPage: React.FC<DetailsPageProps> = (props) => {
  const buildModel = referenceForModel(BuildModel);
  const [builds, buildsLoaded, buildsLoadError] = useK8sWatchResource<K8sResourceKind[]>({
    kind: buildModel,
    namespace: props.namespace,
    selector: {
      matchLabels: {
        'openshift.io/build-config.name': props.name,
      },
    },
    isList: true,
  });
  const latestBuild = buildsLoaded && !buildsLoadError ? getLatestBuild(builds) : null;
  const menuActions: KebabAction[] = getBuildConfigKebabActions(latestBuild);
  return (
    <DetailsPage
      {...props}
      kind={BuildConfigsReference}
      menuActions={menuActions}
      pages={pages}
      customData={latestBuild}
    />
  );
};
BuildConfigsDetailsPage.displayName = 'BuildConfigsDetailsPage';

const tableColumnClasses = [
  '',
  '',
  'pf-m-hidden pf-m-visible-on-lg',
  'pf-m-hidden pf-m-visible-on-lg',
  'pf-m-hidden pf-m-visible-on-lg',
  'pf-m-hidden pf-m-visible-on-lg',
  Kebab.columnClass,
];

const BuildConfigsTableRow: React.FC<RowFunctionArgs<BuildConfig>> = ({ obj }) => {
  const latestBuild = obj?.latestBuild;
  const menuActions: KebabAction[] = getBuildConfigKebabActions(latestBuild);

  return (
    <>
      <TableData className={tableColumnClasses[0]}>
        <ResourceLink
          kind={BuildConfigsReference}
          name={obj.metadata.name}
          namespace={obj.metadata.namespace}
        />
      </TableData>
      <TableData className={css(tableColumnClasses[1], 'co-break-word')} columnID="namespace">
        <ResourceLink kind="Namespace" name={obj.metadata.namespace} />
      </TableData>
      <TableData className={tableColumnClasses[2]}>
        {latestBuild ? (
          <ResourceLink
            kind={BuildsReference}
            name={latestBuild.metadata?.name}
            namespace={latestBuild.metadata?.namespace}
          />
        ) : (
          '-'
        )}
      </TableData>
      <TableData className={tableColumnClasses[3]}>
        {latestBuild ? <Status status={latestBuild.status?.phase} /> : '-'}
      </TableData>
      <TableData className={tableColumnClasses[4]}>
        {latestBuild ? <Timestamp timestamp={latestBuild.metadata?.creationTimestamp} /> : '-'}
      </TableData>
      <TableData className={tableColumnClasses[5]}>
        {displayDurationInWords(
          latestBuild?.status?.startTimestamp,
          latestBuild?.status?.completionTimestamp,
        )}
      </TableData>
      <TableData className={tableColumnClasses[6]}>
        <ResourceKebab actions={menuActions} kind={BuildConfigsReference} resource={obj} />
      </TableData>
    </>
  );
};

const isBuildNewerThen = (newBuild: K8sResourceKind, prevBuild: K8sResourceKind | undefined) => {
  const prevCreationTime = new Date(prevBuild?.metadata?.creationTimestamp);
  const newCreationTime = new Date(newBuild?.metadata?.creationTimestamp);
  const timeDifference = newCreationTime.getTime() - prevCreationTime.getTime();
  return timeDifference > 0;
};

const buildStrategy = (buildConfig: K8sResourceKind): BuildStrategyType =>
  buildConfig.spec.strategy.type;

const getBuildStatus = (buildConfig: BuildConfig) => {
  return buildConfig?.latestBuild?.status?.phase || 'Unknown';
};

export const BuildConfigsList: React.SFC<BuildConfigsListProps> = (props) => {
  const { t } = useTranslation();
  const BuildConfigsTableHeader = () => {
    return [
      {
        title: t('public~Name'),
        sortField: 'metadata.name',
        transforms: [sortable],
        props: { className: tableColumnClasses[0] },
      },
      {
        title: t('public~Namespace'),
        sortField: 'metadata.namespace',
        transforms: [sortable],
        props: { className: tableColumnClasses[1] },
        id: 'namespace',
      },
      {
        title: t('public~Last run'),
        transforms: [sortable],
        sortField: 'latestBuild.metadata.name',
        props: { className: tableColumnClasses[2] },
      },
      {
        title: t('public~Last run status'),
        transforms: [sortable],
        sortField: 'latestBuild.status.phase',
        props: { className: tableColumnClasses[3] },
      },
      {
        title: t('public~Last run time'),
        transforms: [sortable],
        sortField: 'latestBuild.status.completionTimestamp',
        props: { className: tableColumnClasses[4] },
      },
      {
        title: t('public~Last run duration'),
        transforms: [sortable],
        sortFunc: 'latestRunDuration',
        props: { className: tableColumnClasses[5] },
      },
      {
        title: '',
        props: { className: tableColumnClasses[6] },
      },
    ];
  };
  BuildConfigsTableHeader.displayName = 'BuildConfigsTableHeader';
  const buildModel = referenceForModel(BuildModel);
  const BUILDCONFIG_TO_BUILD_REFERENCE_LABEL = 'openshift.io/build-config.name';
  const [builds, buildsLoaded, buildsLoadError] = useK8sWatchResource<K8sResourceKind[]>({
    kind: buildModel,
    namespace: props.namespace,
    isList: true,
  });
  const data = React.useMemo<CustomData>(
    () => ({
      builds: {
        latestByBuildName: builds.reduce<Record<string, K8sResourceKind>>((acc, build) => {
          const name = build.metadata.labels?.[BUILDCONFIG_TO_BUILD_REFERENCE_LABEL];
          if (
            !acc[`${name}-${build.metadata.namespace}`] ||
            isBuildNewerThen(build, acc[`${name}-${build.metadata.namespace}`])
          ) {
            acc[`${name}-${build.metadata.namespace}`] = build;
          }
          return acc;
        }, {}),
        loaded: buildsLoaded,
        error: buildsLoadError,
      },
    }),
    [builds, buildsLoaded, buildsLoadError],
  );

  const buildResource = props.data
    ? props.data.map((buildConfig) => {
        buildConfig.latestBuild =
          data.builds.latestByBuildName[
            `${buildConfig.metadata.name}-${buildConfig.metadata.namespace}`
          ];
        return buildConfig;
      })
    : [];

  return (
    <Table
      {...props}
      data={buildResource}
      aria-label={t('public~BuildConfigs')}
      Header={BuildConfigsTableHeader}
      Row={BuildConfigsTableRow}
      customSorts={{
        latestRunDuration: (obj) =>
          displayDurationInWords(
            obj?.latestBuild?.status?.startTimestamp,
            obj?.latestBuild?.status?.completionTimestamp,
          ),
      }}
      virtualize
    />
  );
};

BuildConfigsList.displayName = 'BuildConfigsList';

export const BuildConfigsPage: React.FC<BuildConfigsPageProps> = (props) => {
  const { t } = useTranslation();
  const params = useParams();
  const allStrategies = [
    { id: BuildStrategyType.Docker, title: t('public~Docker') },
    { id: BuildStrategyType.Devfile, title: t('public~Devfile') },
    { id: BuildStrategyType.JenkinsPipeline, title: t('public~JenkinsPipeline') },
    { id: BuildStrategyType.Source, title: t('public~Source') },
    { id: BuildStrategyType.Custom, title: t('public~Custom') },
  ];

  const statusFilters = [
    { id: 'New', title: t('public~New') },
    { id: 'Pending', title: t('public~Pending') },
    { id: 'Running', title: t('public~Running') },
    { id: 'Complete', title: t('public~Complete') },
    { id: 'Failed', title: t('public~Failed') },
    { id: 'Error', title: t('public~Error') },
    { id: 'Cancelled', title: t('public~Cancelled') },
    { id: 'Unknown', title: t('public~Unknown') },
  ];

  const filters = [
    {
      filterGroupName: t('public~Build strategy'),
      type: 'build-strategy',
      reducer: buildStrategy,
      items: allStrategies,
    },
    {
      filterGroupName: t('public~Build status'),
      type: 'build-run-status',
      reducer: getBuildStatus,
      items: statusFilters,
      filter: (filterValue, build: BuildConfig): boolean => {
        const status = build?.latestBuild?.status?.phase ?? 'Unknown';
        return !filterValue.selected?.length || (status && filterValue.selected.includes(status));
      },
    },
  ];

  const namespace = props.namespace ?? params?.ns;
  const createProps = {
    to: `/k8s/ns/${namespace || 'default'}/buildconfigs/~new/form`,
  };

  return (
    <>
      <DocumentTitle>{t('public~BuildConfigs')}</DocumentTitle>
      <ListPage
        {...props}
        title={t('public~BuildConfigs')}
        kind={BuildConfigsReference}
        ListComponent={BuildConfigsList}
        canCreate={props.canCreate ?? true}
        createProps={createProps}
        filterLabel={props.filterLabel}
        rowFilters={filters}
      />
    </>
  );
};
BuildConfigsPage.displayName = 'BuildConfigsListPage';

type BuildConfigsListProps = TableProps & {
  namespace: string;
};

export type BuildConfigsDetailsProps = {
  obj: K8sResourceKind;
};

export type BuildConfigsPageProps = {
  namespace: string;
  canCreate?: boolean;
  filterLabel?: string;
  mock?: boolean;
};

type CustomData = {
  builds: {
    latestByBuildName: Record<string, K8sResourceKind>;
    loaded: boolean;
    error: Error | undefined;
  };
};

type BuildConfig = K8sResourceKind & {
  latestBuild?: K8sResourceKind;
};<|MERGE_RESOLUTION|>--- conflicted
+++ resolved
@@ -1,12 +1,7 @@
 import * as React from 'react';
 import { useTranslation } from 'react-i18next';
-<<<<<<< HEAD
 import { useParams, redirect } from 'react-router-dom';
-import classNames from 'classnames';
-=======
-import { useParams, redirect } from 'react-router-dom-v5-compat';
 import { css } from '@patternfly/react-styles';
->>>>>>> 4dd9a7ca
 import { sortable } from '@patternfly/react-table';
 import PaneBody from '@console/shared/src/components/layout/PaneBody';
 import {
