import * as React from 'react';
import * as _ from 'lodash-es';
<<<<<<< HEAD
import { Link, redirect } from 'react-router-dom';
=======
import { Link } from 'react-router-dom-v5-compat';
>>>>>>> 5981a88e
import { Trans, useTranslation } from 'react-i18next';
import { css } from '@patternfly/react-styles';
import { sortable } from '@patternfly/react-table';
import {
  Alert,
  Grid,
  GridItem,
  Card,
  CardBody,
  CardHeader,
  CardTitle,
} from '@patternfly/react-core';

import { ONE_HOUR, ONE_MINUTE, Status, usePrometheusGate } from '@console/shared';
import { ByteDataTypes } from '@console/shared/src/graph-helper/data-utils';
import { getGroupVersionKindForModel } from '@console/dynamic-plugin-sdk/src/utils/k8s/k8s-ref';
import PaneBody from '@console/shared/src/components/layout/PaneBody';
import { LazyActionMenu, ActionMenuVariant } from '@console/shared/src/components/actions';
import {
  K8sResourceKindReference,
  referenceFor,
  referenceForModel,
  K8sResourceKind,
  K8sModel,
} from '../module/k8s';
import { getBuildNumber } from '../module/k8s/builds';
import { DetailsPage, ListPage, Table, TableData, RowFunctionArgs } from './factory';
import { ExternalLink } from '@console/shared/src/components/links/ExternalLink';
import {
  AsyncComponent,
  BuildHooks,
  BuildStrategy,
  ConsoleEmptyState,
  DetailsItem,
  documentationURLs,
  getDocumentationURL,
  humanizeBinaryBytes,
  humanizeCpuCores,
  isManaged,
  isUpstream,
  Kebab,
  navFactory,
  ResourceLink,
  resourcePath,
  ResourceSummary,
  SectionHeading,
} from './utils';
import { Timestamp } from '@console/shared/src/components/datetime/Timestamp';
import { BuildPipeline, BuildPipelineLogLink } from './build-pipeline';
import { BuildLogs } from './build-logs';
import { ResourceEventStream } from './events';
import { Area } from './graphs';
import { BuildConfigModel } from '../models';
import { timeFormatter, timeFormatterWithSeconds } from './utils/datetime';
import Dashboard from '@console/shared/src/components/dashboard/Dashboard';
import { displayDurationInWords } from './utils/build-utils';

const BuildsReference: K8sResourceKindReference = 'Build';

export enum BuildStrategyType {
  Docker = 'Docker',
  Devfile = 'Devfile',
  Custom = 'Custom',
  JenkinsPipeline = 'JenkinsPipeline',
  Source = 'Source',
}

export const BuildLogLink = ({ build }) => {
  const {
    metadata: { name, namespace },
  } = build;
  const isPipeline = _.get(build, 'spec.strategy.type') === BuildStrategyType.JenkinsPipeline;
  const { t } = useTranslation();
  return isPipeline ? (
    <BuildPipelineLogLink obj={build} />
  ) : (
    <Link to={`${resourcePath('Build', name, namespace)}/logs`}>{t('public~View logs')}</Link>
  );
};

export const BuildNumberLink = ({ build }) => {
  const {
    metadata: { name, namespace },
  } = build;
  const buildNumber = getBuildNumber(build);
  const title = _.isFinite(buildNumber) ? `#${buildNumber}` : name;

  return <Link to={resourcePath('Build', name, namespace)}>{title}</Link>;
};

// TODO update to use QueryBrowser for each graph
const BuildMetrics = ({ obj }) => {
  const { t } = useTranslation();
  const podName = obj.metadata.annotations?.['openshift.io/build.pod-name'];
  const endTime = obj.status.completionTimestamp
    ? new Date(obj.status.completionTimestamp).getTime()
    : Date.now();
  const runTime = obj.status.startTimestamp
    ? endTime - new Date(obj.status.startTimestamp).getTime()
    : ONE_HOUR;
  const timespan = Math.max(runTime, ONE_MINUTE); // Minimum timespan of one minute
  const namespace = obj.metadata.namespace;
  const domain = React.useMemo(() => ({ x: [endTime - timespan, endTime] }), [endTime, timespan]);
  const areaProps = React.useMemo(
    () => ({
      namespace,
      endTime,
      timespan,
      formatDate: (d) =>
        timespan < 5 * ONE_MINUTE ? timeFormatterWithSeconds.format(d) : timeFormatter.format(d),
      domain, // force domain to match queried timespan
    }),
    [domain, endTime, namespace, timespan],
  );

  return podName ? (
    <Dashboard className="resource-metrics-dashboard">
      <Grid hasGutter>
        <GridItem xl={6} lg={12}>
          <Card className="resource-metrics-dashboard__card">
            <CardHeader>
              <CardTitle>{t('public~Memory usage')}</CardTitle>
            </CardHeader>
            <CardBody className="resource-metrics-dashboard__card-body">
              <Area
                byteDataType={ByteDataTypes.BinaryBytes}
                humanize={humanizeBinaryBytes}
                query={`sum(container_memory_working_set_bytes{pod='${podName}',namespace='${namespace}',container=''}) BY (pod, namespace)`}
                {...areaProps}
              />
            </CardBody>
          </Card>
        </GridItem>
        <GridItem xl={6} lg={12}>
          <Card className="resource-metrics-dashboard__card">
            <CardHeader>
              <CardTitle>{t('public~CPU usage')}</CardTitle>
            </CardHeader>
            <CardBody className="resource-metrics-dashboard__card-body">
              <Area
                humanize={humanizeCpuCores}
                query={`pod:container_cpu_usage:sum{pod='${podName}',container='',namespace='${namespace}'}`}
                {...areaProps}
              />
            </CardBody>
          </Card>
        </GridItem>
        <GridItem xl={6} lg={12}>
          <Card className="resource-metrics-dashboard__card">
            <CardHeader>
              <CardTitle>{t('public~Filesystem')}</CardTitle>
            </CardHeader>
            <CardBody className="resource-metrics-dashboard__card-body">
              <Area
                byteDataType={ByteDataTypes.BinaryBytes}
                humanize={humanizeBinaryBytes}
                query={`pod:container_fs_usage_bytes:sum{pod='${podName}',container='',namespace='${namespace}'}`}
                {...areaProps}
              />
            </CardBody>
          </Card>
        </GridItem>
      </Grid>
      <br />
    </Dashboard>
  ) : null;
};

const OpenShiftPipelines: React.FCC = () => {
  const { t } = useTranslation();
  const text = t('public~OpenShift Pipelines based on Tekton');
  return isUpstream() || isManaged() ? (
    <>{text}</>
  ) : (
    <ExternalLink href={getDocumentationURL(documentationURLs.pipelines)} text={text} />
  );
};

export const PipelineBuildStrategyAlert: React.FCC<BuildsDetailsProps> = () => {
  const { t } = useTranslation();
  return (
    <Alert
      isInline
      className="co-alert"
      variant="info"
      title={t('public~Pipeline build strategy deprecation')}
    >
      <Trans t={t} ns="public">
        With the release of <OpenShiftPipelines />, the pipelines build strategy has been
        deprecated. Users should either use Jenkins files directly on Jenkins or use cloud-native
        CI/CD with Openshift Pipelines.{' '}
        <ExternalLink
          href="https://github.com/openshift/pipelines-tutorial/"
          text={t('public~Try the OpenShift Pipelines tutorial')}
        />
      </Trans>
    </Alert>
  );
};

export const BuildsDetails: React.FCC<BuildsDetailsProps> = ({ obj: build }) => {
  const { logSnippet, message, startTimestamp, completionTimestamp } = build.status;
  const triggeredBy = _.map(build.spec.triggeredBy, 'message').join(', ');
  const hasPipeline = build.spec.strategy.type === BuildStrategyType.JenkinsPipeline;
  const { t } = useTranslation();
  const BUILDCONFIG_TO_BUILD_REFERENCE_LABEL = 'openshift.io/build-config.name';
  const buildConfigName =
    build.status.config?.name || build.metadata.labels?.[BUILDCONFIG_TO_BUILD_REFERENCE_LABEL];
  return (
    <>
      <PaneBody>
        {hasPipeline && <PipelineBuildStrategyAlert obj={build} />}
        <SectionHeading text={t('public~Build details')} />
        <Grid hasGutter>
          {hasPipeline && (
            <GridItem>
              <BuildPipeline obj={build} />
            </GridItem>
          )}
          <GridItem sm={6}>
            <ResourceSummary resource={build}>
              <DetailsItem
                label={t('public~Triggered by')}
                obj={build}
                path="spec.triggeredBy"
                hideEmpty
              >
                {triggeredBy}
              </DetailsItem>
            </ResourceSummary>
          </GridItem>
          <GridItem sm={6}>
            <BuildStrategy resource={build}>
              <DetailsItem label={t('public~Status')} obj={build} path="status.phase">
                <Status status={build.status.phase} />
              </DetailsItem>

              {buildConfigName && (
                <DetailsItem label={t('public~BuildConfig')} obj={build} path="status.config">
                  <ResourceLink
                    groupVersionKind={getGroupVersionKindForModel(BuildConfigModel)}
                    namespace={build.metadata.namespace}
                    name={buildConfigName}
                  />
                </DetailsItem>
              )}
              <DetailsItem
                label={t('public~Start time')}
                obj={build}
                path="status.startTimestamp"
                hideEmpty
              >
                <Timestamp timestamp={startTimestamp} />
              </DetailsItem>
              <DetailsItem
                label={t('public~Completion time')}
                obj={build}
                path="status.completionTimestamp"
                hideEmpty
              >
                <Timestamp timestamp={completionTimestamp} />
              </DetailsItem>
              <DetailsItem label={t('public~Duration')} obj={build} path="status.duration">
                {displayDurationInWords(
                  build?.status?.startTimestamp,
                  build?.status?.completionTimestamp,
                )}
              </DetailsItem>
              <DetailsItem label={t('public~Message')} obj={build} path="status.message" hideEmpty>
                {message}
              </DetailsItem>
              <DetailsItem
                label={t('public~Log snippet')}
                obj={build}
                path="status.logSnippet"
                hideEmpty
              >
                <pre className="co-pre">{logSnippet}</pre>
              </DetailsItem>
            </BuildStrategy>
          </GridItem>
        </Grid>
      </PaneBody>
      <BuildHooks resource={build} />
    </>
  );
};

export const getStrategyType = (strategy: BuildStrategyType) => {
  switch (strategy) {
    case BuildStrategyType.Docker:
      return 'dockerStrategy';
    case BuildStrategyType.Devfile:
      return 'devfileStrategy';
    case BuildStrategyType.Custom:
      return 'customStrategy';
    case BuildStrategyType.JenkinsPipeline:
      return 'jenkinsPipelineStrategy';
    case BuildStrategyType.Source:
      return 'sourceStrategy';
    default:
      return null;
  }
};

export const getEnvPath = (props) => {
  const strategyType = getStrategyType(props.obj.spec.strategy.type);
  return strategyType ? ['spec', 'strategy', strategyType] : null;
};

const EnvironmentPage = (props) => (
  <AsyncComponent
    loader={() => import('./environment.jsx').then((c) => c.EnvironmentPage)}
    {...props}
  />
);

export const BuildEnvironmentComponent = (props) => {
  const { obj } = props;
  const readOnly = obj.kind === 'Build';
  const envPath = getEnvPath(props);
  const { t } = useTranslation();
  if (envPath) {
    return (
      <EnvironmentPage
        obj={obj}
        rawEnvData={obj.spec.strategy[getStrategyType(obj.spec.strategy.type)]}
        envPath={getEnvPath(props)}
        readOnly={readOnly}
      />
    );
  }
  return (
    <ConsoleEmptyState>
      {t('public~The environment variable editor does not support build strategy: {{ type }}', {
        type: obj.spec.strategy.type,
      })}
      .
    </ConsoleEmptyState>
  );
};

export const BuildsDetailsPage: React.FCC = (props) => {
  const prometheusIsAvailable = usePrometheusGate();

  return (
    <DetailsPage
      {...props}
      kind={BuildsReference}
      customActionMenu={(kindObj: K8sModel, obj: K8sResourceKind) => {
        const reference = referenceForModel(kindObj);
        const context = { [reference]: obj };
        return <LazyActionMenu context={context} variant={ActionMenuVariant.DROPDOWN} />;
      }}
      pages={[
        navFactory.details(BuildsDetails),
        ...(prometheusIsAvailable ? [navFactory.metrics(BuildMetrics)] : []),
        navFactory.editYaml(),
        navFactory.envEditor(BuildEnvironmentComponent),
        navFactory.logs(BuildLogs),
        navFactory.events(ResourceEventStream),
      ]}
    />
  );
};
BuildsDetailsPage.displayName = 'BuildsDetailsPage';

const tableColumnClasses = [
  '',
  '',
  'pf-m-hidden pf-m-visible-on-md',
  'pf-m-hidden pf-m-visible-on-lg',
  Kebab.columnClass,
];

const BuildsTableRow: React.FCC<RowFunctionArgs<K8sResourceKind>> = ({ obj }) => {
  const kindReference = referenceFor(obj);
  const context = { [kindReference]: obj };

  return (
    <>
      <TableData className={tableColumnClasses[0]}>
        <ResourceLink
          kind={BuildsReference}
          name={obj.metadata.name}
          namespace={obj.metadata.namespace}
        />
      </TableData>
      <TableData className={css(tableColumnClasses[1], 'co-break-word')} columnID="namespace">
        <ResourceLink kind="Namespace" name={obj.metadata.namespace} />
      </TableData>
      <TableData className={tableColumnClasses[2]}>
        <Status status={obj.status?.phase} />
      </TableData>
      <TableData className={tableColumnClasses[3]}>
        <Timestamp timestamp={obj.status?.startTimestamp} />
      </TableData>
      <TableData className={tableColumnClasses[3]}>
        {displayDurationInWords(obj.status?.startTimestamp, obj.status?.completionTimestamp)}
      </TableData>
      <TableData className={tableColumnClasses[4]}>
        <LazyActionMenu context={context} />
      </TableData>
    </>
  );
};

export const BuildsList: React.FCC = (props) => {
  const { t } = useTranslation();
  const BuildsTableHeader = () => {
    return [
      {
        title: t('public~Name'),
        sortField: 'metadata.name',
        transforms: [sortable],
        props: { className: tableColumnClasses[0] },
      },
      {
        title: t('public~Namespace'),
        sortField: 'metadata.namespace',
        transforms: [sortable],
        props: { className: tableColumnClasses[1] },
        id: 'namespace',
      },
      {
        title: t('public~Status'),
        sortField: 'status.phase',
        transforms: [sortable],
        props: { className: tableColumnClasses[2] },
      },
      {
        title: t('public~Start time'),
        sortField: 'status.startTimestamp',
        transforms: [sortable],
        props: { className: tableColumnClasses[3] },
      },
      {
        title: t('public~Duration'),
        sortField: 'status.duration',
        transforms: [sortable],
        props: { className: tableColumnClasses[3] },
      },
      {
        title: '',
        props: { className: tableColumnClasses[4] },
      },
    ];
  };
  BuildsTableHeader.displayName = 'BuildsTableHeader';

  return (
    <Table
      {...props}
      aria-label={t('public~Builds')}
      Header={BuildsTableHeader}
      Row={BuildsTableRow}
      virtualize
    />
  );
};

BuildsList.displayName = 'BuildsList';

export const buildPhase = (build) => build.status.phase;

export const allPhases = ['New', 'Pending', 'Running', 'Complete', 'Failed', 'Error', 'Cancelled'];

export const BuildsPage: React.FCC<BuildsPageProps> = (props) => {
  const { t } = useTranslation();
  return (
    <ListPage
      {...props}
      title={t('public~Builds')}
      kind={BuildsReference}
      ListComponent={BuildsList}
      canCreate={false}
      rowFilters={[
        {
          filterGroupName: t('public~Status'),
          type: 'build-status',
          reducer: buildPhase,
          items: _.map(allPhases, (phase) => ({
            id: phase,
            title: phase,
          })),
        },
      ]}
    />
  );
};
BuildsPage.displayName = 'BuildsListPage';

export type BuildsDetailsProps = {
  obj: any;
};

export type BuildsPageProps = {
  showTitle?: boolean;
  namespace?: string;
  selector?: any;
};<|MERGE_RESOLUTION|>--- conflicted
+++ resolved
@@ -1,10 +1,6 @@
 import * as React from 'react';
 import * as _ from 'lodash-es';
-<<<<<<< HEAD
-import { Link, redirect } from 'react-router-dom';
-=======
-import { Link } from 'react-router-dom-v5-compat';
->>>>>>> 5981a88e
+import { Link } from 'react-router-dom';
 import { Trans, useTranslation } from 'react-i18next';
 import { css } from '@patternfly/react-styles';
 import { sortable } from '@patternfly/react-table';
