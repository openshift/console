import * as React from 'react';
import * as _ from 'lodash-es';
import { Link } from 'react-router-dom';
import { Trans, useTranslation } from 'react-i18next';
import * as classNames from 'classnames';
import { sortable } from '@patternfly/react-table';
import {
  Alert,
  Grid,
  GridItem,
  Card,
  CardBody,
  CardHeader,
  CardTitle,
} from '@patternfly/react-core';

import { ONE_HOUR, ONE_MINUTE, Status, usePrometheusGate } from '@console/shared';
import { ByteDataTypes } from '@console/shared/src/graph-helper/data-utils';
import {
  K8sResourceKindReference,
  referenceFor,
  K8sResourceKind,
  k8sPatch,
  K8sKind,
} from '../module/k8s';
import { cloneBuild, formatBuildDuration, getBuildNumber } from '../module/k8s/builds';
import { DetailsPage, ListPage, Table, TableData, RowFunctionArgs } from './factory';
import { errorModal, confirmModal } from './modals';
import {
  AsyncComponent,
  BuildHooks,
  BuildStrategy,
  DetailsItem,
  ExternalLink,
  history,
  humanizeBinaryBytes,
  humanizeCpuCores,
  Kebab,
  KebabAction,
  navFactory,
  ResourceKebab,
  ResourceLink,
  resourceObjPath,
  resourcePath,
  ResourceSummary,
  SectionHeading,
  Timestamp,
} from './utils';
import { BuildPipeline, BuildPipelineLogLink } from './build-pipeline';
import { BuildLogs } from './build-logs';
import { ResourceEventStream } from './events';
import { Area } from './graphs';
import { BuildModel } from '../models';
import { timeFormatter, timeFormatterWithSeconds } from './utils/datetime';
import Dashboard from '@console/shared/src/components/dashboard/Dashboard';

const BuildsReference: K8sResourceKindReference = 'Build';

const CloneBuildAction: KebabAction = (kind: K8sKind, build: K8sResourceKind) => ({
  // t('public~Rebuild')
  labelKey: 'public~Rebuild',
  callback: () =>
    cloneBuild(build)
      .then((clone) => {
        history.push(resourceObjPath(clone, referenceFor(clone)));
      })
      .catch((err) => {
        const error = err.message;
        errorModal({ error });
      }),
  accessReview: {
    group: kind.apiGroup,
    resource: kind.plural,
    subresource: 'clone',
    name: build.metadata.name,
    namespace: build.metadata.namespace,
    verb: 'create',
  },
});

const CancelAction: KebabAction = (kind: K8sKind, build: K8sResourceKind) => ({
  // t('public~Cancel build')
  labelKey: 'public~Cancel build',
  hidden:
    build.status.phase !== 'Running' &&
    build.status.phase !== 'Pending' &&
    build.status.phase !== 'New',
  callback: () =>
    confirmModal({
      // t('public~Cancel build'),
      // t('public~Are you sure you want to cancel this build?'),
      // t('public~Yes, cancel'),
      // t("public~No, don't cancel"),
      titleKey: 'public~Cancel build',
      messageKey: 'public~Are you sure you want to cancel this build?',
      btnTextKey: 'public~Yes, cancel',
      cancelTextKey: "public~No, don't cancel",
      executeFn: () =>
        k8sPatch(kind, build, [{ op: 'add', path: '/status/cancelled', value: true }]),
    }),
  accessReview: {
    group: kind.apiGroup,
    resource: kind.plural,
    name: build.metadata.name,
    namespace: build.metadata.namespace,
    verb: 'patch',
  },
});

const menuActions = [
  CloneBuildAction,
  CancelAction,
  ...Kebab.getExtensionsActionsForKind(BuildModel),
  ...Kebab.factory.common,
];

export enum BuildStrategyType {
  Docker = 'Docker',
  Devfile = 'Devfile',
  Custom = 'Custom',
  JenkinsPipeline = 'JenkinsPipeline',
  Source = 'Source',
<<<<<<< HEAD
  ServerlessFunction = 'ServerlessFunction',
=======
  Pac = 'Pac',
>>>>>>> 179ef910
}

export const BuildLogLink = ({ build }) => {
  const {
    metadata: { name, namespace },
  } = build;
  const isPipeline = _.get(build, 'spec.strategy.type') === BuildStrategyType.JenkinsPipeline;
  const { t } = useTranslation();
  return isPipeline ? (
    <BuildPipelineLogLink obj={build} />
  ) : (
    <Link to={`${resourcePath('Build', name, namespace)}/logs`}>{t('public~View logs')}</Link>
  );
};

export const BuildNumberLink = ({ build }) => {
  const {
    metadata: { name, namespace },
  } = build;
  const buildNumber = getBuildNumber(build);
  const title = _.isFinite(buildNumber) ? `#${buildNumber}` : name;

  return <Link to={resourcePath('Build', name, namespace)}>{title}</Link>;
};

// TODO update to use QueryBrowser for each graph
const BuildMetrics = ({ obj }) => {
  const { t } = useTranslation();
  const podName = obj.metadata.annotations?.['openshift.io/build.pod-name'];
  const endTime = obj.status.completionTimestamp
    ? new Date(obj.status.completionTimestamp).getTime()
    : Date.now();
  const runTime = obj.status.startTimestamp
    ? endTime - new Date(obj.status.startTimestamp).getTime()
    : ONE_HOUR;
  const timespan = Math.max(runTime, ONE_MINUTE); // Minimum timespan of one minute
  const namespace = obj.metadata.namespace;
  const domain = React.useMemo(() => ({ x: [endTime - timespan, endTime] }), [endTime, timespan]);
  const areaProps = React.useMemo(
    () => ({
      namespace,
      endTime,
      timespan,
      formatDate: (d) =>
        timespan < 5 * ONE_MINUTE ? timeFormatterWithSeconds.format(d) : timeFormatter.format(d),
      domain, // force domain to match queried timespan
    }),
    [domain, endTime, namespace, timespan],
  );

  return podName ? (
    <Dashboard className="resource-metrics-dashboard">
      <Grid hasGutter>
        <GridItem xl={6} lg={12}>
          <Card className="resource-metrics-dashboard__card">
            <CardHeader>
              <CardTitle>{t('public~Memory usage')}</CardTitle>
            </CardHeader>
            <CardBody className="resource-metrics-dashboard__card-body">
              <Area
                byteDataType={ByteDataTypes.BinaryBytes}
                humanize={humanizeBinaryBytes}
                query={`sum(container_memory_working_set_bytes{pod='${podName}',namespace='${namespace}',container=''}) BY (pod, namespace)`}
                {...areaProps}
              />
            </CardBody>
          </Card>
        </GridItem>
        <GridItem xl={6} lg={12}>
          <Card className="resource-metrics-dashboard__card">
            <CardHeader>
              <CardTitle>{t('public~CPU usage')}</CardTitle>
            </CardHeader>
            <CardBody className="resource-metrics-dashboard__card-body">
              <Area
                humanize={humanizeCpuCores}
                query={`pod:container_cpu_usage:sum{pod='${podName}',container='',namespace='${namespace}'}`}
                {...areaProps}
              />
            </CardBody>
          </Card>
        </GridItem>
        <GridItem xl={6} lg={12}>
          <Card className="resource-metrics-dashboard__card">
            <CardHeader>
              <CardTitle>{t('public~Filesystem')}</CardTitle>
            </CardHeader>
            <CardBody className="resource-metrics-dashboard__card-body">
              <Area
                byteDataType={ByteDataTypes.BinaryBytes}
                humanize={humanizeBinaryBytes}
                query={`pod:container_fs_usage_bytes:sum{pod='${podName}',container='',namespace='${namespace}'}`}
                {...areaProps}
              />
            </CardBody>
          </Card>
        </GridItem>
      </Grid>
      <br />
    </Dashboard>
  ) : null;
};

export const PipelineBuildStrategyAlert: React.FC<BuildsDetailsProps> = () => {
  const { t } = useTranslation();
  return (
    <Alert
      isInline
      className="co-alert"
      variant="info"
      title={t('public~Pipeline build strategy deprecation')}
    >
      <Trans t={t} ns="public">
        With the release of{' '}
        <ExternalLink
          href="https://openshift.github.io/pipelines-docs/"
          text={t('public~OpenShift Pipelines based on Tekton')}
        />
        , the pipelines build strategy has been deprecated. Users should either use Jenkins files
        directly on Jenkins or use cloud-native CI/CD with Openshift Pipelines.
        <ExternalLink
          href="https://github.com/openshift/pipelines-tutorial/"
          text={t('public~Try the OpenShift Pipelines tutorial')}
        />
      </Trans>
    </Alert>
  );
};

export const BuildsDetails: React.SFC<BuildsDetailsProps> = ({ obj: build }) => {
  const { logSnippet, message, startTimestamp } = build.status;
  const triggeredBy = _.map(build.spec.triggeredBy, 'message').join(', ');
  const duration = formatBuildDuration(build);
  const hasPipeline = build.spec.strategy.type === BuildStrategyType.JenkinsPipeline;
  const { t } = useTranslation();
  return (
    <>
      <div className="co-m-pane__body">
        {hasPipeline && <PipelineBuildStrategyAlert obj={build} />}
        <SectionHeading text={t('public~Build details')} />
        {hasPipeline && (
          <div className="row">
            <div className="col-xs-12">
              <BuildPipeline obj={build} />
            </div>
          </div>
        )}
        <div className="row">
          <div className="col-sm-6">
            <ResourceSummary resource={build}>
              <DetailsItem
                label={t('public~Triggered by')}
                obj={build}
                path="spec.triggeredBy"
                hideEmpty
              >
                {triggeredBy}
              </DetailsItem>
              <DetailsItem
                label={t('public~Started')}
                obj={build}
                path="status.startTimestamp"
                hideEmpty
              >
                <Timestamp timestamp={startTimestamp} />
              </DetailsItem>
            </ResourceSummary>
          </div>
          <div className="col-sm-6">
            <BuildStrategy resource={build}>
              <DetailsItem label={t('public~Status')} obj={build} path="status.phase">
                <Status status={build.status.phase} />
              </DetailsItem>
              <DetailsItem label={t('public~Message')} obj={build} path="status.message" hideEmpty>
                {message}
              </DetailsItem>
              <DetailsItem
                label={t('public~Log snippet')}
                obj={build}
                path="status.logSnippet"
                hideEmpty
              >
                <pre className="co-pre">{logSnippet}</pre>
              </DetailsItem>
              <DetailsItem
                label={t('public~Duration')}
                obj={build}
                path="status.duration"
                hideEmpty
              >
                {duration}
              </DetailsItem>
            </BuildStrategy>
          </div>
        </div>
      </div>
      <BuildHooks resource={build} />
    </>
  );
};

export const getStrategyType = (strategy: BuildStrategyType) => {
  switch (strategy) {
    case BuildStrategyType.Docker:
      return 'dockerStrategy';
    case BuildStrategyType.Devfile:
      return 'devfileStrategy';
    case BuildStrategyType.Custom:
      return 'customStrategy';
    case BuildStrategyType.JenkinsPipeline:
      return 'jenkinsPipelineStrategy';
    case BuildStrategyType.Source:
      return 'sourceStrategy';
    case BuildStrategyType.Pac:
      return 'pacStrategy';
    default:
      return null;
  }
};

export const getEnvPath = (props) => {
  const strategyType = getStrategyType(props.obj.spec.strategy.type);
  return strategyType ? ['spec', 'strategy', strategyType] : null;
};

const EnvironmentPage = (props) => (
  <AsyncComponent
    loader={() => import('./environment.jsx').then((c) => c.EnvironmentPage)}
    {...props}
  />
);

export const BuildEnvironmentComponent = (props) => {
  const { obj } = props;
  const readOnly = obj.kind === 'Build';
  const envPath = getEnvPath(props);
  const { t } = useTranslation();
  if (envPath) {
    return (
      <EnvironmentPage
        obj={obj}
        rawEnvData={obj.spec.strategy[getStrategyType(obj.spec.strategy.type)]}
        envPath={getEnvPath(props)}
        readOnly={readOnly}
      />
    );
  }
  return (
    <div className="cos-status-box">
      <div className="pf-u-text-align-center">
        {t('public~The environment variable editor does not support build strategy: {{ type }}', {
          type: obj.spec.strategy.type,
        })}
        .
      </div>
    </div>
  );
};

export const BuildsDetailsPage: React.SFC<BuildsDetailsPageProps> = (props) => {
  const prometheusIsAvailable = usePrometheusGate();
  return (
    <DetailsPage
      {...props}
      kind={BuildsReference}
      menuActions={menuActions}
      pages={[
        navFactory.details(BuildsDetails),
        ...(prometheusIsAvailable ? [navFactory.metrics(BuildMetrics)] : []),
        navFactory.editYaml(),
        navFactory.envEditor(BuildEnvironmentComponent),
        navFactory.logs(BuildLogs),
        navFactory.events(ResourceEventStream),
      ]}
    />
  );
};
BuildsDetailsPage.displayName = 'BuildsDetailsPage';

const tableColumnClasses = [
  '',
  '',
  'pf-m-hidden pf-m-visible-on-md',
  'pf-m-hidden pf-m-visible-on-lg',
  Kebab.columnClass,
];

const BuildsTableRow: React.FC<RowFunctionArgs<K8sResourceKind>> = ({ obj }) => {
  return (
    <>
      <TableData className={tableColumnClasses[0]}>
        <ResourceLink
          kind={BuildsReference}
          name={obj.metadata.name}
          namespace={obj.metadata.namespace}
        />
      </TableData>
      <TableData
        className={classNames(tableColumnClasses[1], 'co-break-word')}
        columnID="namespace"
      >
        <ResourceLink kind="Namespace" name={obj.metadata.namespace} />
      </TableData>
      <TableData className={tableColumnClasses[2]}>
        <Status status={obj.status?.phase} />
      </TableData>
      <TableData className={tableColumnClasses[3]}>
        <Timestamp timestamp={obj.metadata.creationTimestamp} />
      </TableData>
      <TableData className={tableColumnClasses[4]}>
        <ResourceKebab actions={menuActions} kind={BuildsReference} resource={obj} />
      </TableData>
    </>
  );
};

export const BuildsList: React.SFC = (props) => {
  const { t } = useTranslation();
  const BuildsTableHeader = () => {
    return [
      {
        title: t('public~Name'),
        sortField: 'metadata.name',
        transforms: [sortable],
        props: { className: tableColumnClasses[0] },
      },
      {
        title: t('public~Namespace'),
        sortField: 'metadata.namespace',
        transforms: [sortable],
        props: { className: tableColumnClasses[1] },
        id: 'namespace',
      },
      {
        title: t('public~Status'),
        sortField: 'status.phase',
        transforms: [sortable],
        props: { className: tableColumnClasses[2] },
      },
      {
        title: t('public~Created'),
        sortField: 'metadata.creationTimestamp',
        transforms: [sortable],
        props: { className: tableColumnClasses[3] },
      },
      {
        title: '',
        props: { className: tableColumnClasses[4] },
      },
    ];
  };
  BuildsTableHeader.displayName = 'BuildsTableHeader';

  return (
    <Table
      {...props}
      aria-label={t('public~Builds')}
      Header={BuildsTableHeader}
      Row={BuildsTableRow}
      virtualize
    />
  );
};

BuildsList.displayName = 'BuildsList';

export const buildPhase = (build) => build.status.phase;

const allPhases = ['New', 'Pending', 'Running', 'Complete', 'Failed', 'Error', 'Cancelled'];

export const BuildsPage: React.SFC<BuildsPageProps> = (props) => {
  const { t } = useTranslation();
  return (
    <ListPage
      {...props}
      title={t('public~Builds')}
      kind={BuildsReference}
      ListComponent={BuildsList}
      canCreate={false}
      rowFilters={[
        {
          filterGroupName: t('public~Status'),
          type: 'build-status',
          reducer: buildPhase,
          items: _.map(allPhases, (phase) => ({
            id: phase,
            title: phase,
          })),
        },
      ]}
    />
  );
};
BuildsPage.displayName = 'BuildsListPage';

export type BuildsDetailsProps = {
  obj: any;
};

export type BuildsPageProps = {
  showTitle?: boolean;
  namespace?: string;
  selector?: any;
};

export type BuildsDetailsPageProps = {
  match: any;
};<|MERGE_RESOLUTION|>--- conflicted
+++ resolved
@@ -120,11 +120,8 @@
   Custom = 'Custom',
   JenkinsPipeline = 'JenkinsPipeline',
   Source = 'Source',
-<<<<<<< HEAD
   ServerlessFunction = 'ServerlessFunction',
-=======
   Pac = 'Pac',
->>>>>>> 179ef910
 }
 
 export const BuildLogLink = ({ build }) => {
