--- conflicted
+++ resolved
@@ -1050,27 +1050,6 @@
               </DescriptionListDescription>
             </DescriptionListGroup>
           </ServiceLevel>
-<<<<<<< HEAD
-          <dt>{t('public~Cluster ID')}</dt>
-          <dd className="co-break-all co-select-to-copy" data-test-id="cv-details-table-cid">
-            {clusterID}
-          </dd>
-          <dt>{t('public~Desired release image')}</dt>
-          <dd className="co-break-all co-select-to-copy" data-test-id="cv-details-table-image">
-            {imageParts.length === 2 ? (
-              <>
-                <span className="pf-v6-u-text-color-subtle">{imageParts[0]}@</span>
-                {imageParts[1]}
-              </>
-            ) : (
-              desiredImage || '-'
-            )}
-          </dd>
-          <dt>{t('public~Cluster version configuration')}</dt>
-          <dd>
-            <ResourceLink kind={referenceForModel(ClusterVersionModel)} name={cv.metadata.name} />
-          </dd>
-=======
           <DescriptionListGroup>
             <DescriptionListTerm>{t('public~Cluster ID')}</DescriptionListTerm>
             <DescriptionListDescription
@@ -1088,7 +1067,7 @@
             >
               {imageParts.length === 2 ? (
                 <>
-                  <span className="text-muted">{imageParts[0]}@</span>
+                  <span className="pf-v6-u-text-color-subtle">{imageParts[0]}@</span>
                   {imageParts[1]}
                 </>
               ) : (
@@ -1102,7 +1081,6 @@
               <ResourceLink kind={referenceForModel(ClusterVersionModel)} name={cv.metadata.name} />
             </DescriptionListDescription>
           </DescriptionListGroup>
->>>>>>> f326915a
           <UpstreamConfigDetailsItem resource={cv} />
           {autoscalers && canUpgrade && (
             <DescriptionListGroup>
