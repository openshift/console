--- conflicted
+++ resolved
@@ -1,12 +1,7 @@
 import * as React from 'react';
 import * as _ from 'lodash-es';
-<<<<<<< HEAD
+import { css } from '@patternfly/react-styles';
 import { useLocation } from 'react-router-dom';
-import classNames from 'classnames';
-=======
-import { css } from '@patternfly/react-styles';
-import { useLocation } from 'react-router-dom-v5-compat';
->>>>>>> 4dd9a7ca
 import { sortable } from '@patternfly/react-table';
 import {
   Alert,
