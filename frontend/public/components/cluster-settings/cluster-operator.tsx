import * as React from 'react';
import * as _ from 'lodash-es';
<<<<<<< HEAD
import * as classNames from 'classnames';
import { useLocation } from 'react-router-dom';
=======
import classNames from 'classnames';
import { useLocation } from 'react-router-dom-v5-compat';
>>>>>>> 5f76998a
import { sortable } from '@patternfly/react-table';
import { Alert } from '@patternfly/react-core';
import { SyncAltIcon } from '@patternfly/react-icons/dist/esm/icons/sync-alt-icon';
import { UnknownIcon } from '@patternfly/react-icons/dist/esm/icons/unknown-icon';
import { useTranslation } from 'react-i18next';

import PaneBody from '@console/shared/src/components/layout/PaneBody';
import { ClusterOperatorModel } from '../../models';
import { DetailsPage, ListPage, Table, TableData, RowFunctionArgs } from '../factory';
import { Conditions } from '../conditions';
import {
  getClusterOperatorStatus,
  getClusterOperatorVersion,
  getClusterVersionCondition,
  getStatusAndMessage,
  ClusterOperator,
  ClusterVersionConditionType,
  ClusterVersionKind,
  K8sResourceConditionStatus,
  K8sResourceKindReference,
  OperandVersion,
  OperatorStatus,
  referenceForModel,
} from '../../module/k8s';
import {
  navFactory,
  EmptyBox,
  Kebab,
  LinkifyExternal,
  ResourceLink,
  ResourceSummary,
  SectionHeading,
} from '../utils';
import {
  GreenCheckCircleIcon,
  RedExclamationCircleIcon,
  YellowExclamationTriangleIcon,
} from '@console/shared';
import RelatedObjectsPage from './related-objects';
import { ClusterVersionConditionsLink, UpdatingMessageText } from './cluster-status';

export const clusterOperatorReference: K8sResourceKindReference = referenceForModel(
  ClusterOperatorModel,
);

const getIcon = (status: OperatorStatus) => {
  return {
    [OperatorStatus.Available]: <GreenCheckCircleIcon />,
    [OperatorStatus.Progressing]: <SyncAltIcon />,
    [OperatorStatus.Degraded]: <YellowExclamationTriangleIcon />,
    [OperatorStatus.CannotUpdate]: <YellowExclamationTriangleIcon />,
    [OperatorStatus.Unavailable]: <RedExclamationCircleIcon />,
    [OperatorStatus.Unknown]: <UnknownIcon />,
  }[status];
};

const OperatorStatusIconAndLabel: React.FC<OperatorStatusIconAndLabelProps> = ({ status }) => {
  const icon = getIcon(status);
  return (
    <>
      {icon} {status}
    </>
  );
};

const tableColumnClasses = [
  '',
  'pf-v6-u-w-16-on-xl',
  'pf-m-hidden pf-m-visible-on-md pf-v6-u-w-33-on-2xl',
  'pf-m-hidden pf-m-visible-on-md pf-v6-u-w-33-on-2xl',
  Kebab.columnClass,
];

const ClusterOperatorTableRow: React.FC<RowFunctionArgs<ClusterOperator>> = ({ obj }) => {
  const { status, message } = getStatusAndMessage(obj);
  const operatorVersion = getClusterOperatorVersion(obj);
  return (
    <>
      <TableData className={tableColumnClasses[0]}>
        <ResourceLink
          kind={clusterOperatorReference}
          name={obj.metadata.name}
          namespace={obj.metadata.namespace}
        />
      </TableData>
      <TableData className={tableColumnClasses[1]}>
        <OperatorStatusIconAndLabel status={status} />
      </TableData>
      <TableData className={tableColumnClasses[2]}>{operatorVersion || '-'}</TableData>
      <TableData
        className={classNames(
          tableColumnClasses[3],
          'co-break-word',
          'co-line-clamp',
          'co-pre-line',
        )}
      >
        <LinkifyExternal>{message || '-'}</LinkifyExternal>
      </TableData>
    </>
  );
};

export const ClusterOperatorList: React.FC = (props) => {
  const { t } = useTranslation();
  const ClusterOperatorTableHeader = () => {
    return [
      {
        title: t('public~Name'),
        sortField: 'metadata.name',
        transforms: [sortable],
        props: { className: tableColumnClasses[0] },
      },
      {
        title: t('public~Status'),
        sortFunc: 'getClusterOperatorStatus',
        transforms: [sortable],
        props: { className: tableColumnClasses[1] },
      },
      {
        title: t('public~Version'),
        sortFunc: 'getClusterOperatorVersion',
        transforms: [sortable],
        props: { className: tableColumnClasses[2] },
      },
      {
        title: t('public~Message'),
        props: { className: tableColumnClasses[3] },
      },
    ];
  };
  return (
    <Table
      {...props}
      aria-label={ClusterOperatorModel.labelPlural}
      Header={ClusterOperatorTableHeader}
      Row={ClusterOperatorTableRow}
      virtualize
    />
  );
};

const UpdateInProgressAlert: React.FC<UpdateInProgressAlertProps> = ({ cv }) => {
  const updateCondition = getClusterVersionCondition(
    cv,
    ClusterVersionConditionType.Progressing,
    K8sResourceConditionStatus.True,
  );
  return (
    <>
      {updateCondition && (
        <PaneBody sectionHeading>
          <Alert
            isInline
            className="co-alert"
            variant="info"
            title={<UpdatingMessageText cv={cv} />}
          >
            <ClusterVersionConditionsLink cv={cv} />
          </Alert>
        </PaneBody>
      )}
    </>
  );
};

export const ClusterOperatorPage: React.FC<ClusterOperatorPageProps> = (props) => {
  const { t } = useTranslation();
  const filters = [
    {
      filterGroupName: t('public~Status'),
      type: 'cluster-operator-status',
      reducer: getClusterOperatorStatus,
      items: [
        { id: 'Available', title: t('public~Available') },
        { id: 'Progressing', title: t('public~Progressing') },
        { id: 'Degraded', title: t('public~Degraded') },
        { id: 'Cannot update', title: t('public~Cannot update') },
        { id: 'Unavailable', title: t('public~Unavailable') },
        { id: 'Unknown', title: t('public~Unknown') },
      ],
    },
  ];
  return (
    <>
      <UpdateInProgressAlert cv={props.cv} />
      <ListPage
        {...props}
        title={ClusterOperatorModel.labelPlural}
        kind={clusterOperatorReference}
        ListComponent={ClusterOperatorList}
        canCreate={false}
        rowFilters={filters}
      />
    </>
  );
};

const OperandVersions: React.FC<OperandVersionsProps> = ({ versions }) => {
  const { t } = useTranslation();
  return _.isEmpty(versions) ? (
    <EmptyBox label={t('public~versions')} />
  ) : (
    <div className="co-table-container">
      <table className="pf-v6-c-table pf-m-compact pf-m-border-rows">
        <thead className="pf-v6-c-table__thead">
          <tr className="pf-v6-c-table__tr">
            <th className="pf-v6-c-table__th">{t('public~Name')}</th>
            <th className="pf-v6-c-table__th">{t('public~Version')}</th>
          </tr>
        </thead>
        <tbody className="pf-v6-c-table__tbody">
          {_.map(versions, ({ name, version }, i) => (
            <tr className="pf-v6-c-table__tr" key={i}>
              <td className="pf-v6-c-table__td">{name}</td>
              <td className="pf-v6-c-table__td">{version}</td>
            </tr>
          ))}
        </tbody>
      </table>
    </div>
  );
};

const ClusterOperatorDetails: React.FC<ClusterOperatorDetailsProps> = ({ obj }) => {
  const { status, message } = getStatusAndMessage(obj);
  const versions: OperandVersion[] = _.get(obj, 'status.versions', []);
  const conditions = _.get(obj, 'status.conditions', []);
  // Show the operator version in the details if it's the only version.
  const operatorVersion =
    versions.length === 1 && versions[0].name === 'operator' ? versions[0].version : null;
  const { t } = useTranslation();
  return (
    <>
      <PaneBody>
        <SectionHeading text={t('public~ClusterOperator details')} />
        <div className="row">
          <div className="col-sm-6">
            <ResourceSummary resource={obj} />
          </div>
          <div className="col-sm-6">
            <dl>
              {operatorVersion && (
                <>
                  <dt>{t('public~Version')}</dt>
                  <dd>{operatorVersion}</dd>
                </>
              )}
              <dt>{t('public~Status')}</dt>
              <dd>
                <OperatorStatusIconAndLabel status={status} />
              </dd>
              <dt>{t('public~Message')}</dt>
              <dd className="co-pre-line">
                <LinkifyExternal>{message || '-'}</LinkifyExternal>
              </dd>
            </dl>
          </div>
        </div>
      </PaneBody>
      <PaneBody>
        <SectionHeading text={t('public~Conditions')} />
        <Conditions conditions={conditions} />
      </PaneBody>
      <PaneBody>
        <SectionHeading text={t('public~Operand versions')} />
        <OperandVersions versions={versions} />
      </PaneBody>
    </>
  );
};

export const ClusterOperatorDetailsPage: React.FC = (props) => {
  const { t } = useTranslation();
  const location = useLocation();
  return (
    <DetailsPage
      {...props}
      kind={clusterOperatorReference}
      pages={[
        navFactory.details(ClusterOperatorDetails),
        navFactory.editYaml(),
        {
          href: 'related-objects',
          // t('public~Related objects')
          nameKey: 'public~Related objects',
          component: RelatedObjectsPage,
        },
      ]}
      breadcrumbsFor={() => [
        {
          name: t(ClusterOperatorModel.labelPluralKey),
          path: '/settings/cluster/clusteroperators',
        },
        {
          name: t('public~ClusterOperator details'),
          path: location.pathname,
        },
      ]}
    />
  );
};

type OperatorStatusIconAndLabelProps = {
  status: OperatorStatus;
};

type ClusterOperatorPageProps = {
  cv: ClusterVersionKind;
  autoFocus?: boolean;
  showTitle?: boolean;
};

type OperandVersionsProps = {
  versions: OperandVersion[];
};

type ClusterOperatorDetailsProps = {
  obj: ClusterOperator;
};

type UpdateInProgressAlertProps = {
  cv: ClusterVersionKind;
};<|MERGE_RESOLUTION|>--- conflicted
+++ resolved
@@ -1,12 +1,7 @@
 import * as React from 'react';
 import * as _ from 'lodash-es';
-<<<<<<< HEAD
-import * as classNames from 'classnames';
 import { useLocation } from 'react-router-dom';
-=======
 import classNames from 'classnames';
-import { useLocation } from 'react-router-dom-v5-compat';
->>>>>>> 5f76998a
 import { sortable } from '@patternfly/react-table';
 import { Alert } from '@patternfly/react-core';
 import { SyncAltIcon } from '@patternfly/react-icons/dist/esm/icons/sync-alt-icon';
