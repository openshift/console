--- conflicted
+++ resolved
@@ -109,25 +109,8 @@
   }
 
   render() {
-<<<<<<< HEAD
     let DefaultPage = isKubevirt() ? KubevirtDefaultPage : DefaultPage; // eslint-disable-line
 
-    // Needed so we don't pull in the Catalog pages and its dependencies until the user navigates to the page
-    let catalogPageLoader = () =>
-      import('./catalog/catalog-page' /* webpackChunkName: "catalog" */).then(m => {
-        this.CatalogPage = m.CatalogPage;
-        return m.CatalogPage;
-      });
-
-    let renderCatalogRoute = (path) => {
-      if (this.CatalogPage) {
-        return <Route path={path} exact component={this.CatalogPage} />;
-      }
-      return <LazyRoute path={path} exact loader={catalogPageLoader} />;
-    };
-
-=======
->>>>>>> 008b7d07
     return <React.Fragment>
       <Helmet titleTemplate={`%s · ${productName}`} defaultTitle={productName} />
       <Masthead />
