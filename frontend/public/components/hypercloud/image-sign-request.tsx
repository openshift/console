import * as _ from 'lodash-es';
import * as React from 'react';
import * as classNames from 'classnames';
import { sortable } from '@patternfly/react-table';

import { K8sResourceKind } from '../../module/k8s';
import { DetailsPage, ListPage, Table, TableRow, TableData, RowFunction } from '../factory';
import { DetailsItem, Kebab, KebabAction, detailsPage, Timestamp, navFactory, ResourceKebab, ResourceLink, ResourceSummary, SectionHeading } from '../utils';
import { ImageSignRequestModel } from '../../models';
<<<<<<< HEAD
import { Status } from '@console/shared';
=======
import { useTranslation } from 'react-i18next';
import { TFunction } from 'i18next';
>>>>>>> d111c7f7

export const menuActions: KebabAction[] = [...Kebab.getExtensionsActionsForKind(ImageSignRequestModel), ...Kebab.factory.common];

const kind = ImageSignRequestModel.kind;

const tableColumnClasses = ['', '', '', classNames('pf-m-hidden', 'pf-m-visible-on-sm', 'pf-u-w-16-on-lg'), classNames('pf-m-hidden', 'pf-m-visible-on-lg'), classNames('pf-m-hidden', 'pf-m-visible-on-lg'), Kebab.columnClass];

const ImageSignRequestTableHeader = () => {
  return [
    {
      title: 'Name',
      sortField: 'metadata.name',
      transforms: [sortable],
      props: { className: tableColumnClasses[0] },
    },
    {
      title: 'Namespace',
      sortField: 'metadata.namespace',
      transforms: [sortable],
      props: { className: tableColumnClasses[1] },
    },
    {
      title: 'Status',
      sortField: 'status.imageSignResponse.result',
      transforms: [sortable],
      props: { className: tableColumnClasses[2] },
    },
    {
      title: 'Image',
      sortField: 'spec.image',
      transforms: [sortable],
      props: { className: tableColumnClasses[3] },
    },
    {
      title: 'Signer',
      sortField: 'spec.signer',
      transforms: [sortable],
      props: { className: tableColumnClasses[4] },
    },
    {
      title: 'Created',
      sortField: 'metadata.creationTimestamp',
      transforms: [sortable],
      props: { className: tableColumnClasses[5] },
    },
    {
      title: '',
      props: { className: tableColumnClasses[6] },
    },
  ];
};

ImageSignRequestTableHeader.displayName = 'ImageSignRequestTableHeader';

<<<<<<< HEAD
const ImageSignRequestTableRow: RowFunction<K8sResourceKind> = ({ obj: signrequest, index, key, style }) => {
  return (
    <TableRow id={signrequest.metadata.uid} index={index} trKey={key} style={style}>
      <TableData className={tableColumnClasses[0]}>
        <ResourceLink kind={kind} name={signrequest.metadata.name} namespace={signrequest.metadata.namespace} title={signrequest.metadata.uid} />
      </TableData>
      <TableData className={classNames(tableColumnClasses[1], 'co-break-word')}>
        <ResourceLink kind="Namespace" name={signrequest.metadata.namespace} title={signrequest.metadata.namespace} />
=======
const ImageSignRequestTableHeader = (t?: TFunction) => {
    return [
      {
        title: t('COMMON:MSG_MAIN_TABLEHEADER_1'),
        sortField: 'metadata.name',
        transforms: [sortable],
        props: { className: tableColumnClasses[0] },
      },
      {
        title: t('COMMON:MSG_MAIN_TABLEHEADER_2'),
        sortField: 'metadata.namespace',
        transforms: [sortable],
        props: { className: tableColumnClasses[1] },
      },
      {
        title: t('COMMON:MSG_MAIN_TABLEHEADER_12'),
        sortField: 'metadata.creationTimestamp',
        transforms: [sortable],
        props: { className: tableColumnClasses[2] },
      },
      {
        title: '',
        props: { className: tableColumnClasses[3] },
      },
    ];
  };

  ImageSignRequestTableHeader.displayName = 'ImageSignRequestTableHeader';

  
const ImageSignRequestTableRow: RowFunction<K8sResourceKind> = ({ obj: task, index, key, style }) => {
    return (
      <TableRow id={task.metadata.uid} index={index} trKey={key} style={style}>
        <TableData className={tableColumnClasses[0]}>
          <ResourceLink kind={kind} name={task.metadata.name} namespace={task.metadata.namespace} title={task.metadata.uid} />
        </TableData>
        <TableData className={classNames(tableColumnClasses[1], 'co-break-word')}>
            <ResourceLink kind="Namespace" name={task.metadata.namespace} title={task.metadata.namespace} />
        </TableData>
        <TableData className={tableColumnClasses[2]}>
          <Timestamp timestamp={task.metadata.creationTimestamp} />
        </TableData>
        <TableData className={tableColumnClasses[3]}>
        <ResourceKebab actions={menuActions} kind={kind} resource={task} />
>>>>>>> d111c7f7
      </TableData>
      <TableData className={tableColumnClasses[2]}>
        <Status status={signrequest?.status?.imageSignResponse?.result} />
      </TableData>
      <TableData className={tableColumnClasses[3]}>{signrequest?.spec?.image}</TableData>
      <TableData className={tableColumnClasses[4]}>{signrequest?.spec?.signer}</TableData>
      <TableData className={tableColumnClasses[5]}>
        <Timestamp timestamp={signrequest.metadata.creationTimestamp} />
      </TableData>
      <TableData className={tableColumnClasses[6]}>
        <ResourceKebab actions={menuActions} kind={kind} resource={signrequest} />
      </TableData>
    </TableRow>
  );
<<<<<<< HEAD
};

export const ImageSignRequestStatus: React.FC<ImageSignRequestStatusStatusProps> = ({ result }) => <Status status={result} />;

export const ImageSignRequestDetailsList: React.FC<ImageSignRequestDetailsListProps> = ({ ds }) => (
  <dl className="co-m-pane__details">
    <dt>Status</dt>
    <dd>
      <ImageSignRequestStatus result={ds.status.imageSignResponse.result} />
    </dd>
    <DetailsItem label="Image" obj={ds} path="spec.image" />
    <DetailsItem label="Signer" obj={ds} path="spec.signer" />
  </dl>
);

const ImageSignRequestDetails: React.FC<ImageSignRequestDetailsProps> = ({ obj: signrequest }) => (
  <>
    <div className="co-m-pane__body">
      <SectionHeading text="Image Sign Request Details" />
      <div className="row">
        <div className="col-lg-6">
          <ResourceSummary resource={signrequest} />
        </div>
        <div className="col-lg-6">
          <ImageSignRequestDetailsList ds={signrequest} />
=======

  
const ImageSignRequestDetails: React.FC<ImageSignRequestDetailsProps> = ({ obj: task }) => (
    <>
      <div className="co-m-pane__body">
        <SectionHeading text="Image Sign Request Details" />
        <div className="row">
          <div className="col-lg-6">
            <ResourceSummary resource={task} showPodSelector showNodeSelector showTolerations />
          </div>
          <div className="col-lg-6">
            <ImageSignRequestDetailsList ds={task} />
          </div>
>>>>>>> d111c7f7
        </div>
      </div>
    </div>
  </>
);

const { details, editYaml } = navFactory;

export const ImageSignRequests: React.FC = props => {
  const { t } = useTranslation();
  return <Table {...props} aria-label="ImageSignRequests" Header={ImageSignRequestTableHeader.bind(null, t)} Row={ImageSignRequestTableRow} virtualize />;
};

export const ImageSignRequestsPage: React.FC<ImageSignRequestsPageProps> = props => <ListPage canCreate={true} ListComponent={ImageSignRequests} kind={kind} {...props} />;

export const ImageSignRequestsDetailsPage: React.FC<ImageSignRequestsDetailsPageProps> = props => <DetailsPage {...props} kind={kind} menuActions={menuActions} pages={[details(detailsPage(ImageSignRequestDetails)), editYaml()]} />;

type ImageSignRequestDetailsListProps = {
  ds: K8sResourceKind;
};

type ImageSignRequestsPageProps = {
  showTitle?: boolean;
  namespace?: string;
  selector?: any;
};

type ImageSignRequestDetailsProps = {
  obj: K8sResourceKind;
};

type ImageSignRequestsDetailsPageProps = {
  match: any;
};
type ImageSignRequestStatusStatusProps = {
  result: string;
};<|MERGE_RESOLUTION|>--- conflicted
+++ resolved
@@ -7,12 +7,9 @@
 import { DetailsPage, ListPage, Table, TableRow, TableData, RowFunction } from '../factory';
 import { DetailsItem, Kebab, KebabAction, detailsPage, Timestamp, navFactory, ResourceKebab, ResourceLink, ResourceSummary, SectionHeading } from '../utils';
 import { ImageSignRequestModel } from '../../models';
-<<<<<<< HEAD
 import { Status } from '@console/shared';
-=======
 import { useTranslation } from 'react-i18next';
 import { TFunction } from 'i18next';
->>>>>>> d111c7f7
 
 export const menuActions: KebabAction[] = [...Kebab.getExtensionsActionsForKind(ImageSignRequestModel), ...Kebab.factory.common];
 
@@ -20,16 +17,16 @@
 
 const tableColumnClasses = ['', '', '', classNames('pf-m-hidden', 'pf-m-visible-on-sm', 'pf-u-w-16-on-lg'), classNames('pf-m-hidden', 'pf-m-visible-on-lg'), classNames('pf-m-hidden', 'pf-m-visible-on-lg'), Kebab.columnClass];
 
-const ImageSignRequestTableHeader = () => {
+const ImageSignRequestTableHeader = (t?: TFunction) => {
   return [
     {
-      title: 'Name',
+      title: t('COMMON:MSG_MAIN_TABLEHEADER_1'),
       sortField: 'metadata.name',
       transforms: [sortable],
       props: { className: tableColumnClasses[0] },
     },
     {
-      title: 'Namespace',
+      title: t('COMMON:MSG_MAIN_TABLEHEADER_2'),
       sortField: 'metadata.namespace',
       transforms: [sortable],
       props: { className: tableColumnClasses[1] },
@@ -53,7 +50,7 @@
       props: { className: tableColumnClasses[4] },
     },
     {
-      title: 'Created',
+      title: t('COMMON:MSG_MAIN_TABLEHEADER_12'),
       sortField: 'metadata.creationTimestamp',
       transforms: [sortable],
       props: { className: tableColumnClasses[5] },
@@ -67,7 +64,6 @@
 
 ImageSignRequestTableHeader.displayName = 'ImageSignRequestTableHeader';
 
-<<<<<<< HEAD
 const ImageSignRequestTableRow: RowFunction<K8sResourceKind> = ({ obj: signrequest, index, key, style }) => {
   return (
     <TableRow id={signrequest.metadata.uid} index={index} trKey={key} style={style}>
@@ -76,52 +72,6 @@
       </TableData>
       <TableData className={classNames(tableColumnClasses[1], 'co-break-word')}>
         <ResourceLink kind="Namespace" name={signrequest.metadata.namespace} title={signrequest.metadata.namespace} />
-=======
-const ImageSignRequestTableHeader = (t?: TFunction) => {
-    return [
-      {
-        title: t('COMMON:MSG_MAIN_TABLEHEADER_1'),
-        sortField: 'metadata.name',
-        transforms: [sortable],
-        props: { className: tableColumnClasses[0] },
-      },
-      {
-        title: t('COMMON:MSG_MAIN_TABLEHEADER_2'),
-        sortField: 'metadata.namespace',
-        transforms: [sortable],
-        props: { className: tableColumnClasses[1] },
-      },
-      {
-        title: t('COMMON:MSG_MAIN_TABLEHEADER_12'),
-        sortField: 'metadata.creationTimestamp',
-        transforms: [sortable],
-        props: { className: tableColumnClasses[2] },
-      },
-      {
-        title: '',
-        props: { className: tableColumnClasses[3] },
-      },
-    ];
-  };
-
-  ImageSignRequestTableHeader.displayName = 'ImageSignRequestTableHeader';
-
-  
-const ImageSignRequestTableRow: RowFunction<K8sResourceKind> = ({ obj: task, index, key, style }) => {
-    return (
-      <TableRow id={task.metadata.uid} index={index} trKey={key} style={style}>
-        <TableData className={tableColumnClasses[0]}>
-          <ResourceLink kind={kind} name={task.metadata.name} namespace={task.metadata.namespace} title={task.metadata.uid} />
-        </TableData>
-        <TableData className={classNames(tableColumnClasses[1], 'co-break-word')}>
-            <ResourceLink kind="Namespace" name={task.metadata.namespace} title={task.metadata.namespace} />
-        </TableData>
-        <TableData className={tableColumnClasses[2]}>
-          <Timestamp timestamp={task.metadata.creationTimestamp} />
-        </TableData>
-        <TableData className={tableColumnClasses[3]}>
-        <ResourceKebab actions={menuActions} kind={kind} resource={task} />
->>>>>>> d111c7f7
       </TableData>
       <TableData className={tableColumnClasses[2]}>
         <Status status={signrequest?.status?.imageSignResponse?.result} />
@@ -136,7 +86,6 @@
       </TableData>
     </TableRow>
   );
-<<<<<<< HEAD
 };
 
 export const ImageSignRequestStatus: React.FC<ImageSignRequestStatusStatusProps> = ({ result }) => <Status status={result} />;
@@ -162,21 +111,6 @@
         </div>
         <div className="col-lg-6">
           <ImageSignRequestDetailsList ds={signrequest} />
-=======
-
-  
-const ImageSignRequestDetails: React.FC<ImageSignRequestDetailsProps> = ({ obj: task }) => (
-    <>
-      <div className="co-m-pane__body">
-        <SectionHeading text="Image Sign Request Details" />
-        <div className="row">
-          <div className="col-lg-6">
-            <ResourceSummary resource={task} showPodSelector showNodeSelector showTolerations />
-          </div>
-          <div className="col-lg-6">
-            <ImageSignRequestDetailsList ds={task} />
-          </div>
->>>>>>> d111c7f7
         </div>
       </div>
     </div>
