--- conflicted
+++ resolved
@@ -7,22 +7,22 @@
 import { RadioGroup } from './utils/radio';
 import { Section } from './utils/section';
 import { InputSelectBox } from './utils/inputSelectBox';
-<<<<<<< HEAD
 import { KeyValueListEditor } from './utils/key-value-list-editor';
-=======
 import { TagsLabel } from './utils/tags-label';
 import { NumberSpinner } from './utils/number-spinner';
->>>>>>> 90503c23
 
 const defaultValues = {
   // requestDo에 넣어줄 형식으로 defaultValues 작성
   metadata: {
     name: 'test-name',
-<<<<<<< HEAD
-    keyvaluelist: [{ key: "A", value: "aaa" }, { key: "B", value: "bbb" }, { key: "C", value: "ccc" }, { key: "D", value: "ddd" }, { key: "E", value: "eee" }]
-=======
+    keyvaluelist: [
+      { key: 'A', value: 'aaa' },
+      { key: 'B', value: 'bbb' },
+      { key: 'C', value: 'ccc' },
+      { key: 'D', value: 'ddd' },
+      { key: 'E', value: 'eee' },
+    ],
     tags: ['AAA', 'BBB'],
->>>>>>> 90503c23
   },
   spec: {
     resources: 'cpu',
@@ -87,12 +87,6 @@
           />
         </Section>
       </Section>
-<<<<<<< HEAD
-      <Section id="list" label="Key Value List">
-        <KeyValueListEditor
-          name="metadata.keyvaluelist" // 서버에 보낼 데이터에서의 path (필수)
-          disableReorder={false} // 순서바꾸기 제공여부 설정. 기본값은 false (선택)
-=======
       <Section id="numberspinner" label="Number Spinner">
         <NumberSpinner
           initialValue={0}
@@ -105,7 +99,12 @@
         <TagsLabel
           name="metadata.tags" // 서버에 보낼 데이터에서의 path (필수)
           placeholder="Enter tag" // tag가 없을 때 보여줄 placeholder (선택)
->>>>>>> 90503c23
+        />
+      </Section>
+      <Section id="list" label="Key Value List">
+        <KeyValueListEditor
+          name="metadata.keyvaluelist" // 서버에 보낼 데이터에서의 path (필수)
+          disableReorder={false} // 순서바꾸기 제공여부 설정. 기본값은 false (선택)
         />
       </Section>
     </div>
