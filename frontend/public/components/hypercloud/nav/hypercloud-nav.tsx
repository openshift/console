import * as React from 'react';

import { FLAGS } from '@console/shared';
import { Translation } from 'react-i18next';
import { GroupModel, UserModel } from '../../../models';

import { referenceForModel } from '../../../module/k8s';
import { HrefLink, ResourceNSLink, ResourceClusterLink } from '../../nav/items';
import { AuthAdminLink } from './items';
import { NavSection } from '../../nav/section';

// Wrap `NavItemSeparator` so we can use `required` without prop type errors.

const searchStartsWith = ['search'];
const rolesStartsWith = ['roles', 'clusterroles'];
const rolebindingsStartsWith = ['rolebindings', 'clusterrolebindings'];
const quotaStartsWith = ['resourcequotas', 'clusterresourcequotas'];

const HyperCloudNav = () => (
  <Translation>
    {t => (
      <>
        <NavSection title="Home">
          <HrefLink href="/dashboards" activePath="/dashboards/" name="Status" />
          <HrefLink href="/search" name="Search" startsWith={searchStartsWith} />
          <ResourceNSLink resource="audits" name="Audit" />
          <ResourceNSLink resource="events" name="Events" />
          <HrefLink href="/grafana" name="Grafana" />
        </NavSection>
        <NavSection title="Operators" />
        <NavSection title={t('COMMON:MSG_LNB_MENU_10')}>
          <ResourceNSLink resource="servicebrokers" name="Service Broker" />
          <ResourceNSLink resource="serviceclasses" name="Service Class" />
          <ResourceNSLink resource="serviceplans" name="Service Plan" />
          <ResourceClusterLink resource="clusterservicebrokers" name="Cluster Service Broker" required={FLAGS.CAN_LIST_PV} />
          <ResourceClusterLink resource="clusterserviceclasses" name="Cluster Service Class" required={FLAGS.CAN_LIST_PV} />
          <ResourceClusterLink resource="clusterserviceplans" name="Cluster Service Plan" required={FLAGS.CAN_LIST_PV} />
          <ResourceNSLink resource="serviceinstances" name="Service Instance" />
          <ResourceNSLink resource="servicebindings" name="Service Binding" />
          <ResourceNSLink resource="catalogserviceclaims" name="Catalog Service Claim" />
          <ResourceNSLink resource="templates" name="Template" />
          <ResourceNSLink resource="templateinstances" name="Template Instance" />
        </NavSection>
        <NavSection title={t('COMMON:MSG_LNB_MENU_22')}>
          <ResourceNSLink resource="pods" name="Pods" />
          <ResourceNSLink resource="deployments" name="Deployments" />
          <ResourceNSLink resource="replicasets" name="Replica Sets" />
          <ResourceNSLink resource="horizontalpodautoscalers" name="Horizontal Pod Autoscalers" />
          <ResourceNSLink resource="daemonsets" name="Daemon Sets" />
          <ResourceNSLink resource="statefulsets" name="Stateful Sets" />
          <ResourceNSLink resource="virtualmachines" name="Virtual Machine" />
          <ResourceNSLink resource="virtualmachineinstances" name="Virtual Machine Instance" />
          <ResourceNSLink resource="configmaps" name="Config Maps" />
          <ResourceNSLink resource="secrets" name="Secrets" />
          <ResourceNSLink resource="jobs" name="Jobs" />
          <ResourceNSLink resource="cronjobs" name="Cron Jobs" />
        </NavSection>
        <NavSection title={t('COMMON:MSG_LNB_MENU_35')}>
          <ResourceNSLink resource="virtualservices" name="Virtual Services" />
          <ResourceNSLink resource="destinationrules" name="Destination Rules" />
          <ResourceNSLink resource="envoyfilters" name="Envoy Filters" />
          <ResourceNSLink resource="gateways" name="Gateways" />
          <ResourceNSLink resource="sidecars" name="Sidecars" />
          <ResourceNSLink resource="serviceentries" name="Service Entries" />
          <ResourceNSLink resource="requestauthentications" name="Request Authentications" />
          <ResourceNSLink resource="peerauthentications" name="Peer Authentications" />
          <ResourceNSLink resource="authorizationpolicies" name="Authorization Policies" />
          <HrefLink href="/kiali" name="Kiali" />
        </NavSection>
        <NavSection title={t('COMMON:MSG_LNB_MENU_46')}>
          <ResourceNSLink resource="services" name="Services" />
          <ResourceNSLink resource="ingresses" name="Ingresses" />
          <ResourceNSLink resource="networkpolicies" name="Network Policies" />
        </NavSection>
        <NavSection title={t('COMMON:MSG_LNB_MENU_50')}>
          <ResourceClusterLink resource="storageclasses" name="Storage Classes" />
          <ResourceNSLink resource="datavolumes" name="Data Volumes" />
          <ResourceNSLink resource="persistentvolumeclaims" name="Persistent Volume Claims" />
          <ResourceClusterLink resource="persistentvolumes" name="Persistent Volumes" required={FLAGS.CAN_LIST_PV} />
        </NavSection>
        <NavSection title={t('COMMON:MSG_LNB_MENU_56')}>
<<<<<<< HEAD
          <ResourceNSLink resource="tasks" name='Task' />
          <ResourceNSLink resource="taskruns" name='TaskRun' />
          <ResourceNSLink resource="pipelines" name='Pipeline' />
          <ResourceNSLink resource="pipelineruns" name='PipelineRun' />
          <ResourceNSLink resource="approvals" name='Approval' />
          <ResourceNSLink resource="pipelineresources" name='PipelineResource' />
=======
          <ResourceNSLink resource="tasks" name="Task" />
          <ResourceNSLink resource="taskruns" name="TaskRun" />
          <ResourceNSLink resource="pipelines" name="Pipeline" />
          <ResourceNSLink resource="pipelineruns" name="PipelineRun" />
          <ResourceNSLink resource="approvals" name="Approval" />
          <ResourceNSLink resource="pipelineresources" name="PipelineResource" />
          <ResourceNSLink resource="conditions" name="Condition" />
>>>>>>> bc9bd07b
        </NavSection>
        {/* <NavSection title="AI DevOps">
          <ResourceNSLink resource="notebooks" name='Notebook' />
          <ResourceNSLink resource="experiments" name='Experiment' />
          <ResourceNSLink resource="trainingjobs" name='TrainingJob' />
          <ResourceNSLink resource="inferenceservices" name='InferenceService' />
          <ResourceNSLink resource="workflowtemplates" name='WorkflowTemplate' />
          <ResourceNSLink resource="workflows" name='Workflow' />
        </NavSection> */}
        <NavSection title="Image">
          <ResourceNSLink resource="registries" name="Registry" />
          <ResourceNSLink resource="imagesigners" name="Image Signer" />
          <ResourceNSLink resource="imagesignrequests" name="Image Sign Request" />
          <ResourceNSLink resource="imagetransfers" name="Image Transfer" />
        </NavSection>
        <NavSection title={t('COMMON:MSG_LNB_MENU_79')}>
          <ResourceClusterLink resource="namespaces" name="Namespaces" required={FLAGS.CAN_LIST_NS} />
          <ResourceClusterLink resource="namespaceclaims" name="Namespace Claims" required={FLAGS.CAN_LIST_NS} />
          <ResourceNSLink resource="limitranges" name="Limit Ranges" />
          <ResourceNSLink resource="resourcequotas" name="Resource Quotas" startsWith={quotaStartsWith} />
          <ResourceNSLink resource="resourcequotaclaims" name="Resource Quota Claims" startsWith={quotaStartsWith} />
          <ResourceClusterLink resource="customresourcedefinitions" name="Custom Resource Definitions" required={FLAGS.CAN_LIST_CRD} />
        </NavSection>
        <NavSection title={t('COMMON:MSG_LNB_MENU_72')}>
          <ResourceClusterLink resource="nodes" name="Nodes" />
        </NavSection>
        <NavSection title={t('COMMON:MSG_LNB_MENU_73')}>
          <ResourceNSLink resource="roles" name="Roles" startsWith={rolesStartsWith} />
          <ResourceNSLink resource="rolebindings" name="Role Bindings" startsWith={rolebindingsStartsWith} />
          <ResourceNSLink resource="rolebindingclaims" name="Role Binding Claims" startsWith={rolebindingsStartsWith} />
          <ResourceNSLink resource="serviceaccounts" name="Service Accounts" />
          <ResourceClusterLink resource="podsecuritypolicies" name="PodSecurityPolicy" />
          <AuthAdminLink resource={referenceForModel(UserModel)} name="Users" />
          <AuthAdminLink resource={referenceForModel(GroupModel)} name="User Groups" />
        </NavSection>
      </>
    )}
  </Translation>
);

export default HyperCloudNav;<|MERGE_RESOLUTION|>--- conflicted
+++ resolved
@@ -79,22 +79,12 @@
           <ResourceClusterLink resource="persistentvolumes" name="Persistent Volumes" required={FLAGS.CAN_LIST_PV} />
         </NavSection>
         <NavSection title={t('COMMON:MSG_LNB_MENU_56')}>
-<<<<<<< HEAD
           <ResourceNSLink resource="tasks" name='Task' />
           <ResourceNSLink resource="taskruns" name='TaskRun' />
           <ResourceNSLink resource="pipelines" name='Pipeline' />
           <ResourceNSLink resource="pipelineruns" name='PipelineRun' />
           <ResourceNSLink resource="approvals" name='Approval' />
           <ResourceNSLink resource="pipelineresources" name='PipelineResource' />
-=======
-          <ResourceNSLink resource="tasks" name="Task" />
-          <ResourceNSLink resource="taskruns" name="TaskRun" />
-          <ResourceNSLink resource="pipelines" name="Pipeline" />
-          <ResourceNSLink resource="pipelineruns" name="PipelineRun" />
-          <ResourceNSLink resource="approvals" name="Approval" />
-          <ResourceNSLink resource="pipelineresources" name="PipelineResource" />
-          <ResourceNSLink resource="conditions" name="Condition" />
->>>>>>> bc9bd07b
         </NavSection>
         {/* <NavSection title="AI DevOps">
           <ResourceNSLink resource="notebooks" name='Notebook' />
