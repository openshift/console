import * as React from 'react';

import { Translation } from 'react-i18next';
// import { GroupModel, UserModel } from '../../../models';

// import { referenceForModel } from '../../../module/k8s';
import { HrefLink, ResourceNSLink, ResourceClusterLink } from '../../nav/items';
// import { AuthAdminLink } from './items';
import { NavSection } from '../../nav/section';

// Wrap `NavItemSeparator` so we can use `required` without prop type errors.

const searchStartsWith = ['search'];
const rolesStartsWith = ['roles', 'clusterroles'];
const rolebindingsStartsWith = ['rolebindings', 'clusterrolebindings'];
const quotaStartsWith = ['resourcequotas', 'clusterresourcequotas'];

const HyperCloudNav = () => (
  <Translation>
    {t => (
      <>
        <NavSection title={t('COMMON:MSG_LNB_MENU_1')}>
          <HrefLink href="/dashboards" activePath="/dashboards/" name={t('COMMON:MSG_LNB_MENU_2')} />
          <HrefLink href="/search" name={t('COMMON:MSG_LNB_MENU_4')} startsWith={searchStartsWith} />
          <ResourceNSLink resource="events" name={t('COMMON:MSG_LNB_MENU_6')} />
<<<<<<< HEAD
          <HrefLink href="/grafana" name="Grafana" />
          {/* <HrefLink href="/kibana" name="Kibana" /> */}
        </NavSection>
        {/* <NavSection title="Operators" /> */}
        <NavSection title={t('COMMON:MSG_LNB_MENU_10')}>
          <ResourceNSLink resource="servicebrokers" name="Service Broker" />
          <ResourceNSLink resource="serviceclasses" name="Service Class" />
          <ResourceNSLink resource="serviceplans" name="Service Plan" />
          <ResourceClusterLink resource="clusterservicebrokers" name="Cluster Service Broker" />
          <ResourceClusterLink resource="clusterserviceclasses" name="Cluster Service Class" />
          <ResourceClusterLink resource="clusterserviceplans" name="Cluster Service Plan" />
          <ResourceNSLink resource="serviceinstances" name="Service Instance" />
          <ResourceNSLink resource="servicebindings" name="Service Binding" />
          <ResourceNSLink resource="catalogserviceclaims" name="Catalog Service Claim" />
          <ResourceNSLink resource="templates" name="Template" />
          <ResourceClusterLink resource="clustertemplates" name="Cluster Template" />
          <ResourceNSLink resource="templateinstances" name="Template Instance" />
=======
>>>>>>> 134c255b
        </NavSection>
        <NavSection title={t('COMMON:MSG_LNB_MENU_22')}>
          <ResourceNSLink resource="pods" name="Pods" />
          <ResourceNSLink resource="deployments" name="Deployments" />
          <ResourceNSLink resource="replicasets" name="Replica Sets" />
          <ResourceNSLink resource="horizontalpodautoscalers" name="Horizontal Pod Autoscalers" />
          <ResourceNSLink resource="daemonsets" name="Daemon Sets" />
          <ResourceNSLink resource="statefulsets" name="Stateful Sets" />
          <ResourceNSLink resource="configmaps" name="Config Maps" />
          <ResourceNSLink resource="secrets" name="Secrets" />
          <ResourceNSLink resource="jobs" name="Jobs" />
          <ResourceNSLink resource="cronjobs" name="Cron Jobs" />
        </NavSection>
        <NavSection title={t('COMMON:MSG_LNB_MENU_46')}>
          <ResourceNSLink resource="services" name="Services" />
          <ResourceNSLink resource="ingresses" name="Ingresses" />
          <ResourceNSLink resource="networkpolicies" name="Network Policies" />
        </NavSection>
        <NavSection title={t('COMMON:MSG_LNB_MENU_50')}>
          <ResourceClusterLink resource="storageclasses" name={t('COMMON:MSG_LNB_MENU_53')} />
          <ResourceNSLink resource="persistentvolumeclaims" name={t('COMMON:MSG_LNB_MENU_52')} />
          <ResourceClusterLink resource="persistentvolumes" name={t('COMMON:MSG_LNB_MENU_51')} />
        </NavSection>
        <NavSection title={t('COMMON:MSG_LNB_MENU_79')}>
          <ResourceClusterLink resource="namespaces" name="Namespaces" />
          <ResourceNSLink resource="limitranges" name="Limit Ranges" />
          <ResourceNSLink resource="resourcequotas" name="Resource Quotas" startsWith={quotaStartsWith} />
          <ResourceClusterLink resource="customresourcedefinitions" name="Custom Resource Definitions" />
        </NavSection>
        <NavSection title={t('COMMON:MSG_LNB_MENU_72')}>
          <ResourceClusterLink resource="nodes" name="Nodes" />
        </NavSection>
        <NavSection title={t('COMMON:MSG_LNB_MENU_73')}>
          <ResourceNSLink resource="roles" name="Roles" startsWith={rolesStartsWith} />
          <ResourceNSLink resource="rolebindings" name="Role Bindings" startsWith={rolebindingsStartsWith} />
          <ResourceNSLink resource="serviceaccounts" name="Service Accounts" />
          <ResourceClusterLink resource="podsecuritypolicies" name="PodSecurityPolicy" />
        </NavSection>
      </>
    )}
  </Translation>
);

export default HyperCloudNav;<|MERGE_RESOLUTION|>--- conflicted
+++ resolved
@@ -23,26 +23,6 @@
           <HrefLink href="/dashboards" activePath="/dashboards/" name={t('COMMON:MSG_LNB_MENU_2')} />
           <HrefLink href="/search" name={t('COMMON:MSG_LNB_MENU_4')} startsWith={searchStartsWith} />
           <ResourceNSLink resource="events" name={t('COMMON:MSG_LNB_MENU_6')} />
-<<<<<<< HEAD
-          <HrefLink href="/grafana" name="Grafana" />
-          {/* <HrefLink href="/kibana" name="Kibana" /> */}
-        </NavSection>
-        {/* <NavSection title="Operators" /> */}
-        <NavSection title={t('COMMON:MSG_LNB_MENU_10')}>
-          <ResourceNSLink resource="servicebrokers" name="Service Broker" />
-          <ResourceNSLink resource="serviceclasses" name="Service Class" />
-          <ResourceNSLink resource="serviceplans" name="Service Plan" />
-          <ResourceClusterLink resource="clusterservicebrokers" name="Cluster Service Broker" />
-          <ResourceClusterLink resource="clusterserviceclasses" name="Cluster Service Class" />
-          <ResourceClusterLink resource="clusterserviceplans" name="Cluster Service Plan" />
-          <ResourceNSLink resource="serviceinstances" name="Service Instance" />
-          <ResourceNSLink resource="servicebindings" name="Service Binding" />
-          <ResourceNSLink resource="catalogserviceclaims" name="Catalog Service Claim" />
-          <ResourceNSLink resource="templates" name="Template" />
-          <ResourceClusterLink resource="clustertemplates" name="Cluster Template" />
-          <ResourceNSLink resource="templateinstances" name="Template Instance" />
-=======
->>>>>>> 134c255b
         </NavSection>
         <NavSection title={t('COMMON:MSG_LNB_MENU_22')}>
           <ResourceNSLink resource="pods" name="Pods" />
