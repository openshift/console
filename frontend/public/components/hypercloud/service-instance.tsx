import * as React from 'react';
import * as _ from 'lodash-es';
import * as classNames from 'classnames';
import { useState } from 'react';
import { Button } from '@patternfly/react-core';
import { sortable } from '@patternfly/react-table';
import { Status } from '@console/shared';
import { ServiceInstanceModel } from '../../models';
import { K8sResourceKind, modelFor, k8sGet } from '../../module/k8s';
import { DetailsPage, ListPage, Table, TableData, TableRow } from '../factory';
import { Kebab, ResourceKebab, navFactory, SectionHeading, ResourceSummary, ResourceLink, Timestamp } from '../utils';
import { ResourceSidebar } from '../sidebars/resource-sidebar';

const { common } = Kebab.factory;

const kind = ServiceInstanceModel.kind;

export const serviceInstanceMenuActions = [...Kebab.getExtensionsActionsForKind(ServiceInstanceModel), ...common];

const ServiceInstanceDetails: React.FC<ServiceInstanceDetailsProps> = props => {
  const { obj: serviceInstance, match } = props;
  const [showSidebar, setShowSidebar] = useState(false);
  const [classDetails, setClassDetails] = useState({});
  // const [planDetails, setPlanDetails] = useState({});
  const getDetails = async (kind, e) => {
    const model = modelFor(kind);
    const details = await k8sGet(model, e.target.innerText, kind.indexOf('Cluster') < 0 ? match.params.ns : null);
    setClassDetails(details);
    setShowSidebar(true);
    console.log(classDetails);
  };
  const SidebarLink = ({ name, kind }) => {
    return (
      <Button type="button" variant="link" isInline onClick={getDetails.bind(null, kind)}>
        {name}
      </Button>
    );
  };
  return (
    <>
<<<<<<< HEAD
      <div className="co-p-has-sidebar">
        <div className="co-m-pane__body">
          <SectionHeading text="Service Instance Details" />
          <div className="row">
            <div className="col-md-6">
              <ResourceSummary resource={serviceInstance} showPodSelector showNodeSelector></ResourceSummary>
            </div>
            <div className="col-md-6">
              <dl className="co-m-pane__details">
                <dt>Status</dt>
                <dd>
                  <Status status={serviceInstance.status.lastConditionState} />
                </dd>
                <dt>Service Class</dt>
                <SidebarLink name={serviceInstance.spec.clusterServiceClassRef?.name ? serviceInstance.spec.clusterServiceClassRef?.name : serviceInstance.spec?.serviceClassExternalName} kind={serviceInstance.spec.clusterServiceClassRef?.name ? 'ClusterServiceClass' : 'ServiceClass'}></SidebarLink>
                <dd></dd>
                <dt>Service Plan</dt>
                <dd>
                  {serviceInstance.spec.clusterServicePlanExternalName} {serviceInstance.spec.servicePlanExternalName}
                </dd>
              </dl>
            </div>
=======
      <div className="co-m-pane__body">
        <SectionHeading text="Service Instance Details" />
        <div className="row">
          <div className="col-md-6">
            <ResourceSummary resource={serviceInstance} showPodSelector showNodeSelector></ResourceSummary>
          </div>
          <div className="col-md-6">
            <dl className="co-m-pane__details">
              <dt>Status</dt>
              <dd><Status status={serviceInstance.status.lastConditionState} /></dd>
              <dt>Service Class</dt>
              <dd>
                {
                  serviceInstance.spec.clusterServiceClassExternalName ?
                    <ResourceLink kind="ClusterServiceClass" title={serviceInstance.spec.clusterServiceClassRef?.name} name={serviceInstance.spec.clusterServiceClassRef?.name} displayName={serviceInstance.spec.clusterServiceClassExternalName} /> : <ResourceLink kind="ServiceClass" title={serviceInstance.spec.serviceClassRef?.name} name={serviceInstance.spec.serviceClassRef?.name} displayName={serviceInstance.spec.serviceClassExternalName} />
                }
              </dd>
              <dt>Service Plan</dt>
              <dd>
                {
                  serviceInstance.spec.clusterServicePlanExternalName ?
                    <ResourceLink kind="ClusterServicePlan" title={serviceInstance.spec.clusterServicePlanRef?.name} name={serviceInstance.spec.clusterServicePlanRef?.name} displayName={serviceInstance.spec.clusterServicePlanExternalName} /> : <ResourceLink kind="ServicePlan" title={serviceInstance.spec.servicePlanRef?.name} name={serviceInstance.spec.servicePlanRef?.name} displayName={serviceInstance.spec.servicePlanExternalName} />
                }
              </dd>
            </dl>
>>>>>>> aeccbd02
          </div>
        </div>
        <ResourceSidebar showName={false} showID={true} showPodSelector={true} showNodeSelector={true} showOwner={false} resource={classDetails} showSidebar={showSidebar} samples={[]} isCreateMode={true} kindObj={ServiceInstanceModel} showDetails={true} />
      </div>
    </>
  );
};

type ServiceInstanceDetailsProps = {
  obj: K8sResourceKind;
  match?: any;
};

const { details, editYaml } = navFactory;
const ServiceInstancesDetailsPage: React.FC<ServiceInstancesDetailsPageProps> = props => <DetailsPage {...props} kind={kind} menuActions={serviceInstanceMenuActions} pages={[details(ServiceInstanceDetails), editYaml()]} />;
ServiceInstancesDetailsPage.displayName = 'ServiceInstancesDetailsPage';

const tableColumnClasses = [
  '', // NAME
  '', // NAMESPACE
  classNames('pf-m-hidden', 'pf-m-visible-on-lg'), // SERVICE CLASS
  classNames('pf-m-hidden', 'pf-m-visible-on-sm', 'pf-u-w-16-on-lg'), // SERVICE PLAN
  classNames('pf-m-hidden', 'pf-m-visible-on-xl'), // CREATED
  Kebab.columnClass, // MENU ACTIONS
];

const ServiceInstanceTableRow = ({ obj, index, key, style }) => {
  return (
    <TableRow id={obj.metadata.uid} index={index} trKey={key} style={style}>
      <TableData className={tableColumnClasses[0]}>
        <ResourceLink kind={kind} name={obj.metadata.name} namespace={obj.metadata.namespace} title={obj.metadata.name} />
      </TableData>
      <TableData className={classNames(tableColumnClasses[1])}>
        <ResourceLink kind="Namespace" name={obj.metadata.namespace} title={obj.metadata.namespace} />
      </TableData>
      <TableData className={tableColumnClasses[2]}>
        <Status status={obj.status.lastConditionState} />
      </TableData>
      <TableData className={tableColumnClasses[3]}>
        {
          obj.spec.clusterServicePlanExternalName ?
            <ResourceLink kind="ClusterServicePlan" title={obj.spec.clusterServicePlanRef?.name} name={obj.spec.clusterServicePlanRef?.name} displayName={obj.spec.clusterServicePlanExternalName} /> : <ResourceLink kind="ServicePlan" title={obj.spec.servicePlanRef?.name} name={obj.spec.servicePlanRef?.name} displayName={obj.spec.servicePlanExternalName} />
        }
      </TableData>
      <TableData className={tableColumnClasses[4]}>
        <Timestamp timestamp={obj.metadata.creationTimestamp} />
      </TableData>
      <TableData className={tableColumnClasses[5]}>
        <ResourceKebab actions={serviceInstanceMenuActions} kind={kind} resource={obj} />
      </TableData>
    </TableRow>
  );
};

const ServiceInstanceTableHeader = () => {
  return [
    {
      title: 'Name',
      sortField: 'metadata.name',
      transforms: [sortable],
      props: { className: tableColumnClasses[0] },
    },
    {
      title: 'Namespace',
      sortField: 'metadata.namespace',
      transforms: [sortable],
      props: { className: tableColumnClasses[1] },
    },
    {
      title: 'Status',
      sortField: 'status.lastConditionState',
      transforms: [sortable],
      props: { className: tableColumnClasses[2] },
    },
    {
      title: 'Service Plan',
      sortField: 'spec.servicePlanName',
      transforms: [sortable],
      props: { className: tableColumnClasses[3] },
    },
    {
      title: 'Created',
      sortField: 'metadata.creationTimestamp',
      transforms: [sortable],
      props: { className: tableColumnClasses[4] },
    },
    {
      title: '',
      props: { className: tableColumnClasses[5] },
    },
  ];
};

ServiceInstanceTableHeader.displayName = 'ServiceInstanceTableHeader';

const ServiceInstancesList: React.FC = props => <Table {...props} aria-label="Service Instance" Header={ServiceInstanceTableHeader} Row={ServiceInstanceTableRow} />;
ServiceInstancesList.displayName = 'ServiceInstancesList';

const serviceInstanceStatusReducer = (serviceInstance: any): string => {
  return serviceInstance.status.lastConditionState;
};

const filters = [
  {
    filterGroupName: 'Status',
    type: 'service-instance-status',
    reducer: serviceInstanceStatusReducer,
    items: [
      { id: 'Ready', title: 'Ready' },
      { id: 'Error', title: 'Error' },
    ],
  },
];

const ServiceInstancesPage: React.FC<ServiceInstancesPageProps> = props => {
  return <ListPage canCreate={true} kind={kind} ListComponent={ServiceInstancesList} rowFilters={filters} {...props} />;
};
ServiceInstancesPage.displayName = 'ServiceInstancesPage';

export { ServiceInstancesList, ServiceInstancesPage, ServiceInstancesDetailsPage };

type ServiceInstancesPageProps = {};

type ServiceInstancesDetailsPageProps = {
  match: any;
};<|MERGE_RESOLUTION|>--- conflicted
+++ resolved
@@ -38,7 +38,6 @@
   };
   return (
     <>
-<<<<<<< HEAD
       <div className="co-p-has-sidebar">
         <div className="co-m-pane__body">
           <SectionHeading text="Service Instance Details" />
@@ -61,33 +60,6 @@
                 </dd>
               </dl>
             </div>
-=======
-      <div className="co-m-pane__body">
-        <SectionHeading text="Service Instance Details" />
-        <div className="row">
-          <div className="col-md-6">
-            <ResourceSummary resource={serviceInstance} showPodSelector showNodeSelector></ResourceSummary>
-          </div>
-          <div className="col-md-6">
-            <dl className="co-m-pane__details">
-              <dt>Status</dt>
-              <dd><Status status={serviceInstance.status.lastConditionState} /></dd>
-              <dt>Service Class</dt>
-              <dd>
-                {
-                  serviceInstance.spec.clusterServiceClassExternalName ?
-                    <ResourceLink kind="ClusterServiceClass" title={serviceInstance.spec.clusterServiceClassRef?.name} name={serviceInstance.spec.clusterServiceClassRef?.name} displayName={serviceInstance.spec.clusterServiceClassExternalName} /> : <ResourceLink kind="ServiceClass" title={serviceInstance.spec.serviceClassRef?.name} name={serviceInstance.spec.serviceClassRef?.name} displayName={serviceInstance.spec.serviceClassExternalName} />
-                }
-              </dd>
-              <dt>Service Plan</dt>
-              <dd>
-                {
-                  serviceInstance.spec.clusterServicePlanExternalName ?
-                    <ResourceLink kind="ClusterServicePlan" title={serviceInstance.spec.clusterServicePlanRef?.name} name={serviceInstance.spec.clusterServicePlanRef?.name} displayName={serviceInstance.spec.clusterServicePlanExternalName} /> : <ResourceLink kind="ServicePlan" title={serviceInstance.spec.servicePlanRef?.name} name={serviceInstance.spec.servicePlanRef?.name} displayName={serviceInstance.spec.servicePlanExternalName} />
-                }
-              </dd>
-            </dl>
->>>>>>> aeccbd02
           </div>
         </div>
         <ResourceSidebar showName={false} showID={true} showPodSelector={true} showNodeSelector={true} showOwner={false} resource={classDetails} showSidebar={showSidebar} samples={[]} isCreateMode={true} kindObj={ServiceInstanceModel} showDetails={true} />
