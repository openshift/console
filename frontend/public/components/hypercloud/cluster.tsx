import * as React from 'react';
import * as classNames from 'classnames';
import { sortable } from '@patternfly/react-table';
import { useTranslation } from 'react-i18next';
import { TFunction } from 'i18next';

import { Status } from '@console/shared';
import { K8sResourceKind, K8sKind } from '../../module/k8s';
import { DetailsPage, ListPage, Table, TableRow, TableData, RowFunction } from '../factory';
import { DetailsItem, Kebab, KebabAction, detailsPage, navFactory, ResourceKebab, ResourceLink, ResourceSummary, SectionHeading, Timestamp } from '../utils';
import { ClusterManagerModel } from '../../models';
import { configureClusterNodesModal } from './modals';
import { MembersPage } from './members';
import { ResourceLabel } from '../../models/hypercloud/resource-plural';

const ModifyClusterNodes: KebabAction = (kind: K8sKind, obj: any) => ({
  label: 'Edit Nodes',
  callback: () =>
    configureClusterNodesModal({
      resourceKind: kind,
      resource: obj,
    }),
  accessReview: {
    group: kind.apiGroup,
    resource: kind.plural,
    name: obj.metadata.name,
    verb: 'patch',
  },
});

export const menuActions: KebabAction[] = [ModifyClusterNodes, ...Kebab.getExtensionsActionsForKind(ClusterManagerModel), ...Kebab.factory.common];

const kind = ClusterManagerModel.kind;

const tableColumnClasses = ['', '', classNames('pf-m-hidden', 'pf-m-visible-on-sm', 'pf-u-w-16-on-lg'), classNames('pf-m-hidden', 'pf-m-visible-on-lg'), classNames('pf-m-hidden', 'pf-m-visible-on-lg'), classNames('pf-m-hidden', 'pf-m-visible-on-lg'), classNames('pf-m-hidden', 'pf-m-visible-on-lg'), classNames('pf-m-hidden', 'pf-m-visible-on-lg'), classNames('pf-m-hidden', 'pf-m-visible-on-lg'), Kebab.columnClass];

const ClusterTableHeader = (t?: TFunction) => {
  return [
    {
      title: t('COMMON:MSG_MAIN_TABLEHEADER_58'),
      sortField: 'metadata.name',
      transforms: [sortable],
      props: { className: tableColumnClasses[0] },
    },
    {
      title: t('COMMON:MSG_MAIN_TABLEHEADER_59'),
      sortField: 'spec.provider',
      transforms: [sortable],
      props: { className: tableColumnClasses[1] },
    },
    {
      title: t('COMMON:MSG_MAIN_TABLEHEADER_60'),
      sortField: 'spec.provider',
      transforms: [sortable],
      props: { className: tableColumnClasses[2] },
    },
    {
      title: t('COMMON:MSG_MAIN_TABLEHEADER_61'),
      sortField: 'status.ready',
      transforms: [sortable],
      props: { className: tableColumnClasses[3] },
    },
    {
      title: t('COMMON:MSG_MAIN_TABLEHEADER_62'),
      sortField: 'spec.version',
      transforms: [sortable],
      props: { className: tableColumnClasses[4] },
    },
    {
      title: 'Master Node',
      sortField: 'spec.masterNum',
      transforms: [sortable],
      props: { className: tableColumnClasses[5] },
    },
    {
      title: 'Worker Node',
      sortField: 'spec.workerNum',
      transforms: [sortable],
      props: { className: tableColumnClasses[6] },
    },
    {
      title: 'Owner',
      // sortField: 'status.owner',
      transforms: [sortable],
      props: { className: tableColumnClasses[7] },
    },
    {
      title: 'Created',
      sortField: 'metadata.creationTimestamp',
      transforms: [sortable],
      props: { className: tableColumnClasses[8] },
    },
    {
      title: '',
      props: { className: tableColumnClasses[9] },
    },
  ];
};
ClusterTableHeader.displayName = 'ClusterTableHeader';

const ClusterTableRow: RowFunction<IClusterTableRow> = ({ obj: cluster, index, key, style }) => {
<<<<<<< HEAD
  let owner;
  if (cluster.status?.owner) {
    owner = Object.keys(cluster.status?.owner)[0];
  } else {
    owner = '';
  }
=======
  const owner = cluster.status.owner && Object.keys(cluster.status.owner)[0];
>>>>>>> ab6edda6
  return (
    <TableRow id={cluster.metadata.uid} index={index} trKey={key} style={style}>
      <TableData className={tableColumnClasses[0]}>
        <ResourceLink kind={kind} name={cluster.metadata.name} displayName={cluster.fakeMetadata.fakename} title={cluster.metadata.uid} />
      </TableData>
      <TableData className={classNames(tableColumnClasses[1])}>{cluster.spec.provider}</TableData>
      <TableData className={classNames(tableColumnClasses[2])}>{cluster.spec.provider ? "생성" : "등록"}</TableData>
      <TableData className={tableColumnClasses[3]}>{cluster.status?.ready ? "준비" : "생성 중"}</TableData>
      <TableData className={tableColumnClasses[4]}>{cluster.spec.version}</TableData>
      <TableData className={tableColumnClasses[5]}>{`${cluster.status?.masterRun ?? 0} / ${cluster.spec?.masterNum ?? 0}`}</TableData>
      <TableData className={tableColumnClasses[6]}>{`${cluster.status?.workerRun ?? 0} / ${cluster.spec?.workerNum ?? 0}`}</TableData>
      <TableData className={tableColumnClasses[7]}>{owner}</TableData>
      <TableData className={tableColumnClasses[8]}>
        <Timestamp timestamp={cluster.metadata.creationTimestamp} />
      </TableData>
      <TableData className={tableColumnClasses[9]}>
        <ResourceKebab actions={menuActions} kind={kind} resource={cluster} />
      </TableData>
    </TableRow>
  );
};

export const ClusterDetailsList: React.FC<ClusterDetailsListProps> = ({ cl }) => {
  const { t } = useTranslation();
  return (
    <dl className="co-m-pane__details">
      <DetailsItem label={t("COMMON:MSG_DETAILS_TABDETAILS_1")} obj={cl} path="spec.provider" />
      <DetailsItem label={t('COMMON:MSG_DETAILS_TABDETAILS_2')} obj={cl} path="spec.provider">
        {cl.spec.provider ? t('MULTI:MSG_MULTI_CLUSTERS_TABLECONTENTS_TYPE_1') : t('MULTI:MSG_MULTI_CLUSTERS_TABLECONTENTS_TYPE_2')}
      </DetailsItem>
      <DetailsItem label={t('COMMON:MSG_DETAILS_TABDETAILS_DETAILS_13')} obj={cl} path="status.ready">
        <Status status={cl.status.ready ? t('MULTI:MSG_MULTI_CLUSTERS_TABLECONTENTS_STATUS_1') : t('MULTI:MSG_MULTI_CLUSTERS_TABLECONTENTS_STATUS_2')} />
      </DetailsItem>
      <DetailsItem label="Provider" obj={cl} path="spec.provider" />
      <DetailsItem label="Version" obj={cl} path="spec.version" />
      <DetailsItem label="Region" obj={cl} path="spec.region" />
      <DetailsItem label="Master Node" obj={cl} path="spec.masterNum">
        {`${cl.status?.masterRun ?? 0} / ${cl.spec.masterNum ?? 0}`}
      </DetailsItem>
      <DetailsItem label="Master Node Type" obj={cl} path="spec.masterType" />
      <DetailsItem label="Worker Node" obj={cl} path="spec.workerNum">
        {`${cl.status?.workerRun ?? 0} / ${cl.spec.workerNum ?? 0}`}
      </DetailsItem>
      <DetailsItem label="Worker Node Type" obj={cl} path="spec.workerType" />
      <DetailsItem label="SSH Key" obj={cl} path="spec.sshKey" />
    </dl>
  );
};

interface KeyValuePrintProps {
  obj: any;
  key: string;
}

const KeyValuePrint: React.FC<KeyValuePrintProps> = ({ obj, key }) => {
  return <div>{`${key} / ${obj[key]}`}</div>;
};

const ClusterDetails: React.FC<ClusterDetailsProps> = ({ obj: cluster }) => {
  const owner = cluster.status.owner && Object.keys(cluster.status.owner)[0];
  const members = cluster.status.members && Object.keys(cluster.status.members);
  const groups = cluster.status.groups && Object.keys(cluster.status.groups);
  const { t } = useTranslation();
  return (
    <>
      <div className="co-m-pane__body">
        <SectionHeading text={t('COMMON:MSG_DETAILS_TABDETAILS_DETAILS_1', { 0: ResourceLabel(cluster, t) })} />
        <div className="row">
          <div className="col-lg-6">
            <ResourceSummary resource={cluster} customPathName={'fakeMetadata.fakename'} showOwner={false} />
            {cluster.status.owner && <DetailsItem label={t('COMMON:MSG_DETAILS_TABDETAILS_DETAILS_44')} obj={cluster} children={KeyValuePrint({ obj: cluster.status.owner, key: owner })} />}
            {cluster.status.members && <DetailsItem label={t('COMMON:MSG_DETAILS_TABDETAILS_39')} obj={cluster} children={members.map(member => KeyValuePrint({ obj: cluster.status.members, key: member }))} />}
            {cluster.status.groups && <DetailsItem label={t('COMMON:MSG_DETAILS_TABDETAILS_40')} obj={cluster} children={groups.map(group => KeyValuePrint({ obj: cluster.status.groups, key: group }))} />}
          </div>
          <div className="col-lg-6">
            <ClusterDetailsList cl={cluster} />
          </div>
        </div>
      </div>
    </>
  );
};

const { details, /* nodes, */ editYaml /*, events */ } = navFactory;
export const Clusters: React.FC = props => {
  const { t } = useTranslation();
  return <Table {...props} aria-label="Clusters" Header={ClusterTableHeader.bind(null, t)} Row={ClusterTableRow} virtualize />;
}

export const ClustersPage: React.FC<ClustersPageProps> = props => {
  const { t } = useTranslation();
  return <ListPage title={t('COMMON:MSG_LNB_MENU_84')} createButtonText={t('COMMON:MSG_MAIN_CREATEBUTTON_1', { 0: t('COMMON:MSG_LNB_MENU_84') })} ListComponent={Clusters} kind={kind} {...props} />;
};

export const ClustersDetailsPage: React.FC<ClustersDetailsPageProps> = props => {
  return (
    <DetailsPage
      {...props}
      titleFunc={(obj: any) => obj.fakeMetadata.fakename}
      kind={kind}
      menuActions={menuActions}
      pages={[
        details(detailsPage(ClusterDetails)),
        editYaml() /* nodes(ClusterNodes),  events(ResourceEventStream) */,
        {
          href: 'members',
          name: 'Members',
          component: pageProps => <MembersPage resource={pageProps.obj} title="Members" userHeading="Users" userGroupHeading="User Groups" />,
        },
      ]}
    />
  );
};

interface IClusterTableRow extends K8sResourceKind {
  fakeMetadata: any;
}

type ClusterDetailsListProps = {
  cl: K8sResourceKind;
};

type ClusterDetailsProps = {
  obj: K8sResourceKind;
};

type ClustersPageProps = {
  showTitle?: boolean;
  namespace?: string;
  selector?: any;
};

type ClustersDetailsPageProps = {
  match: any;
};<|MERGE_RESOLUTION|>--- conflicted
+++ resolved
@@ -99,16 +99,7 @@
 ClusterTableHeader.displayName = 'ClusterTableHeader';
 
 const ClusterTableRow: RowFunction<IClusterTableRow> = ({ obj: cluster, index, key, style }) => {
-<<<<<<< HEAD
-  let owner;
-  if (cluster.status?.owner) {
-    owner = Object.keys(cluster.status?.owner)[0];
-  } else {
-    owner = '';
-  }
-=======
   const owner = cluster.status.owner && Object.keys(cluster.status.owner)[0];
->>>>>>> ab6edda6
   return (
     <TableRow id={cluster.metadata.uid} index={index} trKey={key} style={style}>
       <TableData className={tableColumnClasses[0]}>
