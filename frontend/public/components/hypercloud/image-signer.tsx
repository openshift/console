import * as _ from 'lodash-es';
import * as React from 'react';
import * as classNames from 'classnames';
import { sortable } from '@patternfly/react-table';

import { K8sResourceKind } from '../../module/k8s';
import { DetailsPage, ListPage, Table, TableRow, TableData, RowFunction } from '../factory';
import { DetailsItem, Kebab, KebabAction, detailsPage, Timestamp, navFactory, ResourceKebab, ResourceLink, ResourceSummary, SectionHeading } from '../utils';
import { ImageSignerModel } from '../../models';
<<<<<<< HEAD
import { coFetchJSON } from '../../co-fetch';
import { SecretData } from './image-signer-key';
import { TargetsTable } from './targets-table';
=======
import { useTranslation } from 'react-i18next';
import { TFunction } from 'i18next';
>>>>>>> d111c7f7

export const menuActions: KebabAction[] = [...Kebab.getExtensionsActionsForKind(ImageSignerModel), ...Kebab.factory.common];

const kind = ImageSignerModel.kind;

const tableColumnClasses = ['', '', classNames('pf-m-hidden', 'pf-m-visible-on-sm', 'pf-u-w-16-on-lg'), classNames('pf-m-hidden', 'pf-m-visible-on-lg'), classNames('pf-m-hidden', 'pf-m-visible-on-lg'), Kebab.columnClass];

const ImageSignerTableHeader = () => {
  return [
    {
      title: 'Name',
      sortField: 'metadata.name',
      transforms: [sortable],
      props: { className: tableColumnClasses[0] },
    },
    {
      title: 'Team',
      sortField: 'spec.team',
      transforms: [sortable],
      props: { className: tableColumnClasses[1] },
    },
    {
      title: 'Email',
      sortField: 'spec.email',
      transforms: [sortable],
      props: { className: tableColumnClasses[2] },
    },
    {
      title: 'phone',
      sortField: 'spec.phone',
      transforms: [sortable],
      props: { className: tableColumnClasses[3] },
    },
    {
      title: 'Created',
      sortField: 'metadata.creationTimestamp',
      transforms: [sortable],
      props: { className: tableColumnClasses[4] },
    },
    {
      title: '',
      props: { className: tableColumnClasses[5] },
    },
  ];
};

ImageSignerTableHeader.displayName = 'ImageSignerTableHeader';

<<<<<<< HEAD
const ImageSignerTableRow: RowFunction<K8sResourceKind> = ({ obj: imagesigner, index, key, style }) => {
  return (
    <TableRow id={imagesigner.metadata.uid} index={index} trKey={key} style={style}>
      <TableData className={tableColumnClasses[0]}>
        <ResourceLink kind={kind} name={imagesigner.metadata.name} namespace={imagesigner.metadata.namespace} title={imagesigner.metadata.uid} />
=======
const ImageSignerTableHeader = (t?: TFunction) => {
    return [
      {
        title: t('COMMON:MSG_MAIN_TABLEHEADER_1'),
        sortField: 'metadata.name',
        transforms: [sortable],
        props: { className: tableColumnClasses[0] },
      },
      {
        title: t('COMMON:MSG_MAIN_TABLEHEADER_2'),
        sortField: 'metadata.namespace',
        transforms: [sortable],
        props: { className: tableColumnClasses[1] },
      },
      {
        title: t('COMMON:MSG_MAIN_TABLEHEADER_12'),
        sortField: 'metadata.creationTimestamp',
        transforms: [sortable],
        props: { className: tableColumnClasses[2] },
      },
      {
        title: '',
        props: { className: tableColumnClasses[3] },
      },
    ];
  };

  ImageSignerTableHeader.displayName = 'ImageSignerTableHeader';

  
const ImageSignerTableRow: RowFunction<K8sResourceKind> = ({ obj: imageSigner, index, key, style }) => {
    return (
      <TableRow id={imageSigner.metadata.uid} index={index} trKey={key} style={style}>
        <TableData className={tableColumnClasses[0]}>
          <ResourceLink kind={kind} name={imageSigner.metadata.name} namespace={imageSigner.metadata.namespace} title={imageSigner.metadata.uid} />
        </TableData>
        <TableData className={classNames(tableColumnClasses[1], 'co-break-word')}>
            <ResourceLink kind="Namespace" name={imageSigner.metadata.namespace} title={imageSigner.metadata.namespace} />
        </TableData>
        <TableData className={tableColumnClasses[2]}>
          <Timestamp timestamp={imageSigner.metadata.creationTimestamp} />
        </TableData>
        <TableData className={tableColumnClasses[3]}>
        <ResourceKebab actions={menuActions} kind={kind} resource={imageSigner} />
>>>>>>> d111c7f7
      </TableData>
      <TableData className={classNames(tableColumnClasses[1])}>{imagesigner?.spec?.team}</TableData>
      <TableData className={classNames(tableColumnClasses[2])}>{imagesigner?.spec?.email}</TableData>
      <TableData className={classNames(tableColumnClasses[3])}>{imagesigner?.spec?.phone}</TableData>
      <TableData className={tableColumnClasses[4]}>
        <Timestamp timestamp={imagesigner.metadata.creationTimestamp} />
      </TableData>
      <TableData className={tableColumnClasses[5]}>
        <ResourceKebab actions={menuActions} kind={kind} resource={imagesigner} />
      </TableData>
    </TableRow>
  );
<<<<<<< HEAD
};

export const ImageSignerDetailsList: React.FC<ImageSignerDetailsListProps> = ({ ds: imagesigner }) => (
  <dl className="co-m-pane__details">
    <DetailsItem label="Team" obj={imagesigner} path="spec.team" />
    <DetailsItem label="Email" obj={imagesigner} path="spec.email" />
    <DetailsItem label="Phone" obj={imagesigner} path="spec.phone" />
    <DetailsItem label="Description" obj={imagesigner} path="spec.description" />
  </dl>
);

// const TargetsTable: React.FC = props => <Table {...props} aria-label="ImageSigners" Header={ImageSignerKeyTargetTableHeader} Row={ImageSignerKeyTargetTableRow} virtualize />;

const ImageSignerDetails: React.FC<ImageSignerDetailsProps> = ({ obj: imagesigner }) => (
  <>
    <div className="co-m-pane__body">
      <SectionHeading text="Image Signer Details" />
      <div className="row">
        <div className="col-lg-6">
          <ResourceSummary resource={imagesigner} />
        </div>
        <div className="col-lg-6">
          <ImageSignerDetailsList ds={imagesigner} />
        </div>
      </div>
    </div>
  </>
);

const fetchSignerKey = singerkey => {
  const url = `/api/kubernetes/apis/tmax.io/v1/signerkeys/${singerkey}`;
  return coFetchJSON(url).then(response => {
    console.log(response);
    return response;
  });
};

const SignerKeyDetails: React.FC<SignerKeyDetailsProps> = ({ obj: imagesigner }) => {
  const [data, setData] = React.useState([]);
  const [root, setRoot] = React.useState({
    id: '',
    key: '',
    passPhrase: '',
  });
  // const [targets, setTargets] = React.useState({
  //   id: '',
  //   key: '',
  //   passPhrase: '',
  // });
  React.useEffect(() => {
    fetchSignerKey(imagesigner?.metadata?.name).then(data => {
      const preData = [];
      setRoot(data.spec.root);
      _.forEach(data.spec.targets, (value, key) => {
        preData.push(value);
      });
      console.log('확인해봐라:', preData);
      setData(preData);
    });
  }, []);
  return (
    <>
      <div className="co-m-pane__body">
        <div className="row">
          <div className="col-lg-12">
            <SecretData data={root} title="Signer Key Details" isTable={false} />
=======

  
const ImageSignerDetails: React.FC<ImageSignerDetailsProps> = ({ obj: imageSigner }) => (
    <>
      <div className="co-m-pane__body">
        <SectionHeading text="Image Signer Details" />
        <div className="row">
          <div className="col-lg-6">
            <ResourceSummary resource={imageSigner} showPodSelector showNodeSelector showTolerations />
          </div>
          <div className="col-lg-6">
            <ImageSignerDetailsList ds={imageSigner} />
>>>>>>> d111c7f7
          </div>
        </div>
      </div>
      <div className="co-m-pane__body">
        <TargetsTable resource={data} heading="Target" />
      </div>
    </>
  );
};

const { details, editYaml, signerKey } = navFactory;

export const ImageSigners: React.FC = props => {
  const { t } = useTranslation();
  return <Table {...props} aria-label="ImageSigners" Header={ImageSignerTableHeader.bind(null, t)} Row={ImageSignerTableRow} virtualize />
};

export const ImageSignersPage: React.FC<ImageSignersPageProps> = props => {
  return <ListPage canCreate={props.isDetailPage ? false : true} ListComponent={ImageSigners} kind={kind} {...props} />;
};

export const ImageSignersDetailsPage: React.FC<ImageSignersDetailsPageProps> = props => <DetailsPage {...props} kind={kind} menuActions={menuActions} pages={[details(detailsPage(ImageSignerDetails)), editYaml(), signerKey(SignerKeyDetails)]} />;

type ImageSignerDetailsListProps = {
  ds: K8sResourceKind;
};

type ImageSignersPageProps = {
  showTitle?: boolean;
  namespace?: string;
  selector?: any;
  isDetailPage?: boolean;
};

type SignerKeyDetailsProps = {
  obj: K8sResourceKind;
};

type ImageSignerDetailsProps = {
  obj: K8sResourceKind;
};

type ImageSignersDetailsPageProps = {
  match: any;
};<|MERGE_RESOLUTION|>--- conflicted
+++ resolved
@@ -7,14 +7,11 @@
 import { DetailsPage, ListPage, Table, TableRow, TableData, RowFunction } from '../factory';
 import { DetailsItem, Kebab, KebabAction, detailsPage, Timestamp, navFactory, ResourceKebab, ResourceLink, ResourceSummary, SectionHeading } from '../utils';
 import { ImageSignerModel } from '../../models';
-<<<<<<< HEAD
 import { coFetchJSON } from '../../co-fetch';
 import { SecretData } from './image-signer-key';
 import { TargetsTable } from './targets-table';
-=======
 import { useTranslation } from 'react-i18next';
 import { TFunction } from 'i18next';
->>>>>>> d111c7f7
 
 export const menuActions: KebabAction[] = [...Kebab.getExtensionsActionsForKind(ImageSignerModel), ...Kebab.factory.common];
 
@@ -22,10 +19,10 @@
 
 const tableColumnClasses = ['', '', classNames('pf-m-hidden', 'pf-m-visible-on-sm', 'pf-u-w-16-on-lg'), classNames('pf-m-hidden', 'pf-m-visible-on-lg'), classNames('pf-m-hidden', 'pf-m-visible-on-lg'), Kebab.columnClass];
 
-const ImageSignerTableHeader = () => {
+const ImageSignerTableHeader = (t?: TFunction) => {
   return [
     {
-      title: 'Name',
+      title: t('COMMON:MSG_MAIN_TABLEHEADER_1'),
       sortField: 'metadata.name',
       transforms: [sortable],
       props: { className: tableColumnClasses[0] },
@@ -49,7 +46,7 @@
       props: { className: tableColumnClasses[3] },
     },
     {
-      title: 'Created',
+      title: t('COMMON:MSG_MAIN_TABLEHEADER_12'),
       sortField: 'metadata.creationTimestamp',
       transforms: [sortable],
       props: { className: tableColumnClasses[4] },
@@ -63,58 +60,11 @@
 
 ImageSignerTableHeader.displayName = 'ImageSignerTableHeader';
 
-<<<<<<< HEAD
 const ImageSignerTableRow: RowFunction<K8sResourceKind> = ({ obj: imagesigner, index, key, style }) => {
   return (
     <TableRow id={imagesigner.metadata.uid} index={index} trKey={key} style={style}>
       <TableData className={tableColumnClasses[0]}>
         <ResourceLink kind={kind} name={imagesigner.metadata.name} namespace={imagesigner.metadata.namespace} title={imagesigner.metadata.uid} />
-=======
-const ImageSignerTableHeader = (t?: TFunction) => {
-    return [
-      {
-        title: t('COMMON:MSG_MAIN_TABLEHEADER_1'),
-        sortField: 'metadata.name',
-        transforms: [sortable],
-        props: { className: tableColumnClasses[0] },
-      },
-      {
-        title: t('COMMON:MSG_MAIN_TABLEHEADER_2'),
-        sortField: 'metadata.namespace',
-        transforms: [sortable],
-        props: { className: tableColumnClasses[1] },
-      },
-      {
-        title: t('COMMON:MSG_MAIN_TABLEHEADER_12'),
-        sortField: 'metadata.creationTimestamp',
-        transforms: [sortable],
-        props: { className: tableColumnClasses[2] },
-      },
-      {
-        title: '',
-        props: { className: tableColumnClasses[3] },
-      },
-    ];
-  };
-
-  ImageSignerTableHeader.displayName = 'ImageSignerTableHeader';
-
-  
-const ImageSignerTableRow: RowFunction<K8sResourceKind> = ({ obj: imageSigner, index, key, style }) => {
-    return (
-      <TableRow id={imageSigner.metadata.uid} index={index} trKey={key} style={style}>
-        <TableData className={tableColumnClasses[0]}>
-          <ResourceLink kind={kind} name={imageSigner.metadata.name} namespace={imageSigner.metadata.namespace} title={imageSigner.metadata.uid} />
-        </TableData>
-        <TableData className={classNames(tableColumnClasses[1], 'co-break-word')}>
-            <ResourceLink kind="Namespace" name={imageSigner.metadata.namespace} title={imageSigner.metadata.namespace} />
-        </TableData>
-        <TableData className={tableColumnClasses[2]}>
-          <Timestamp timestamp={imageSigner.metadata.creationTimestamp} />
-        </TableData>
-        <TableData className={tableColumnClasses[3]}>
-        <ResourceKebab actions={menuActions} kind={kind} resource={imageSigner} />
->>>>>>> d111c7f7
       </TableData>
       <TableData className={classNames(tableColumnClasses[1])}>{imagesigner?.spec?.team}</TableData>
       <TableData className={classNames(tableColumnClasses[2])}>{imagesigner?.spec?.email}</TableData>
@@ -127,7 +77,6 @@
       </TableData>
     </TableRow>
   );
-<<<<<<< HEAD
 };
 
 export const ImageSignerDetailsList: React.FC<ImageSignerDetailsListProps> = ({ ds: imagesigner }) => (
@@ -194,20 +143,6 @@
         <div className="row">
           <div className="col-lg-12">
             <SecretData data={root} title="Signer Key Details" isTable={false} />
-=======
-
-  
-const ImageSignerDetails: React.FC<ImageSignerDetailsProps> = ({ obj: imageSigner }) => (
-    <>
-      <div className="co-m-pane__body">
-        <SectionHeading text="Image Signer Details" />
-        <div className="row">
-          <div className="col-lg-6">
-            <ResourceSummary resource={imageSigner} showPodSelector showNodeSelector showTolerations />
-          </div>
-          <div className="col-lg-6">
-            <ImageSignerDetailsList ds={imageSigner} />
->>>>>>> d111c7f7
           </div>
         </div>
       </div>
@@ -222,7 +157,7 @@
 
 export const ImageSigners: React.FC = props => {
   const { t } = useTranslation();
-  return <Table {...props} aria-label="ImageSigners" Header={ImageSignerTableHeader.bind(null, t)} Row={ImageSignerTableRow} virtualize />
+  return <Table {...props} aria-label="ImageSigners" Header={ImageSignerTableHeader.bind(null, t)} Row={ImageSignerTableRow} virtualize />;
 };
 
 export const ImageSignersPage: React.FC<ImageSignersPageProps> = props => {
