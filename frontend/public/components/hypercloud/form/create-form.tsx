--- conflicted
+++ resolved
@@ -14,31 +14,20 @@
 
 export const WithCommonForm = (SubForm, params, modal?: boolean) => {
   const FormComponent: React.FC<CommonFormProps_> = props => {
-<<<<<<< HEAD
     const methods = useForm();
-=======
-    const { register, control, handleSubmit } = useForm();
->>>>>>> 3122705e
+
     const kind = pluralToKind(params.plural);
     const title = `${props.titleVerb} ${params.type === 'form' ? '' : params.type} ${kind}`;
 
     const [inProgress] = React.useState(false); // onSubmit이나 나중에 Error관련 메서드에서 inProgress를 false로 변경해줘야함.
 
-<<<<<<< HEAD
-    const onClick = methods.handleSubmit((data) => {
-      let inDo = _.defaultsDeep(props.fixed, data);
-      inDo = props.onSubmitCallback(inDo);
-      console.log(methods.watch());
-=======
     const onClick = handleSubmit((data) => {
       let inDo = _.defaultsDeep(props.fixed, data);
       inDo = props.onSubmitCallback(inDo);
->>>>>>> 3122705e
       k8sCreate(modelFor(kind), inDo)
       history.push(resourceObjPath(inDo, referenceFor(modelFor(kind))));
     })
     return (
-<<<<<<< HEAD
       <FormProvider {...methods} >
         <div className="co-m-pane__body">
           <Helmet>
@@ -67,32 +56,6 @@
                 </Button>
                 <Button type="button" variant="secondary" id="cancel" onClick={history.goBack}>
                   Cancel
-=======
-      <div className="co-m-pane__body">
-        <Helmet>
-          <title>{title}</title>
-        </Helmet>
-        <form
-          className="co-m-pane__body-group co-create-secret-form co-m-pane__form">
-          <h1 className="co-m-pane__heading">{title}</h1>
-          <p className="co-m-pane__explanation">{props.explanation}</p>
-          <fieldset>
-            <div className="form-group">
-              <label className="control-label co-required" htmlFor="name">Name</label>
-              <input className="pf-c-form-control" name='metadata.name' ref={register} />
-            </div>
-          </fieldset>
-          <SubForm isCreate={props.isCreate} register={register} control={control} Controller={Controller} />
-          <ButtonBar inProgress={inProgress}>
-            <ActionGroup className="pf-c-form">
-              <Button
-                type="button"
-                variant="primary"
-                id="save-changes"
-                onClick={onClick}
-              >
-                {props.saveButtonText || 'Create'}
->>>>>>> 3122705e
               </Button>
               </ActionGroup>
             </ButtonBar>
