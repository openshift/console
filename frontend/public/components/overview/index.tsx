--- conflicted
+++ resolved
@@ -50,14 +50,10 @@
 import { overviewMenuActions, OverviewNamespaceDashboard } from './namespace-overview';
 import { ProjectOverview } from './project-overview';
 import { ResourceOverviewPage } from './resource-overview-page';
-<<<<<<< HEAD
-import { PodStatus } from '../pod';
 import { FLAGS, featureReducerName } from '../../features';
 
 import { VmStatus } from 'kubevirt-web-ui-components';
-=======
 import { OverviewViewOption, OverviewSpecialGroup } from './constants';
->>>>>>> f286f84c
 
 
 // List of container status waiting reason values that we should call out as errors in project status rows.
@@ -485,12 +481,8 @@
       routes,
       services,
       statefulSets,
-<<<<<<< HEAD
-      selectedView,
       virtualMachines,
-=======
       selectedGroup,
->>>>>>> f286f84c
     } = this.props;
 
     if (namespace !== prevProps.namespace
@@ -982,14 +974,9 @@
   const selectedUID = UI.getIn(['overview', 'selectedUID']);
   const resources = UI.getIn(['overview', 'resources']);
   const selectedItem = !!resources && resources.get(selectedUID);
-<<<<<<< HEAD
-  const selectedView = UI.getIn(['overview', 'selectedView'], View.Resources);
   const kubevirtFlag = state[featureReducerName].get(FLAGS.KUBEVIRT);
+  const selectedView = UI.getIn(['overview', 'selectedView'], OverviewViewOption.RESOURCES);
   return { selectedItem, selectedView, kubevirtFlag };
-=======
-  const selectedView = UI.getIn(['overview', 'selectedView'], OverviewViewOption.RESOURCES);
-  return { selectedItem, selectedView };
->>>>>>> f286f84c
 };
 
 const overviewDispatchToProps = (dispatch): OverviewPropsFromDispatch => {
@@ -998,13 +985,8 @@
   };
 };
 
-<<<<<<< HEAD
-const Overview_: React.SFC<OverviewProps> = (({mock, namespace, selectedItem, selectedView, title, dismissDetails, kubevirtFlag}) => {
-  const sidebarOpen = !_.isEmpty(selectedItem) && selectedView !== View.Dashboard;
-=======
-const Overview_: React.SFC<OverviewProps> = ({mock, namespace, selectedItem, selectedView, title, dismissDetails}) => {
+const Overview_: React.SFC<OverviewProps> = ({mock, namespace, selectedItem, selectedView, title, dismissDetails, kubevirtFlag}) => {
   const sidebarOpen = !_.isEmpty(selectedItem) && selectedView !== OverviewViewOption.DASHBOARD;
->>>>>>> f286f84c
   const className = classnames('overview', {'overview--sidebar-shown': sidebarOpen});
   // TODO: Update resources for native Kubernetes clusters.
   const resources = [
@@ -1279,12 +1261,8 @@
 
 type OverviewPropsFromState = {
   selectedItem: any;
-<<<<<<< HEAD
-  selectedView: View;
   kubevirtFlag?: boolean;
-=======
   selectedView: OverviewViewOption;
->>>>>>> f286f84c
 };
 
 type OverviewPropsFromDispatch = {
