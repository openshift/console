--- conflicted
+++ resolved
@@ -9,12 +9,7 @@
 } from '@patternfly/react-component-groups';
 import { Trans, useTranslation } from 'react-i18next';
 import { CodeBlock, CodeBlockCode, Stack, StackItem } from '@patternfly/react-core';
-<<<<<<< HEAD
-
-import { useLocation } from 'react-router-dom';
-=======
 import { useFavoritesOptions } from './useFavoritesOptions';
->>>>>>> 4dd9a7ca
 
 export const ErrorPage404: React.FC<PfErrorStateProps> = (props) => {
   const { t } = useTranslation();
