/* eslint-disable no-undef */
import * as _ from 'lodash-es';
import * as classNames from 'classnames';
import * as fuzzy from 'fuzzysearch';
import * as PropTypes from 'prop-types';
import * as React from 'react';
import { connect } from 'react-redux';
import { Link } from 'react-router-dom';
import {
  AutoSizer,
  CellMeasurer,
  CellMeasurerCache,
  List as VirtualList,
  WindowScroller,
} from 'react-virtualized';

import { AlertStates, SilenceStates } from '../../monitoring';
import { UIActions } from '../../ui/ui-actions';
import { ingressValidHosts } from '../ingress';
import { alertState, silenceState } from '../monitoring';
import { routeStatus } from '../routes';
import { getClusterOperatorStatus } from '../cluster-settings/cluster-operator';
import { secretTypeFilterReducer } from '../secret';
import { bindingType, roleType } from '../RBAC';
import {
  containerLinuxUpdateOperator,
  EmptyBox,
  LabelList,
  ResourceKebab,
  ResourceLink,
  resourcePath,
  Selector,
  StatusBox,
} from '../utils';
import {
  getJobTypeAndCompletions,
  isNodeReady,
  K8sKind,
  K8sResourceKind,
  K8sResourceKindReference,
  planExternalName,
  podPhase,
  podPhaseFilterReducer,
  podReadiness,
  serviceCatalogStatus,
  serviceClassDisplayName,
} from '../../module/k8s';

import { getVmStatus } from 'kubevirt-web-ui-components';

const fuzzyCaseInsensitive = (a, b) => fuzzy(_.toLower(a), _.toLower(b));

// TODO: Having list filters here is undocumented, stringly-typed, and non-obvious. We can change that
const listFilters = {
  'name': (filter, obj) => fuzzyCaseInsensitive(filter, obj.metadata.name),

  'alert-name': (filter, alert) => fuzzyCaseInsensitive(filter, _.get(alert, 'labels.alertname')),

  'alert-state': (filter, alert) => filter.selected.has(alertState(alert)),

  'silence-name': (filter, silence) => fuzzyCaseInsensitive(filter, silence.name),

  'silence-state': (filter, silence) => filter.selected.has(silenceState(silence)),

  // Filter role by role kind
  'role-kind': (filter, role) => filter.selected.has(roleType(role)),

  // Filter role bindings by role kind
  'role-binding-kind': (filter, binding) => filter.selected.has(bindingType(binding)),

  // Filter role bindings by text match
  'role-binding': (str, {metadata, roleRef, subject}) => {
    const isMatch = val => fuzzyCaseInsensitive(str, val);
    return [metadata.name, roleRef.name, subject.kind, subject.name].some(isMatch);
  },

  // Filter role bindings by roleRef name
  'role-binding-roleRef': (roleRef, binding) => binding.roleRef.name === roleRef,

  'selector': (selector, obj) => {
    if (!selector || !selector.values || !selector.values.size) {
      return true;
    }
    return selector.values.has(_.get(obj, selector.field));
  },

  'pod-status': (phases, pod) => {
    if (!phases || !phases.selected || !phases.selected.size) {
      return true;
    }

    const phase = podPhaseFilterReducer(pod);
    return phases.selected.has(phase) || !_.includes(phases.all, phase);
  },

  'node-status': (status, node) => {
    const isReady = isNodeReady(node);
    return status === 'all' || (status === 'ready' && isReady) || (status === 'notReady' && !isReady);
  },

  'clusterserviceversion-resource-kind': (filters, resource) => {
    if (!filters || !filters.selected || !filters.selected.size) {
      return true;
    }
    return filters.selected.has(resource.kind);
  },

  'build-status': (phases, build) => {
    if (!phases || !phases.selected || !phases.selected.size) {
      return true;
    }

    const phase = build.status.phase;
    return phases.selected.has(phase) || !_.includes(phases.all, phase);
  },

  'build-strategy': (strategies, buildConfig) => {
    if (!strategies || !strategies.selected || !strategies.selected.size) {
      return true;
    }

    const strategy = buildConfig.spec.strategy.type;
    return strategies.selected.has(strategy) || !_.includes(strategies.all, strategy);
  },

  'route-status': (statuses, route) => {
    if (!statuses || !statuses.selected || !statuses.selected.size) {
      return true;
    }

    const status = routeStatus(route);
    return statuses.selected.has(status) || !_.includes(statuses.all, status);
  },

  'catalog-status': (statuses, catalog) => {
    if (!statuses || !statuses.selected || !statuses.selected.size) {
      return true;
    }

    const status = serviceCatalogStatus(catalog);
    return statuses.selected.has(status) || !_.includes(statuses.all, status);
  },

  'secret-type': (types, secret) => {
    if (!types || !types.selected || !types.selected.size) {
      return true;
    }
    const type = secretTypeFilterReducer(secret);
    return types.selected.has(type) || !_.includes(types.all, type);
  },

  'pvc-status': (phases, pvc) => {
    if (!phases || !phases.selected || !phases.selected.size) {
      return true;
    }

    const phase = pvc.status.phase;
    return phases.selected.has(phase) || !_.includes(phases.all, phase);
  },

  // Filter service classes by text match
  'service-class': (str, serviceClass) => {
    const displayName = serviceClassDisplayName(serviceClass);
    return fuzzyCaseInsensitive(str, displayName);
  },

<<<<<<< HEAD
  'vm-status' : (statuses, vm) => {
=======
  'cluster-operator-status': (statuses, operator) => {
>>>>>>> b33239cb
    if (!statuses || !statuses.selected || !statuses.selected.size) {
      return true;
    }

<<<<<<< HEAD
    // TODO: figure out how to get VM pods here
    const status = getVmStatus(vm);
    return statuses.selected.has(status) || !_.includes(statuses.all, status);
  },

=======
    const status = getClusterOperatorStatus(operator);
    return statuses.selected.has(status) || !_.includes(statuses.all, status);
  },
>>>>>>> b33239cb
};

const getFilteredRows = (_filters, objects) => {
  if (_.isEmpty(_filters)) {
    return objects;
  }

  _.each(_filters, (value, name) => {
    const filter = listFilters[name];
    if (_.isFunction(filter)) {
      objects = _.filter(objects, o => filter(value, o));
    }
  });

  return objects;
};

const filterPropType = (props, propName, componentName) => {
  if (!props) {
    return;
  }

  for (const key of _.keys(props[propName])) {
    if (key in listFilters || key === 'loadTest') {
      continue;
    }
    return new Error(`Invalid prop '${propName}' in '${componentName}'. '${key}' is not a valid filter type!`);
  }
};

const sorts = {
  alertStateOrder: alert => [AlertStates.Firing, AlertStates.Silenced, AlertStates.Pending, AlertStates.NotFiring].indexOf(alertState(alert)),
  daemonsetNumScheduled: daemonset => _.toInteger(_.get(daemonset, 'status.currentNumberScheduled')),
  dataSize: resource => _.size(_.get(resource, 'data')),
  ingressValidHosts,
  serviceCatalogStatus,
  jobCompletions: job => getJobTypeAndCompletions(job).completions,
  jobType: job => getJobTypeAndCompletions(job).type,
  nodeReadiness: node => {
    let readiness = _.get(node, 'status.conditions');
    readiness = _.find(readiness, {type: 'Ready'});
    return _.get(readiness, 'status');
  },
  nodeUpdateStatus: node => _.get(containerLinuxUpdateOperator.getUpdateStatus(node), 'text'),
  numReplicas: resource => _.toInteger(_.get(resource, 'status.replicas')),
  numSilencedAlerts: silence => silence.silencedAlerts.length,
  planExternalName,
  podPhase,
  podReadiness,
  serviceClassDisplayName,
  silenceStateOrder: silence => [SilenceStates.Active, SilenceStates.Pending, SilenceStates.Expired].indexOf(silenceState(silence)),
  string: val => JSON.stringify(val),
};

export class ColHead extends React.Component<ColHeadProps> {
  static propTypes = {
    applySort: PropTypes.func,
    children: PropTypes.string,
    className: PropTypes.string,
    currentSortField: PropTypes.string,
    currentSortFunc: PropTypes.string,
    currentSortOrder: PropTypes.string,
    sortField: PropTypes.string,
    sortFunc: PropTypes.string,
  };

  componentWillMount() {
    const {applySort, children, sortField, sortFunc} = this.props;

    const sp = new URLSearchParams(window.location.search);
    if (sp.get('sortBy') === children) {
      applySort(sortField, sortFunc, sp.get('orderBy') || 'asc', children);
    }
  }

  render() {
    // currentSortField/Func == info for currently sorted ColHead.
    // sortField/Func == this ColHead's field/func
    const {
      applySort,
      children,
      currentSortField,
      currentSortFunc,
      currentSortOrder,
      sortField,
      sortFunc,
    } = this.props;
    const className = classNames(this.props.className, 'text-nowrap');
    if (!sortField && !sortFunc) {
      return <div className={className}>{children}</div>;
    }

    const isSorted = sortField === currentSortField && sortFunc === currentSortFunc;
    const newSortOrder = isSorted && currentSortOrder === 'asc' ? 'desc' : 'asc';
    const onClick = () => applySort(sortField, sortFunc, newSortOrder, children);
    return <div className={className}>
      <a className={isSorted ? undefined : 'co-m-table-grid__sort-link--unsorted'} onClick={onClick}>{children}</a>
      {isSorted && <i className={`co-m-table-grid__sort-arrow fa fa-long-arrow-${currentSortOrder === 'asc' ? 'up' : 'down'}`}></i>}
    </div>;
  }
}

export const ListHeader: React.SFC = ({children}) => <div className="row co-m-table-grid__head">{children}</div>;
ListHeader.displayName = 'ListHeader';

export const WorkloadListHeader = props => <ListHeader>
  <ColHead {...props} className="col-lg-2 col-md-3 col-sm-4 col-xs-6" sortField="metadata.name">Name</ColHead>
  <ColHead {...props} className="col-lg-2 col-md-3 col-sm-4 col-xs-6" sortField="metadata.namespace">Namespace</ColHead>
  <ColHead {...props} className="col-lg-3 col-md-4 col-sm-4 hidden-xs" sortField="metadata.labels">Labels</ColHead>
  <ColHead {...props} className="col-lg-2 col-md-2 hidden-sm hidden-xs" sortFunc="numReplicas">Status</ColHead>
  <ColHead {...props} className="col-lg-3 hidden-md hidden-sm hidden-xs" sortField="spec.selector">Pod Selector</ColHead>
</ListHeader>;

const VirtualRows: React.SFC<RowsProps> = (props) => {
  const { mock, label } = props;

  const measurementCache = new CellMeasurerCache({
    fixedWidth: true,
    minHeight: 44,
    keyMapper: rowIndex => `${_.get(props.data[rowIndex], 'metadata.uid', rowIndex)}-${props.expand ? 'expanded' : 'collapsed'}`,
  });

  const rowRenderer = ({index, style, key, parent}) => {
    const {data, expand, Row, kindObj} = props;
    const obj = data[index];

    return <CellMeasurer
      cache={measurementCache}
      columnIndex={0}
      key={key}
      parent={parent}
      rowIndex={index}>
      <div style={style} className="co-m-row">
        <Row key={_.get(obj, 'metadata.uid', index)} obj={obj} expand={expand} kindObj={kindObj} index={index} />
      </div>
    </CellMeasurer>;
  };

  // Default `height` to 0 to avoid console errors from https://github.com/bvaughn/react-virtualized/issues/1158
  return <div className="co-m-table-grid__body">
    { mock
      ? <EmptyBox label={label} />
      : <WindowScroller scrollElement={document.getElementById('content-scrollable')}>
        {({height, isScrolling, registerChild, onChildScroll, scrollTop}) =>
          <AutoSizer disableHeight>
            {({width}) => <div ref={registerChild}>
              <VirtualList
                autoHeight
                data={props.data}
                deferredMeasurementCache={measurementCache}
                expand={props.expand}
                height={height || 0}
                isScrolling={isScrolling}
                onScroll={onChildScroll}
                rowCount={props.data.length}
                rowHeight={measurementCache.rowHeight}
                rowRenderer={rowRenderer}
                scrollTop={scrollTop}
                tabIndex={null}
                width={width}
              />
            </div>}
          </AutoSizer>}
      </WindowScroller>
    }
  </div>;
};

VirtualRows.propTypes = {
  data: PropTypes.arrayOf(PropTypes.object),
  expand: PropTypes.bool,
  Row: PropTypes.func.isRequired,
  kindObj: PropTypes.any.isRequired,
  label: PropTypes.string,
  mock: PropTypes.bool,
};

const Rows: React.SFC<RowsProps> = (props) => {
  const {Row, expand, kindObj} = props;

  return <div className="co-m-table-grid__body">
    { props.data.map((obj, i) => <div key={_.get(obj, 'metadata.uid', i)} className="co-m-row">
      <Row obj={obj} expand={expand} kindObj={kindObj} />
    </div>) }
  </div>;
};

Rows.propTypes = {
  data: PropTypes.arrayOf(PropTypes.object),
  expand: PropTypes.bool,
  Row: PropTypes.func.isRequired,
  kindObj: PropTypes.any,
  label: PropTypes.string,
  mock: PropTypes.bool,
};

const stateToProps = ({UI}, {data = [], defaultSortField = 'metadata.name', defaultSortFunc = undefined, filters = {}, loaded = false, reduxID = null, reduxIDs = null, staticFilters = [{}]}) => {
  const allFilters = staticFilters ? Object.assign({}, filters, ...staticFilters) : filters;
  let newData = getFilteredRows(allFilters, data);

  const listId = reduxIDs ? reduxIDs.join(',') : reduxID;
  // Only default to 'metadata.name' if no `defaultSortFunc`
  const currentSortField = UI.getIn(['listSorts', listId, 'field'], defaultSortFunc ? undefined : defaultSortField);
  const currentSortFunc = UI.getIn(['listSorts', listId, 'func'], defaultSortFunc);
  const currentSortOrder = UI.getIn(['listSorts', listId, 'orderBy'], 'asc');

  if (loaded) {
    let sortBy: string | Function = 'metadata.name';
    if (currentSortField) {
      // Sort resources by one of their fields as a string
      sortBy = resource => sorts.string(_.get(resource, currentSortField, ''));
    } else if (currentSortFunc && sorts[currentSortFunc]) {
      // Sort resources by a function in the 'sorts' object
      sortBy = sorts[currentSortFunc];
    }

    // Always set the secondary sort criteria to ascending by name
    newData = _.orderBy(newData, [sortBy, 'metadata.name'], [currentSortOrder, 'asc']);
  }

  return {
    currentSortField,
    currentSortFunc,
    currentSortOrder,
    data: newData,
    listId,
  };
};

export const List = connect(stateToProps, {sortList: UIActions.sortList})(
  class ListInner extends React.Component<ListInnerProps> {
    static propTypes = {
      data: PropTypes.array,
      EmptyMsg: PropTypes.func,
      expand: PropTypes.bool,
      fieldSelector: PropTypes.string,
      filters: filterPropType,
      Header: PropTypes.func.isRequired,
      loaded: PropTypes.bool,
      loadError: PropTypes.oneOfType([PropTypes.object, PropTypes.string]),
      mock: PropTypes.bool,
      namespace: PropTypes.string,
      reduxID: PropTypes.string,
      reduxIDs: PropTypes.array,
      Row: PropTypes.func.isRequired,
      selector: PropTypes.object,
      staticFilters: PropTypes.array,
      virtualize: PropTypes.bool,
      currentSortField: PropTypes.string,
      currentSortFunc: PropTypes.string,
      currentSortOrder: PropTypes.any,
      defaultSortField: PropTypes.string,
      defaultSortFunc: PropTypes.string,
      label: PropTypes.string,
      listId: PropTypes.string,
      sortList: PropTypes.func,
    };

    render() {
      const {currentSortField, currentSortFunc, currentSortOrder, expand, Header, label, listId, mock, Row, sortList} = this.props;
      const componentProps: any = _.pick(this.props, ['data', 'filters', 'selected', 'match', 'kindObj']);

      const ListRows = this.props.virtualize ? VirtualRows : Rows;

      const children = <React.Fragment>
        <Header
          {...componentProps}
          applySort={_.partial(sortList, listId)}
          currentSortField={currentSortField}
          currentSortFunc={currentSortFunc}
          currentSortOrder={currentSortOrder}
          key="header"
        />
        <ListRows
          {...componentProps}
          expand={expand}
          key="rows"
          label={label}
          mock={mock}
          Row={Row}
        />
      </React.Fragment>;

      return <div className="co-m-table-grid co-m-table-grid--bordered">
        { mock ? children : <StatusBox {...this.props}>{children}</StatusBox> }
      </div>;
    }
  });

export class ResourceRow extends React.Component<ResourceRowProps> {
  shouldComponentUpdate(nextProps) {
    if (_.size(nextProps) !== _.size(this.props)) {
      return true;
    }
    for (const key of Object.keys(nextProps)) {
      if (key === 'obj') {
        const oldVersion = _.get(this.props.obj, 'metadata.resourceVersion');
        const newVersion = _.get(nextProps.obj, 'metadata.resourceVersion');
        if (!oldVersion || !newVersion || oldVersion !== newVersion) {
          return true;
        }
        continue;
      }
      if (nextProps[key] !== this.props[key]) {
        return true;
      }
    }
    return false;
  }

  render() {
    return <div className="row co-resource-list__item" style={this.props.style}>{this.props.children}</div>;
  }
}

export const WorkloadListRow: React.SFC<WorkloadListRowProps> = ({kind, actions, obj: o}) => <ResourceRow obj={o}>
  <div className="col-lg-2 col-md-3 col-sm-4 col-xs-6">
    <ResourceLink kind={kind} name={o.metadata.name} namespace={o.metadata.namespace} title={o.metadata.uid} />
  </div>
  <div className="col-lg-2 col-md-3 col-sm-4 col-xs-6 co-break-word">
    <ResourceLink kind="Namespace" name={o.metadata.namespace} title={o.metadata.namespace} />
  </div>
  <div className="col-lg-3 col-md-4 col-sm-4 hidden-xs">
    <LabelList kind={kind} labels={o.metadata.labels} />
  </div>
  <div className="col-lg-2 col-md-2 hidden-sm hidden-xs">
    <Link to={`${resourcePath(kind, o.metadata.name, o.metadata.namespace)}/pods`} title="pods">
      {o.status.replicas || 0} of {o.spec.replicas} pods
    </Link>
  </div>
  <div className="col-lg-3 hidden-md hidden-sm hidden-xs">
    <Selector selector={o.spec.selector} namespace={o.metadata.namespace} />
  </div>
  <div className="dropdown-kebab-pf">
    <ResourceKebab actions={actions} kind={kind} resource={o} />
  </div>
</ResourceRow>;

export type ColHeadProps = {
  applySort?: Function;
  children?: string;
  className?: string;
  currentSortField?: string;
  currentSortFunc?: string;
  currentSortOrder?: string;
  sortField?: string;
  sortFunc?: string;
};

export type ListInnerProps = {
  currentSortField?: string;
  currentSortFunc?: string;
  currentSortOrder?: any;
  data?: any[];
  defaultSortField?: string;
  defaultSortFunc?: string;
  EmptyMsg?: React.ComponentType<{}>;
  expand?: boolean;
  fieldSelector?: string;
  filters?: {[name: string]: any};
  Header: React.ComponentType<any>;
  label?: string;
  listId?: string;
  loaded?: boolean;
  loadError?: string | Object;
  mock?: boolean;
  namespace?: string;
  reduxID?: string;
  reduxIDs?: string[];
  Row: React.ComponentType<any>;
  selector?: Object;
  sortList?: (...args) => any;
  staticFilters?: any[];
  virtualize?: boolean;
};

export type ResourceRowProps = {
  obj: K8sResourceKind;
  style?: React.StyleHTMLAttributes<any>;
};

export type RowsProps = {
  data?: any[];
  expand?: boolean;
  kindObj?: K8sKind;
  label?: string;
  mock?: boolean;
  Row: React.ComponentType<any>;
};

export type WorkloadListRowProps = {
  actions: any;
  kind: K8sResourceKindReference;
  obj: K8sResourceKind;
};

Rows.displayName = 'Rows';
VirtualRows.displayName = 'VirtualRows';
WorkloadListRow.displayName = 'WorkloadListRow';<|MERGE_RESOLUTION|>--- conflicted
+++ resolved
@@ -164,26 +164,20 @@
     return fuzzyCaseInsensitive(str, displayName);
   },
 
-<<<<<<< HEAD
   'vm-status' : (statuses, vm) => {
-=======
-  'cluster-operator-status': (statuses, operator) => {
->>>>>>> b33239cb
-    if (!statuses || !statuses.selected || !statuses.selected.size) {
-      return true;
-    }
-
-<<<<<<< HEAD
     // TODO: figure out how to get VM pods here
     const status = getVmStatus(vm);
     return statuses.selected.has(status) || !_.includes(statuses.all, status);
   },
 
-=======
+  'cluster-operator-status': (statuses, operator) => {
+    if (!statuses || !statuses.selected || !statuses.selected.size) {
+      return true;
+    }
+
     const status = getClusterOperatorStatus(operator);
     return statuses.selected.has(status) || !_.includes(statuses.all, status);
   },
->>>>>>> b33239cb
 };
 
 const getFilteredRows = (_filters, objects) => {
