import * as _ from 'lodash-es';
import * as classNames from 'classnames';
import * as PropTypes from 'prop-types';
import * as React from 'react';
import { connect } from 'react-redux';
import { Link } from 'react-router-dom';
import { Button, TextInput } from '@patternfly/react-core';

import { withFallback } from '@console/shared/src/components/error/error-boundary';
import { useDocumentListener, KEYBOARD_SHORTCUTS } from '@console/shared';
import { filterList } from '../../actions/k8s';
import { storagePrefix } from '../row-filter';
import { ErrorPage404, ErrorBoundaryFallback } from '../error';
import { referenceForModel } from '../../module/k8s';
import { Dropdown, Firehose, history, inject, kindObj, makeQuery, makeReduxID, PageHeading, RequireCreatePermission } from '../utils';
import { FilterToolbar } from '../filter-toolbar';

/** @type {React.SFC<{disabled?: boolean, label?: string, onChange: (value: string) => void;, defaultValue?: string, value?: string, placeholder?: string, autoFocus?: boolean, onFocus?:any, name?:string, id?: string, onKeyDown?: any, parentClassName?: string }}>} */
export const TextFilter = props => {
  const { label, className, placeholder = `Filter ${label}...`, autoFocus = false, parentClassName } = props;
  const { ref } = useDocumentListener();

  return (
    <div className={classNames('has-feedback', parentClassName)}>
      <TextInput {...props} className={classNames('co-text-filter', className)} data-test-id="item-filter" aria-label={placeholder} placeholder={placeholder} ref={ref} autoFocus={autoFocus} tabIndex={0} type="text" />
      <span className="form-control-feedback form-control-feedback--keyboard-hint">
        <kbd>{KEYBOARD_SHORTCUTS.focusFilterInput}</kbd>
      </span>
    </div>
  );
};
TextFilter.displayName = 'TextFilter';

// TODO (jon) make this into "withListPageFilters" HOC
/** @augments {React.PureComponent<{ListComponent: React.ComponentType<any>, kinds: string[], filters?:any, flatten?: function, data?: any[], rowFilters?: any[], hideToolbar?: boolean, hideLabelFilter?: boolean }>} */
export class ListPageWrapper_ extends React.PureComponent {
  render() {
    const { flatten, ListComponent, reduxIDs, rowFilters, textFilter, hideToolbar, hideLabelFilter } = this.props;
    const data = flatten ? flatten(this.props.resources) : [];
    const Filter = <FilterToolbar rowFilters={rowFilters} data={data} reduxIDs={reduxIDs} textFilter={textFilter} hideToolbar={hideToolbar} hideLabelFilter={hideLabelFilter} {...this.props} />;

    return (
      <div>
        {!_.isEmpty(data) && Filter}
        <div className="row">
          <div className="col-xs-12">
            <ListComponent {...this.props} data={data} />
          </div>
        </div>
      </div>
    );
  }
}

ListPageWrapper_.displayName = 'ListPageWrapper_';
ListPageWrapper_.propTypes = {
  data: PropTypes.array,
  kinds: PropTypes.arrayOf(PropTypes.oneOfType([PropTypes.string, PropTypes.object])).isRequired,
  ListComponent: PropTypes.elementType.isRequired,
  rowFilters: PropTypes.array,
  staticFilters: PropTypes.array,
  customData: PropTypes.any,
  hideToolbar: PropTypes.bool,
  hideLabelFilter: PropTypes.bool,
};

/** @type {React.FC<<WrappedComponent>, {canCreate?: Boolean, textFilter:string, createAccessReview?: Object, createButtonText?: String, createProps?: Object, fieldSelector?: String, filterLabel?: String, resources: any, badge?: React.ReactNode}>*/
export const FireMan_ = connect(null, { filterList })(
  class ConnectedFireMan extends React.PureComponent {
    constructor(props) {
      super(props);
      this.onExpandChange = this.onExpandChange.bind(this);
      this.applyFilter = this.applyFilter.bind(this);

      const reduxIDs = props.resources.map(r => makeReduxID(kindObj(r.kind), makeQuery(r.namespace, r.selector, r.fieldSelector, r.name)));
      this.state = { reduxIDs };
    }

    UNSAFE_componentWillReceiveProps({ resources }) {
      const reduxIDs = resources.map(r => makeReduxID(kindObj(r.kind), makeQuery(r.namespace, r.selector, r.fieldSelector, r.name)));
      if (_.isEqual(reduxIDs, this.state.reduxIDs)) {
        return;
      }

      // reapply filters to the new list...
      // TODO (kans): we probably just need to be able to create new lists with filters already applied
      this.setState({ reduxIDs }, () => this.UNSAFE_componentWillMount());
    }

    onExpandChange(expand) {
      this.setState({ expand });
    }

    updateURL(filterName, options) {
      if (filterName !== this.props.textFilter) {
        // TODO (ggreer): support complex filters (objects, not just strings)
        return;
      }
      const params = new URLSearchParams(window.location.search);
      if (options) {
        params.set(filterName, options);
      } else {
        params.delete(filterName);
      }
      const url = new URL(window.location);
      history.replace(`${url.pathname}?${params.toString()}${url.hash}`);
    }

    applyFilter(filterName, options) {
      // TODO: (ggreer) lame blacklist of query args. Use a whitelist based on resource filters
      if (['q', 'kind', 'orderBy', 'sortBy'].includes(filterName)) {
        return;
      }
      if (filterName.indexOf(storagePrefix) === 0) {
        return;
      }
      this.state.reduxIDs.forEach(id => this.props.filterList(id, filterName, options));
      this.updateURL(filterName, options);
    }

    UNSAFE_componentWillMount() {
      const params = new URLSearchParams(window.location.search);
      this.defaultValue = params.get(this.props.textFilter);
      params.forEach((v, k) => this.applyFilter(k, v));
    }

    runOrNavigate = itemName => {
      const { createProps = {} } = this.props;
      const action = _.isFunction(createProps.action) && createProps.action(itemName);
      if (action) {
        action();
      } else if (_.isFunction(createProps.createLink)) {
        history.push(createProps.createLink(itemName));
      }
    };

    render() {
      const { canCreate, createAccessReview, createButtonText, createProps = {}, helpText, resources, badge, title } = this.props;

      let createLink;
      if (canCreate) {
        if (createProps.to) {
          createLink = (
            <Link className="co-m-primary-action" {...createProps}>
              <Button variant="primary" id="yaml-create">
                {createButtonText}
              </Button>
            </Link>
          );
        } else if (createProps.items) {
          createLink = (
            <div className="co-m-primary-action">
              <Dropdown buttonClassName="pf-m-primary" id="item-create" menuClassName={classNames({ 'pf-m-align-right-on-md': title })} title={createButtonText} noSelection items={createProps.items} onChange={this.runOrNavigate} />
            </div>
          );
        } else {
          createLink = (
            <div className="co-m-primary-action">
              <Button variant="primary" id="yaml-create" {...createProps}>
                {createButtonText}
              </Button>
            </div>
          );
        }
<<<<<<< HEAD
        if (!_.isEmpty(createAccessReview)) {
          createLink = (
            <RequireCreatePermission model={createAccessReview.model} namespace={createAccessReview.namespace}>
              {createLink}
            </RequireCreatePermission>
          );
        }
=======
        // if (!_.isEmpty(createAccessReview)) {
        //   createLink = (
        //     <RequireCreatePermission
        //       model={createAccessReview.model}
        //       namespace={createAccessReview.namespace}
        //     >
        //       {createLink}
        //     </RequireCreatePermission>
        //   );
        // }
>>>>>>> c0eda4f7
      }

      return (
        <>
          {/* Badge rendered from PageHeading only when title is present */}
          <PageHeading title={title} badge={title ? badge : null} className={classNames({ 'co-m-nav-title--row': createLink })}>
            {createLink && (
              <div
                className={classNames('co-m-pane__createLink', {
                  'co-m-pane__createLink--no-title': !title,
                })}
              >
                {createLink}
              </div>
            )}
            {!title && badge && <div>{badge}</div>}
          </PageHeading>
          {helpText && <p className="co-m-pane__help-text co-help-text">{helpText}</p>}
          <div className="co-m-pane__body co-m-pane__body--no-top-margin">
            {inject(this.props.children, {
              resources,
              expand: this.state.expand,
              reduxIDs: this.state.reduxIDs,
              applyFilter: this.applyFilter,
            })}
          </div>
        </>
      );
    }
  },
);

FireMan_.displayName = 'FireMan';

FireMan_.defaultProps = {
  textFilter: 'name',
};

FireMan_.propTypes = {
  canCreate: PropTypes.bool,
  createAccessReview: PropTypes.object,
  createButtonText: PropTypes.string,
  createProps: PropTypes.object,
  fieldSelector: PropTypes.string,
  filterLabel: PropTypes.string,
  helpText: PropTypes.any,
  resources: PropTypes.arrayOf(
    PropTypes.shape({
      fieldSelector: PropTypes.string,
      filters: PropTypes.object,
      isList: PropTypes.bool,
      kind: PropTypes.oneOfType([PropTypes.string, PropTypes.object]).isRequired,
      name: PropTypes.string,
      namespace: PropTypes.string,
      namespaced: PropTypes.bool,
      selector: PropTypes.shape({
        matchLabels: PropTypes.objectOf(PropTypes.string),
        matchExpressions: PropTypes.arrayOf(PropTypes.object),
      }),
    }),
  ).isRequired,
  selectorFilterLabel: PropTypes.string,
  textFilter: PropTypes.string,
  title: PropTypes.string,
};

/** @type {React.SFC<{ListComponent: React.ComponentType<any>, kind: string, helpText?: any, namespace?: string, filterLabel?: string, textFilter?: string, title?: string, showTitle?: boolean, rowFilters?: any[], selector?: any, fieldSelector?: string, canCreate?: boolean, createButtonText?: string, createProps?: any, mock?: boolean, badge?: React.ReactNode, createHandler?: any, hideToolbar?: boolean, hideLabelFilter?: boolean, customData?: any} >} */
export const ListPage = withFallback(props => {
  const { autoFocus, canCreate, createButtonText, createHandler, customData, fieldSelector, filterLabel, filters, helpText, kind, limit, ListComponent, mock, name, nameFilter, namespace, selector, showTitle = true, skipAccessReview, textFilter, match, badge, hideToolbar, hideLabelFilter } = props;
  let { createProps } = props;
  const ko = kindObj(kind);
  const { label, labelPlural, namespaced, plural } = ko;
  const title = props.title || labelPlural;
  const usedNamespace = !namespace && namespaced ? _.get(match, 'params.ns') || 'default' : namespace;

  let href = usedNamespace ? `/k8s/ns/${usedNamespace || 'default'}/${plural}/~new` : `/k8s/cluster/${plural}/~new`;
  if (ko.crd) {
    try {
      const ref = referenceForModel(ko);
      href = usedNamespace ? `/k8s/ns/${usedNamespace || 'default'}/customresourcedefinitions/${ref}/~new` : `/k8s/cluster/customresourcedefinitions/${ref}/~new`;
    } catch (unused) {
      /**/
    }
  }

  createProps = createProps || (createHandler ? { onClick: createHandler } : { to: href });
  const createAccessReview = skipAccessReview ? null : { model: ko, namespace: usedNamespace };
  const resources = [
    {
      fieldSelector,
      filters,
      kind,
      limit,
      name: name || nameFilter,
      namespaced,
      selector,
    },
  ];

  // Don't show row filters if props.filters were passed. The content is already filtered and the row filters will have incorrect counts.
  const rowFilters = _.isEmpty(filters) ? props.rowFilters : undefined;

  if (!namespaced && usedNamespace) {
    return <ErrorPage404 />;
  }

  return (
    <MultiListPage
      autoFocus={autoFocus}
      canCreate={canCreate}
      createAccessReview={createAccessReview}
      createButtonText={createButtonText || `Create ${label}`}
      createProps={createProps}
      customData={customData}
      filterLabel={filterLabel || 'by name'}
      flatten={_resources => _.get(_resources, name || kind, {}).data}
      helpText={helpText}
      label={labelPlural}
      ListComponent={ListComponent}
      mock={mock}
      namespace={usedNamespace}
      resources={resources}
      rowFilters={rowFilters}
      selectorFilterLabel="Filter by selector (app=nginx) ..."
      showTitle={showTitle}
      textFilter={textFilter}
      title={title}
      badge={badge}
      hideToolbar={hideToolbar}
      hideLabelFilter={hideLabelFilter}
    />
  );
}, ErrorBoundaryFallback);

ListPage.displayName = 'ListPage';

/** @type {React.SFC<{canCreate?: boolean, createButtonText?: string, createProps?: any, createAccessReview?: Object, flatten?: Function, title?: string, label?: string, hideTextFilter?: boolean, showTitle?: boolean, helpText?: any, filterLabel?: string, textFilter?: string, rowFilters?: any[], resources: any[], ListComponent: React.ComponentType<any>, namespace?: string, customData?: any, badge?: React.ReactNode, hideToolbar?: boolean, hideLabelFilter?: boolean >} */
export const MultiListPage = props => {
  const { autoFocus, canCreate, createAccessReview, createButtonText, createProps, filterLabel, flatten, helpText, label, ListComponent, mock, namespace, rowFilters, showTitle = true, staticFilters, textFilter, title, customData, badge, hideToolbar, hideLabelFilter } = props;

  const resources = _.map(props.resources, r => ({
    ...r,
    isList: r.isList !== undefined ? r.isList : true,
    namespace: r.namespaced ? namespace : r.namespace,
    prop: r.prop || r.kind,
  }));

  return (
    <FireMan_ autoFocus={autoFocus} canCreate={canCreate} createAccessReview={createAccessReview} createButtonText={createButtonText || 'Create'} createProps={createProps} filterLabel={filterLabel || 'by name'} helpText={helpText} resources={mock ? [] : resources} selectorFilterLabel="Filter by selector (app=nginx) ..." textFilter={textFilter} title={showTitle ? title : undefined} badge={badge}>
      <Firehose resources={mock ? [] : resources}>
        <ListPageWrapper_ flatten={flatten} kinds={_.map(resources, 'kind')} label={label} ListComponent={ListComponent} textFilter={textFilter} rowFilters={rowFilters} staticFilters={staticFilters} customData={customData} hideToolbar={hideToolbar} hideLabelFilter={hideLabelFilter} />
      </Firehose>
    </FireMan_>
  );
};

MultiListPage.displayName = 'MultiListPage';<|MERGE_RESOLUTION|>--- conflicted
+++ resolved
@@ -162,15 +162,6 @@
             </div>
           );
         }
-<<<<<<< HEAD
-        if (!_.isEmpty(createAccessReview)) {
-          createLink = (
-            <RequireCreatePermission model={createAccessReview.model} namespace={createAccessReview.namespace}>
-              {createLink}
-            </RequireCreatePermission>
-          );
-        }
-=======
         // if (!_.isEmpty(createAccessReview)) {
         //   createLink = (
         //     <RequireCreatePermission
@@ -181,7 +172,6 @@
         //     </RequireCreatePermission>
         //   );
         // }
->>>>>>> c0eda4f7
       }
 
       return (
