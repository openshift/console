/* eslint-disable @typescript-eslint/no-use-before-define */
import * as _ from 'lodash-es';
import * as React from 'react';
import { useDispatch } from 'react-redux';
<<<<<<< HEAD
import { useParams, useNavigate } from 'react-router-dom';
import { Button, TextInput, TextInputProps } from '@patternfly/react-core';
=======
import { useParams, useNavigate } from 'react-router-dom-v5-compat';
import { Button, Grid, GridItem, TextInput, TextInputProps } from '@patternfly/react-core';
>>>>>>> 4dd9a7ca
import { useTranslation } from 'react-i18next';
import { LinkTo } from '@console/shared/src/components/links/LinkTo';
import { useDocumentListener } from '@console/shared/src/hooks/document-listener';
import { KEYBOARD_SHORTCUTS } from '@console/shared/src/constants/common';
import { useDeepCompareMemoize } from '@console/shared/src/hooks/deep-compare-memoize';
import withFallback from '@console/shared/src/components/error/fallbacks/withFallback';
import ErrorBoundaryFallbackPage from '@console/shared/src/components/error/fallbacks/ErrorBoundaryFallbackPage';
import {
  ColumnLayout,
  K8sResourceCommon,
} from '@console/dynamic-plugin-sdk/src/extensions/console-types';
import { filterList } from '@console/dynamic-plugin-sdk/src/app/k8s/actions/k8s';
import PaneBody from '@console/shared/src/components/layout/PaneBody';
import { storagePrefix } from '../row-filter';
import { ErrorPage404 } from '../error';
import { K8sKind } from '../../module/k8s/types';
import { getReferenceForModel as referenceForModel } from '@console/dynamic-plugin-sdk/src/utils/k8s/k8s-ref';
import { Selector } from '@console/dynamic-plugin-sdk/src/api/common-types';
import { Firehose } from '../utils/firehose';
import {
  FirehoseResource,
  FirehoseResourcesResult,
  FirehoseResultObject,
  FirehoseResult,
} from '../utils/types';
import { inject, kindObj } from '../utils/inject';
import {
  makeQuery,
  makeReduxID,
} from '@console/dynamic-plugin-sdk/src/utils/k8s/hooks/k8s-watcher';
import { RequireCreatePermission } from '../utils/rbac';
import { FilterToolbar, RowFilter } from '../filter-toolbar';
import ListPageHeader from './ListPage/ListPageHeader';
import { SimpleDropdown } from '@patternfly/react-templates';

type CreateProps = {
  action?: string;
  createLink?: (item: string) => string;
  to?: string;
  items?: {
    [key: string]: string;
  };
  onClick?: () => void;
  isDisabled?: boolean;
  id?: string;
};

type TextFilterProps = Omit<TextInputProps, 'type' | 'tabIndex'> & {
  label?: string;
};

export const TextFilter: React.FC<TextFilterProps> = (props) => {
  const { label, placeholder, autoFocus = false, ...otherInputProps } = props;
  const { ref } = useDocumentListener<HTMLInputElement>();
  const { t } = useTranslation();
  const placeholderText = placeholder ?? t('public~Filter {{label}}...', { label });

  return (
    <div className="co-text-filter">
      <TextInput
        {...otherInputProps}
        className="co-text-filter__text-input"
        data-test-id="item-filter"
        aria-label={placeholderText}
        placeholder={placeholderText}
        ref={ref}
        autoFocus={autoFocus}
        tabIndex={0}
        type="text"
      />
      <span className="co-text-filter__feedback">
        <kbd className="co-kbd co-kbd__filter-input">{KEYBOARD_SHORTCUTS.focusFilterInput}</kbd>
      </span>
    </div>
  );
};
TextFilter.displayName = 'TextFilter';

// TODO (jon) make this into "withListPageFilters" HOC

type ListPageWrapperProps<L = any, C = any> = {
  ListComponent: React.ComponentType<L>;
  kinds: string[];
  filters?: any;
  flatten?: Flatten;
  rowFilters?: RowFilter[];
  hideNameLabelFilters?: boolean;
  hideLabelFilter?: boolean;
  columnLayout?: ColumnLayout;
  name?: string;
  resources?: FirehoseResourcesResult;
  reduxIDs?: string[];
  textFilter?: string;
  nameFilterPlaceholder?: string;
  namespace?: string;
  labelFilterPlaceholder?: string;
  label?: string;
  staticFilters?: { key: string; value: string }[];
  customData?: C;
  hideColumnManagement?: boolean;
  nameFilter?: string;
};

export const ListPageWrapper: React.FC<ListPageWrapperProps> = (props) => {
  const {
    flatten,
    ListComponent,
    reduxIDs,
    rowFilters,
    textFilter,
    nameFilterPlaceholder,
    labelFilterPlaceholder,
    hideNameLabelFilters,
    hideLabelFilter,
    columnLayout,
    name,
    resources,
    nameFilter,
  } = props;
  const dispatch = useDispatch();
  const memoizedIds = useDeepCompareMemoize(reduxIDs);

  React.useEffect(() => {
    if (!_.isNil(nameFilter)) {
      memoizedIds.forEach((id) => dispatch(filterList(id, 'name', { selected: [nameFilter] })));
    }
  }, [dispatch, nameFilter, memoizedIds]);

  const data = flatten ? flatten(resources) : [];
  const Filter = (
    <FilterToolbar
      rowFilters={rowFilters}
      data={data}
      nameFilterPlaceholder={nameFilterPlaceholder}
      labelFilterPlaceholder={labelFilterPlaceholder}
      reduxIDs={reduxIDs}
      textFilter={textFilter}
      hideNameLabelFilters={hideNameLabelFilters}
      hideLabelFilter={hideLabelFilter}
      columnLayout={columnLayout}
      uniqueFilterName={name}
      {...props}
    />
  );

  return (
    <div>
      {!_.isEmpty(data) && Filter}
      <Grid>
        <GridItem>
          <ListComponent {...props} data={data} />
        </GridItem>
      </Grid>
    </div>
  );
};

ListPageWrapper.displayName = 'ListPageWrapper_';

export type FireManProps = {
  canCreate?: boolean;
  textFilter?: string;
  createAccessReview?: {
    model: K8sKind;
    namespace?: string;
  };
  createButtonText?: string;
  createProps?: CreateProps;
  fieldSelector?: string;
  filterLabel?: string;
  resources: FirehoseResource[];
  badge?: React.ReactNode;
  helpText?: React.ReactNode;
  helpAlert?: React.ReactNode;
  title?: string;
  autoFocus?: boolean;
};

export const FireMan: React.FC<FireManProps & { filterList?: typeof filterList }> = (props) => {
  const {
    resources,
    textFilter,
    canCreate,
    createAccessReview,
    createButtonText,
    createProps = {},
    helpText,
    helpAlert,
    badge,
    title,
  } = props;
  const navigate = useNavigate();

  const [reduxIDs, setReduxIDs] = React.useState([]);
  // eslint-disable-next-line @typescript-eslint/no-unused-vars
  const [expand] = React.useState();

  React.useEffect(() => {
    const params = new URLSearchParams(window.location.search);
    params.forEach((v, k) => applyFilter(k, v));

    const reduxId = resources.map((r) =>
      makeReduxID(kindObj(r.kind), makeQuery(r.namespace, r.selector, r.fieldSelector, r.name)),
    );
    setReduxIDs(reduxId);
    // eslint-disable-next-line react-hooks/exhaustive-deps
  }, []);

  React.useEffect(() => {
    const reduxId = resources.map((r) =>
      makeReduxID(kindObj(r.kind), makeQuery(r.namespace, r.selector, r.fieldSelector, r.name)),
    );

    if (_.isEqual(reduxId, reduxIDs)) {
      return;
    }

    // reapply filters to the new list...
    setReduxIDs(reduxId);
    // eslint-disable-next-line react-hooks/exhaustive-deps
  }, [resources]);

  const updateURL = (filterName: string, options: any) => {
    if (filterName !== textFilter) {
      // TODO (ggreer): support complex filters (objects, not just strings)
      return;
    }
    const params = new URLSearchParams(window.location.search);
    if (options) {
      params.set(filterName, options);
    } else {
      params.delete(filterName);
    }
    const url = new URL(window.location.href);
    navigate(`${url.pathname}?${params.toString()}${url.hash}`, { replace: true });
  };

  const applyFilter = (filterName: string, options: any) => {
    // TODO: (ggreer) lame blacklist of query args. Use a whitelist based on resource filters
    if (['q', 'kind', 'orderBy', 'sortBy'].includes(filterName)) {
      return;
    }
    if (filterName.indexOf(storagePrefix) === 0) {
      return;
    }
    reduxIDs.forEach((id) => props.filterList(id, filterName, options));
    updateURL(filterName, options);
  };

  const runOrNavigate = (itemName: string) => {
    const action = _.isFunction(createProps.action) && createProps.action(itemName);
    if (action) {
      action();
    } else if (_.isFunction(createProps.createLink)) {
      navigate(createProps.createLink(itemName), { replace: true });
    }
  };

  let createLink: any;

  if (canCreate) {
    if (createProps.to) {
      createLink = (
        <Button
          variant="primary"
          id="yaml-create"
          data-test="item-create"
          component={LinkTo(createProps.to)}
        >
          {createButtonText}
        </Button>
      );
    } else if (createProps.items) {
      createLink = (
        <SimpleDropdown
          toggleProps={{
            variant: 'primary',
            id: 'item-create',
            // @ts-expect-error non-prop attribute is used for cypress
            'data-test': 'item-create',
          }}
          toggleContent={createButtonText}
          initialItems={Object.keys(createProps.items).map((item) => ({
            value: item,
            content: createProps.items[item],
            'data-test-dropdown-menu': item,
          }))}
          onSelect={(_e, value: string) => runOrNavigate(value)}
        />
      );
    } else {
      createLink = (
        <Button variant="primary" id="yaml-create" data-test="item-create" {...createProps}>
          {createButtonText}
        </Button>
      );
    }
    if (!_.isEmpty(createAccessReview)) {
      createLink = (
        <RequireCreatePermission
          model={createAccessReview.model}
          namespace={createAccessReview.namespace}
        >
          {createLink}
        </RequireCreatePermission>
      );
    }
  }

  return (
    <>
      <ListPageHeader title={title} badge={badge} helpText={helpText} helpAlert={helpAlert}>
        {createLink}
      </ListPageHeader>
      <PaneBody>
        {inject(props.children, {
          resources,
          expand,
          reduxIDs,
          applyFilter,
        })}
      </PaneBody>
    </>
  );
};
FireMan.displayName = 'FireMan';

export type Flatten<
  F extends FirehoseResultObject = { [key: string]: K8sResourceCommon | K8sResourceCommon[] },
  R = any
> = (resources: FirehoseResourcesResult<F>) => R;

export type ListPageProps<L = any, C = any> = PageCommonProps<L, C> & {
  kind: string;
  helpText?: React.ReactNode;
  helpAlert?: React.ReactNode;
  selector?: Selector;
  fieldSelector?: string;
  createHandler?: () => void;
  name?: string;
  filters?: any;
  limit?: number;
  nameFilter?: string;
  skipAccessReview?: boolean;
};

export const ListPage = withFallback<ListPageProps>((props) => {
  const {
    autoFocus,
    canCreate,
    createButtonText,
    createHandler,
    customData,
    fieldSelector,
    filterLabel,
    labelFilterPlaceholder,
    nameFilterPlaceholder,
    filters,
    helpText,
    helpAlert,
    kind,
    limit,
    ListComponent,
    mock,
    name,
    nameFilter,
    namespace,
    selector,
    showTitle = true,
    skipAccessReview,
    textFilter,
    badge,
    hideLabelFilter,
    hideNameLabelFilters,
    hideColumnManagement,
    columnLayout,
    flatten = (_resources) => _.get(_resources, name || kind, {} as FirehoseResult).data,
  } = props;
  const { t } = useTranslation();
  const params = useParams();
  let { createProps } = props;
  const ko = kindObj(kind);
  const { label, labelKey, labelPlural, labelPluralKey, namespaced, plural } = ko;
  const title = props.title || t(labelPluralKey) || labelPlural;
  const usedNamespace = !namespace && namespaced ? params.ns : namespace;

  let href = usedNamespace
    ? `/k8s/ns/${usedNamespace || 'default'}/${plural}/~new`
    : `/k8s/cluster/${plural}/~new`;
  if (ko.crd) {
    try {
      const ref = referenceForModel(ko);
      href = usedNamespace
        ? `/k8s/ns/${usedNamespace || 'default'}/${ref}/~new`
        : `/k8s/cluster/${ref}/~new`;
    } catch (unused) {
      /**/
    }
  }

  createProps = createProps || (createHandler ? { onClick: createHandler } : { to: href });
  const createAccessReview = skipAccessReview ? null : { model: ko, namespace: usedNamespace };
  const resources = [
    {
      fieldSelector,
      filters,
      kind,
      limit,
      name,
      namespaced,
      selector,
      prop: kind,
    },
  ];

  // Don't show row filters if props.filters were passed. The content is already filtered and the row filters will have incorrect counts.
  const rowFilters = _.isEmpty(filters) ? props.rowFilters : undefined;

  if (!namespaced && usedNamespace) {
    return <ErrorPage404 />;
  }

  return (
    <MultiListPage
      autoFocus={autoFocus}
      canCreate={canCreate}
      createAccessReview={createAccessReview}
      createButtonText={
        createButtonText || t('public~Create {{label}}', { label: t(labelKey) || label })
      }
      createProps={createProps}
      customData={customData}
      filterLabel={filterLabel || t('public~by name')}
      nameFilterPlaceholder={nameFilterPlaceholder}
      labelFilterPlaceholder={labelFilterPlaceholder}
      flatten={flatten}
      helpText={helpText}
      helpAlert={helpAlert}
      label={t(labelPluralKey) || labelPlural}
      ListComponent={ListComponent}
      mock={mock}
      namespace={usedNamespace}
      resources={resources}
      rowFilters={rowFilters}
      showTitle={showTitle}
      textFilter={textFilter}
      title={title}
      badge={badge}
      hideLabelFilter={hideLabelFilter}
      hideNameLabelFilters={hideNameLabelFilters}
      hideColumnManagement={hideColumnManagement}
      columnLayout={columnLayout}
      nameFilter={nameFilter}
    />
  );
}, ErrorBoundaryFallbackPage);

ListPage.displayName = 'ListPage';

type PageCommonProps<L = any, C = any> = {
  canCreate?: boolean;
  createButtonText?: string;
  createProps?: CreateProps;
  flatten?: Flatten;
  title?: string;
  showTitle?: boolean;
  filterLabel?: string;
  textFilter?: string;
  rowFilters?: RowFilter[];
  ListComponent: React.ComponentType<L>;
  namespace?: string;
  customData?: C;
  badge?: React.ReactNode;
  hideNameLabelFilters?: boolean;
  hideLabelFilter?: boolean;
  columnLayout?: ColumnLayout;
  hideColumnManagement?: boolean;
  labelFilterPlaceholder?: string;
  nameFilterPlaceholder?: string;
  autoFocus?: boolean;
  mock?: boolean;
};

export type MultiListPageProps<L = any, C = any> = PageCommonProps<L, C> & {
  createAccessReview?: {
    model: K8sKind;
    namespace?: string;
  };
  label?: string;
  hideTextFilter?: boolean;
  helpText?: React.ReactNode;
  helpAlert?: React.ReactNode;
  resources: (Omit<FirehoseResource, 'prop'> & { prop?: FirehoseResource['prop'] })[];
  staticFilters?: { key: string; value: string }[];
  nameFilter?: string;
};

export const MultiListPage: React.FC<MultiListPageProps> = (props) => {
  const {
    autoFocus,
    canCreate,
    createAccessReview,
    createButtonText,
    createProps,
    filterLabel,
    nameFilterPlaceholder,
    labelFilterPlaceholder,
    flatten,
    helpText,
    helpAlert,
    label,
    ListComponent,
    mock,
    namespace,
    rowFilters,
    showTitle = true,
    staticFilters,
    textFilter,
    title,
    customData,
    badge,
    hideLabelFilter,
    hideNameLabelFilters,
    hideColumnManagement,
    columnLayout,
    nameFilter,
  } = props;

  const { t } = useTranslation();
  const resources = _.map(props.resources, (r) => ({
    ...r,
    isList: r.isList !== undefined ? r.isList : true,
    namespace: r.namespaced ? namespace : r.namespace,
    prop: r.prop || r.kind,
  }));

  return (
    <FireMan
      autoFocus={autoFocus}
      canCreate={canCreate}
      createAccessReview={createAccessReview}
      createButtonText={createButtonText || t('public~Create')}
      createProps={createProps}
      filterLabel={filterLabel || t('public~by name')}
      helpText={helpText}
      helpAlert={helpAlert}
      resources={mock ? [] : resources}
      textFilter={textFilter}
      title={showTitle ? title : undefined}
      badge={badge}
    >
      <Firehose resources={mock ? [] : resources}>
        <ListPageWrapper
          flatten={flatten}
          kinds={_.map(resources, 'kind')}
          label={label}
          ListComponent={ListComponent}
          textFilter={textFilter}
          rowFilters={rowFilters}
          staticFilters={staticFilters}
          customData={customData}
          hideLabelFilter={hideLabelFilter}
          hideNameLabelFilters={hideNameLabelFilters}
          hideColumnManagement={hideColumnManagement}
          columnLayout={columnLayout}
          nameFilterPlaceholder={nameFilterPlaceholder}
          labelFilterPlaceholder={labelFilterPlaceholder}
          nameFilter={nameFilter}
          namespace={namespace}
        />
      </Firehose>
    </FireMan>
  );
};

MultiListPage.displayName = 'MultiListPage';<|MERGE_RESOLUTION|>--- conflicted
+++ resolved
@@ -2,13 +2,8 @@
 import * as _ from 'lodash-es';
 import * as React from 'react';
 import { useDispatch } from 'react-redux';
-<<<<<<< HEAD
 import { useParams, useNavigate } from 'react-router-dom';
-import { Button, TextInput, TextInputProps } from '@patternfly/react-core';
-=======
-import { useParams, useNavigate } from 'react-router-dom-v5-compat';
 import { Button, Grid, GridItem, TextInput, TextInputProps } from '@patternfly/react-core';
->>>>>>> 4dd9a7ca
 import { useTranslation } from 'react-i18next';
 import { LinkTo } from '@console/shared/src/components/links/LinkTo';
 import { useDocumentListener } from '@console/shared/src/hooks/document-listener';
