import * as _ from 'lodash-es';
import { useCallback, useState } from 'react';
import {
  FormGroup,
  FormHelperText,
  FormSection,
  HelperText,
  HelperTextItem,
  InputGroup,
  InputGroupItem,
  InputGroupText,
  Radio,
  TextInput,
  Tooltip,
} from '@patternfly/react-core';
import { useTranslation } from 'react-i18next';

import { k8sPatch, Patch, DeploymentUpdateStrategy, K8sResourceKind } from '../../module/k8s';
import { DeploymentModel } from '../../models';
import { createModalLauncher, ModalTitle, ModalBody, ModalSubmitFooter } from '../factory/modal';
import { usePromiseHandler } from '@console/shared/src/hooks/promise-handler';

export const getNumberOrPercent = (value) => {
  if (typeof value === 'undefined') {
    return null;
  }
  if (typeof value === 'string' && value.indexOf('%') > -1) {
    return value;
  }

  return _.toInteger(value);
};

export const ConfigureUpdateStrategy: React.FC<ConfigureUpdateStrategyProps> = ({
  showDescription = true,
  strategyType,
  uid,
  onChangeStrategyType,
  maxUnavailable,
  onChangeMaxUnavailable,
  replicas,
  maxSurge,
  onChangeMaxSurge,
}) => {
  const { t } = useTranslation();
  const strategyIsNotRollingUpdate = strategyType !== 'RollingUpdate';
  return (
    <div className="pf-v6-c-form pf-m-horizontal">
      {showDescription && (
        <FormSection>
          {t('public~How should the pods be replaced when a new revision is created?')}
        </FormSection>
      )}

      <Radio
        id={`${uid || 'update-strategy'}-rolling-update`}
        data-test="rolling-update-strategy-radio"
        name={`${uid || 'update-strategy'}-type`}
        onChange={(_e, value) => {
          onChangeStrategyType(value ? 'RollingUpdate' : 'Recreate');
        }}
        value="RollingUpdate"
        checked={strategyType === 'RollingUpdate'}
        label={`${t('public~RollingUpdate')} (${t('public~default')})`}
        description={t(
          'public~Execute a smooth roll out of the new revision, based on the settings below',
        )}
        autoFocus={strategyType === 'RollingUpdate'}
        body={
          <FormSection>
            <FormGroup label={t('public~Max unavailable')} fieldId="input-max-unavailable">
              <InputGroup>
                <InputGroupItem isFill>
                  <TextInput
                    isDisabled={strategyIsNotRollingUpdate}
                    id="input-max-unavailable"
                    placeholder="25%"
                    name="maxUnavailable"
                    type="text"
                    value={maxUnavailable}
                    onChange={(_e, value) => onChangeMaxUnavailable(value)}
                    aria-describedby="input-max-unavailable-help"
                    data-test="max-unavailable-input"
                  />
                </InputGroupItem>
                <Tooltip content={t('public~Current desired pod count')}>
                  <InputGroupText className="pf-v6-c-input-group__text">
                    {t('public~of pod', { count: replicas })}
                  </InputGroupText>
                </Tooltip>
              </InputGroup>
              <FormHelperText>
                <HelperText>
                  <HelperTextItem id="input-max-unavailable-help">
                    {t(
                      'public~Percentage of total number of pods or the maximum number ' +
                        'of pods that can be unavailable during the update(optional)',
                    )}
                  </HelperTextItem>
                </HelperText>
              </FormHelperText>
            </FormGroup>

            <FormGroup label={t('public~Max surge')} fieldId="input-max-surge">
              <InputGroup>
                <InputGroupItem isFill>
                  <TextInput
                    isDisabled={strategyIsNotRollingUpdate}
                    id="input-max-surge"
                    name="max-surge"
                    type="text"
                    placeholder="25%"
                    value={maxSurge}
                    onChange={(_e, value) => onChangeMaxSurge(value)}
                    aria-describedby="input-max-surge-help"
                    data-test="max-surge-input"
                  />
                </InputGroupItem>
                <Tooltip content={t('public~Current desired pod count')}>
                  <InputGroupText className="pf-v6-c-input-group__text">
                    {t('public~greater than pod', { count: replicas })}
                  </InputGroupText>
                </Tooltip>
              </InputGroup>
              <FormHelperText>
                <HelperText>
                  <HelperTextItem id="input-max-surge-help">
                    {t(
                      'public~Percentage of total number of pods or the maximum number ' +
                        'of pods that can be scheduled above the original number of pods(optional)',
                    )}
                  </HelperTextItem>
                </HelperText>
              </FormHelperText>
            </FormGroup>
          </FormSection>
        }
      />

      <Radio
        id={`${uid || 'update-strategy'}-recreate`}
        name={`${uid || 'update-strategy'}-type`}
        onChange={(_e, value) => {
          onChangeStrategyType(value ? 'Recreate' : 'RollingUpdate');
        }}
        value="Recreate"
        checked={strategyType === 'Recreate'}
        label={t('public~Recreate')}
        description={t('public~Shut down all existing pods before creating new ones')}
        autoFocus={strategyType === 'Recreate'}
        data-test="recreate-update-strategy-radio"
      />
    </div>
  );
};

<<<<<<< HEAD
export const ConfigureUpdateStrategyModal = (props: ConfigureUpdateStrategyModalProps) => {
  const { deployment, close } = props;
  const [strategyType, setStrategyType] = React.useState(_.get(deployment.spec, 'strategy.type'));
  const [maxUnavailable, setMaxUnavailable] = React.useState(
    _.get(deployment.spec, 'strategy.rollingUpdate.maxUnavailable', '25%'),
  );
  const [maxSurge, setMaxSurge] = React.useState(
=======
export const ConfigureUpdateStrategyModal = ({
  deployment,
  cancel,
  close,
}: ConfigureUpdateStrategyModalProps) => {
  const [strategyType, setStrategyType] = useState(_.get(deployment.spec, 'strategy.type'));
  const [maxUnavailable, setMaxUnavailable] = useState(
    _.get(deployment.spec, 'strategy.rollingUpdate.maxUnavailable', '25%'),
  );
  const [maxSurge, setMaxSurge] = useState(
>>>>>>> 71148538
    _.get(deployment.spec, 'strategy.rollingUpdate.maxSurge', '25%'),
  );
  const [handlePromise, inProgress, errorMessage] = usePromiseHandler();

  const { t } = useTranslation();

  const submit = useCallback(
    (event) => {
      event.preventDefault();

      const patch: Patch = { path: '/spec/strategy/rollingUpdate', op: 'remove' };
      if (strategyType === 'RollingUpdate') {
        patch.value = {
          maxUnavailable: getNumberOrPercent(maxUnavailable || '25%'),
          maxSurge: getNumberOrPercent(maxSurge || '25%'),
        };
        patch.op = 'add';
      }
      const promise = k8sPatch(DeploymentModel, deployment, [
        patch,
        { path: '/spec/strategy/type', value: strategyType, op: 'replace' },
      ]);
      handlePromise(promise).then(() => close());
    },
    [strategyType, maxUnavailable, maxSurge, deployment, close, handlePromise],
  );

  return (
    <form onSubmit={submit} name="form" className="modal-content">
      <ModalTitle>{t('public~Edit update strategy')}</ModalTitle>
      <ModalBody>
        <ConfigureUpdateStrategy
          strategyType={strategyType}
          maxUnavailable={maxUnavailable}
          maxSurge={maxSurge}
          onChangeStrategyType={setStrategyType}
          onChangeMaxUnavailable={setMaxUnavailable}
          onChangeMaxSurge={setMaxSurge}
          replicas={deployment.spec.replicas}
        />
      </ModalBody>
      <ModalSubmitFooter
        errorMessage={errorMessage}
        inProgress={inProgress}
        submitText={t('public~Save')}
        cancel={cancel}
      />
    </form>
  );
};

export const configureUpdateStrategyModal = createModalLauncher(ConfigureUpdateStrategyModal);

export type ConfigureUpdateStrategyProps = {
  showDescription?: boolean;
  strategyType: DeploymentUpdateStrategy['type'];
  maxUnavailable: number | string;
  maxSurge: number | string;
  onChangeStrategyType: (strategy: DeploymentUpdateStrategy['type']) => void;
  onChangeMaxUnavailable: (maxUnavailable: number | string) => void;
  onChangeMaxSurge: (maxSurge: number | string) => void;
  replicas?: number;
  uid?: string;
};

export type ConfigureUpdateStrategyModalProps = {
  deployment: K8sResourceKind;
  cancel?: () => void;
  close?: () => void;
};

ConfigureUpdateStrategy.displayName = 'ConfigureUpdateStrategy';<|MERGE_RESOLUTION|>--- conflicted
+++ resolved
@@ -154,15 +154,6 @@
   );
 };
 
-<<<<<<< HEAD
-export const ConfigureUpdateStrategyModal = (props: ConfigureUpdateStrategyModalProps) => {
-  const { deployment, close } = props;
-  const [strategyType, setStrategyType] = React.useState(_.get(deployment.spec, 'strategy.type'));
-  const [maxUnavailable, setMaxUnavailable] = React.useState(
-    _.get(deployment.spec, 'strategy.rollingUpdate.maxUnavailable', '25%'),
-  );
-  const [maxSurge, setMaxSurge] = React.useState(
-=======
 export const ConfigureUpdateStrategyModal = ({
   deployment,
   cancel,
@@ -173,7 +164,6 @@
     _.get(deployment.spec, 'strategy.rollingUpdate.maxUnavailable', '25%'),
   );
   const [maxSurge, setMaxSurge] = useState(
->>>>>>> 71148538
     _.get(deployment.spec, 'strategy.rollingUpdate.maxSurge', '25%'),
   );
   const [handlePromise, inProgress, errorMessage] = usePromiseHandler();
