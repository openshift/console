import * as _ from 'lodash-es';
import * as React from 'react';
import { useTranslation } from 'react-i18next';

import { k8sPatch, K8sResourceKind, K8sKind } from '../../module/k8s';
<<<<<<< HEAD
import {
  createModalLauncher,
  ModalWrapper,
  ModalTitle,
  ModalBody,
  ModalSubmitFooter,
} from '../factory/modal';
import { NumberSpinner, withHandlePromise, HandlePromiseProps } from '../utils';
import { OverlayComponent } from '@console/dynamic-plugin-sdk/src/app/modal-support/OverlayProvider';
import { useOverlay } from '@console/dynamic-plugin-sdk/src/app/modal-support/useOverlay';
=======
import { createModalLauncher, ModalTitle, ModalBody, ModalSubmitFooter } from '../factory/modal';
import { NumberSpinner } from '../utils';
import { usePromiseHandler } from '@console/shared/src/hooks/promise-handler';
>>>>>>> 5981a88e

export const ConfigureCountModal = (props: ConfigureCountModalProps) => {
  const {
    buttonText,
    buttonTextKey,
    buttonTextVariables,
    defaultValue,
    labelKey,
    path,
    resource,
    resourceKind,
    opts,
    title,
    titleKey,
    titleVariables,
    message,
    messageKey,
    messageVariables,
    close,
  } = props;
  const getPath = path.substring(1).replace('/', '.');
  const [value, setValue] = React.useState<number>(_.get(resource, getPath) || defaultValue);
  const { t } = useTranslation();
  const [handlePromise, inProgress, errorMessage] = usePromiseHandler();

  const submit = React.useCallback(
    (e) => {
      e.preventDefault();

      const patch = [{ op: 'replace', path, value: _.toInteger(value) }];
      const invalidateState = props.invalidateState || _.noop;

      invalidateState(true, _.toInteger(value));
      handlePromise(k8sPatch(resourceKind, resource, patch, opts))
        .then(() => close())
        .catch(() => {
          invalidateState(false);
        });
    },
    [value, path, props.invalidateState, handlePromise, resourceKind, resource, opts, close],
  );

  const messageVariablesSafe = { ...messageVariables };
  if (labelKey) {
    messageVariablesSafe.resourceKinds = t(labelKey, titleVariables);
  }

  const onValueChange = (event: React.FormEvent<HTMLInputElement>) => {
    const eventValue = (event.target as HTMLInputElement).value;
    const numericValue = Number(eventValue);
    if (!isNaN(numericValue)) {
      setValue(numericValue);
    }
  };

  return (
    <form onSubmit={submit} name="form" className="modal-content ">
      <ModalTitle>{titleKey ? t(titleKey, titleVariables) : title}</ModalTitle>
      <ModalBody>
        <p className="modal-paragraph">
          {messageKey ? t(messageKey, messageVariablesSafe) : message}
        </p>
        <NumberSpinner
          value={value}
          onChange={onValueChange}
          changeValueBy={(operation) => setValue(_.toInteger(value) + operation)}
          autoFocus
          required
          min={0}
        />
      </ModalBody>
      <ModalSubmitFooter
        errorMessage={errorMessage}
        inProgress={inProgress}
        submitText={buttonTextKey ? t(buttonTextKey, buttonTextVariables) : buttonText}
        cancel={props.cancel}
      />
    </form>
  );
};

export const configureCountModal = createModalLauncher(ConfigureCountModal);

export const ConfigureCountProviderModal: OverlayComponent<ConfigureCountModalProps> = (props) => {
  return (
    <ModalWrapper blocking onClose={props.closeOverlay}>
      <ConfigureCountModal close={props.closeOverlay} cancel={props.closeOverlay} {...props} />
    </ModalWrapper>
  );
};

export const configureReplicaCountModal = (props) => {
  return configureCountModal(
    _.assign(
      {},
      {
        defaultValue: 0,
        // t('public~Edit Pod count')
        titleKey: 'public~Edit Pod count',
        labelKey: props.resourceKind.labelPluralKey,
        // t('public~{{resourceKinds}} maintain the desired number of healthy pods.', {resourceKind: props.resourceKind.labelPlural})
        messageKey: 'public~{{resourceKinds}} maintain the desired number of healthy pods.',
        messageVariables: { resourceKinds: props.resourceKind.labelPlural },
        path: '/spec/replicas',
        // t('public~Save')
        buttonTextKey: 'public~Save',
        opts: { path: 'scale' },
      },
      props,
    ),
  );
};

export const useConfigureJobParallelismModal = (props) => {
  const launcher = useOverlay();
  const { resourceKind, resource } = props;

  return React.useCallback(
    () =>
      resourceKind &&
      resource &&
      launcher<ConfigureCountModalProps>(ConfigureCountProviderModal, {
        ..._.defaults(
          {},
          {
            defaultValue: 1,
            // t('public~Edit parallelism')
            titleKey: 'public~Edit parallelism',
            // t('public~{{resourceKinds}} create one or more pods and ensure that a specified number of them successfully terminate. When the specified number of completions is successfully reached, the job is complete.', {resourceKind: props.resourceKind.labelPlural})
            messageKey:
              'public~{{resourceKinds}} create one or more pods and ensure that a specified number of them successfully terminate. When the specified number of completions is successfully reached, the job is complete.',
            messageVariables: { resourceKinds: resourceKind.labelPlural },
            path: '/spec/parallelism',
            // t('public~Save')
            buttonTextKey: 'public~Save',
          },
          props,
        ),
      }),
    // eslint-disable-next-line react-hooks/exhaustive-deps
    [launcher, resourceKind, resource],
  );
};

export type ConfigureCountModalProps = {
  message?: string;
  messageKey: string;
  messageVariables: { [key: string]: any };
  buttonText?: string;
  buttonTextKey?: string;
  buttonTextVariables?: { [key: string]: any };
  defaultValue: number;
  labelKey?: string;
  path: string;
  resource: K8sResourceKind;
  resourceKind: K8sKind;
  opts?: { [key: string]: any };
  title?: string;
  titleKey?: string;
  titleVariables?: { [key: string]: any };
  invalidateState?: (isInvalid: boolean, count?: number) => void;
  cancel?: () => void;
  close?: () => void;
};<|MERGE_RESOLUTION|>--- conflicted
+++ resolved
@@ -3,7 +3,6 @@
 import { useTranslation } from 'react-i18next';
 
 import { k8sPatch, K8sResourceKind, K8sKind } from '../../module/k8s';
-<<<<<<< HEAD
 import {
   createModalLauncher,
   ModalWrapper,
@@ -11,14 +10,10 @@
   ModalBody,
   ModalSubmitFooter,
 } from '../factory/modal';
-import { NumberSpinner, withHandlePromise, HandlePromiseProps } from '../utils';
+import { NumberSpinner } from '../utils';
 import { OverlayComponent } from '@console/dynamic-plugin-sdk/src/app/modal-support/OverlayProvider';
 import { useOverlay } from '@console/dynamic-plugin-sdk/src/app/modal-support/useOverlay';
-=======
-import { createModalLauncher, ModalTitle, ModalBody, ModalSubmitFooter } from '../factory/modal';
-import { NumberSpinner } from '../utils';
 import { usePromiseHandler } from '@console/shared/src/hooks/promise-handler';
->>>>>>> 5981a88e
 
 export const ConfigureCountModal = (props: ConfigureCountModalProps) => {
   const {
