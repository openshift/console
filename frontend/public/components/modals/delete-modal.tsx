import * as _ from 'lodash-es';
import * as React from 'react';
import { Alert, Backdrop, Checkbox, Modal, ModalVariant } from '@patternfly/react-core';
import { Trans, useTranslation } from 'react-i18next';
<<<<<<< HEAD
import { LinkProps, useNavigate } from 'react-router-dom';

=======
import { useNavigate } from 'react-router-dom-v5-compat';
>>>>>>> 11df15c5
import { createModalLauncher, ModalTitle, ModalBody, ModalSubmitFooter } from '../factory/modal';
import { resourceListPathFromModel, withHandlePromise, HandlePromiseProps } from '../utils';
import {
  k8sKill,
  k8sList,
  referenceForOwnerRef,
  K8sResourceKind,
  K8sModel,
  OwnerReference,
} from '../../module/k8s/';
import { YellowExclamationTriangleIcon } from '@console/shared';
import { ClusterServiceVersionModel } from '@console/operator-lifecycle-manager/src/models';
import { findOwner } from '../../module/k8s/managed-by';
import { ResourceLink } from '../utils/resource-link';

//Modal for resource deletion and allows cascading deletes if propagationPolicy is provided for the enum
export const DeleteModal = withHandlePromise((props: DeleteModalProps & HandlePromiseProps) => {
  const navigate = useNavigate();
  const [isChecked, setIsChecked] = React.useState(true);
  const [isDeleteOtherResourcesChecked, setIsDeleteOtherResourcesChecked] = React.useState(true);
  const [owner, setOwner] = React.useState<OwnerReference>(undefined);

  const { t } = useTranslation();

  const submit = (event) => {
    event.preventDefault();
    const { kind, resource, deleteAllResources } = props;

    //https://kubernetes.io/docs/concepts/workloads/controllers/garbage-collection/
    const propagationPolicy = isChecked && kind ? kind.propagationPolicy : 'Orphan';
    const json = propagationPolicy
      ? { kind: 'DeleteOptions', apiVersion: 'v1', propagationPolicy }
      : undefined;

    props.handlePromise(k8sKill(kind, resource, {}, {}, json), () => {
      props?.close && props.close();

      if (deleteAllResources && isDeleteOtherResourcesChecked) {
        deleteAllResources();
      }

      // If we are currently on the deleted resource's page, redirect to the resource list page
      const re = new RegExp(`/${resource?.metadata?.name}(/|$)`);
      if (re.test(window.location.pathname)) {
        const listPath = props.redirectTo
          ? props.redirectTo
          : resourceListPathFromModel(kind, _.get(resource, 'metadata.namespace'));
        navigate(listPath);
      }
    });
  };

  React.useEffect(() => {
    const { resource } = props;
    const namespace = resource?.metadata?.namespace;
    if (!namespace || !resource?.metadata?.ownerReferences?.length) {
      return;
    }
    k8sList(ClusterServiceVersionModel, { ns: namespace })
      .then((data) => {
        const resourceOwner = findOwner(props.resource, data);
        resourceOwner && setOwner(resourceOwner);
      })
      .catch((e) => {
        // eslint-disable-next-line no-console
        console.error('Could not fetch CSVs', e);
      });
  });

  const { kind, resource, message, errorMessage } = props;
  return (
    <form onSubmit={submit} name="form" className="modal-content">
      <ModalTitle>
        <YellowExclamationTriangleIcon className="co-icon-space-r" />{' '}
        {t('public~Delete {{kind}}?', {
          kind: kind ? (kind.labelKey ? t(kind.labelKey) : kind.label) : '',
        })}
      </ModalTitle>
      <ModalBody className="modal-body">
        {message}
        <div>
          {_.has(resource.metadata, 'namespace') ? (
            <Trans t={t} ns="public">
              Are you sure you want to delete{' '}
              <strong className="co-break-word">
                {{ resourceName: resource?.metadata?.name }}
              </strong>{' '}
              in namespace <strong>{{ namespace: resource?.metadata?.namespace }}</strong>?
            </Trans>
          ) : (
            <Trans t={t} ns="public">
              Are you sure you want to delete{' '}
              <strong className="co-break-word">
                {{ resourceName: resource?.metadata?.name }}
              </strong>
              ?
            </Trans>
          )}
          {_.has(kind, 'propagationPolicy') && (
            <Checkbox
              label={t('public~Delete dependent objects of this resource')}
              onChange={(_event, checked) => setIsChecked(checked)}
              isChecked={isChecked}
              name="deleteDependentObjects"
              id="deleteDependentObjects"
            />
          )}
          {props.deleteAllResources && (
            <Checkbox
              label={t('public~Delete other resources created by console')}
              onChange={(_event, checked) => setIsDeleteOtherResourcesChecked(checked)}
              isChecked={isDeleteOtherResourcesChecked}
              name="deleteOtherResources"
              id="deleteOtherResources"
            />
          )}
          {owner && (
            <Alert
              className="co-alert co-alert--margin-top"
              isInline
              variant="warning"
              title={t('public~Managed resource')}
            >
              <Trans t={t} ns="public">
                This resource is managed by{' '}
                <ResourceLink
                  className="modal__inline-resource-link"
                  inline
                  kind={referenceForOwnerRef(owner)}
                  name={owner.name}
                  namespace={resource.metadata.namespace}
                  onClick={props.cancel}
                />{' '}
                and any modifications may be overwritten. Edit the managing resource to preserve
                changes.
              </Trans>
            </Alert>
          )}
        </div>
      </ModalBody>
      <ModalSubmitFooter
        errorMessage={errorMessage}
        inProgress={false}
        submitDanger
        submitText={props.btnText || t('public~Delete')}
        cancel={props.cancel}
      />
    </form>
  );
});

export const DeleteOverlay: React.FC<DeleteModalProps> = (props) => {
  const [isOpen, setIsOpen] = React.useState(true);
  const closeModal = () => setIsOpen(false);
  return isOpen ? (
    <Backdrop>
      <Modal variant={ModalVariant.small} isOpen>
        <DeleteModal cancel={closeModal} close={closeModal} {...props} />
      </Modal>
    </Backdrop>
  ) : null;
};

export const deleteModal = createModalLauncher(DeleteModal);

export type DeleteModalProps = {
  kind: K8sModel;
  resource: K8sResourceKind;
  close?: () => void;
  redirectTo?: LinkProps['to'];
  message?: JSX.Element;
  cancel?: () => void;
  btnText?: React.ReactNode;
  deleteAllResources?: () => Promise<K8sResourceKind[]>;
};<|MERGE_RESOLUTION|>--- conflicted
+++ resolved
@@ -2,12 +2,7 @@
 import * as React from 'react';
 import { Alert, Backdrop, Checkbox, Modal, ModalVariant } from '@patternfly/react-core';
 import { Trans, useTranslation } from 'react-i18next';
-<<<<<<< HEAD
 import { LinkProps, useNavigate } from 'react-router-dom';
-
-=======
-import { useNavigate } from 'react-router-dom-v5-compat';
->>>>>>> 11df15c5
 import { createModalLauncher, ModalTitle, ModalBody, ModalSubmitFooter } from '../factory/modal';
 import { resourceListPathFromModel, withHandlePromise, HandlePromiseProps } from '../utils';
 import {
