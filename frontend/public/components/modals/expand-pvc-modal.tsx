--- conflicted
+++ resolved
@@ -15,12 +15,7 @@
 import { usePromiseHandler } from '@console/shared/src/hooks/promise-handler';
 
 // Modal for expanding persistent volume claims
-<<<<<<< HEAD
-const ExpandPVCModal = (props: ExpandPVCModalProps) => {
-  const { kind, resource, close } = props;
-=======
 const ExpandPVCModal = ({ resource, kind, close, cancel }: ExpandPVCModalProps) => {
->>>>>>> 71148538
   const baseValue = convertToBaseValue(getRequestedPVCSize(resource));
   const defaultSize = validate.split(humanizeBinaryBytesWithoutB(baseValue).string);
   const [requestSizeValue, setRequestSizeValue] = useState(defaultSize[0] || '');
@@ -46,15 +41,9 @@
         },
       ];
 
-<<<<<<< HEAD
-      handlePromise(k8sPatch(kind, resource, patch)).then((updatedResource) => {
-        close();
-        navigate(resourceObjPath(updatedResource, referenceFor(updatedResource)));
-=======
       handlePromise(k8sPatch(kind, resource, patch)).then((res) => {
         close();
         navigate(resourceObjPath(res, referenceFor(res)));
->>>>>>> 71148538
       });
     },
     [requestSizeValue, requestSizeUnit, kind, resource, close, handlePromise, navigate],
