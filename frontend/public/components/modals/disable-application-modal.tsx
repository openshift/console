--- conflicted
+++ resolved
@@ -65,12 +65,5 @@
 export type DisableApplicationModalState = {
   inProgress: boolean;
   errorMessage: string;
-<<<<<<< HEAD
-  cascadeDelete: boolean;
-};
-=======
   deleteCSV: boolean;
-};
-
-type ModalProps = Omit<DisableApplicationModalProps, 'cancel' | 'close'>;
->>>>>>> 66631a5a
+};