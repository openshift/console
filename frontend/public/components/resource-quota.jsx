--- conflicted
+++ resolved
@@ -1,11 +1,6 @@
 import * as _ from 'lodash-es';
-<<<<<<< HEAD
-import classNames from 'classnames';
 import { useParams } from 'react-router-dom';
-=======
 import { css } from '@patternfly/react-styles';
-import { useParams } from 'react-router-dom-v5-compat';
->>>>>>> 4dd9a7ca
 import { sortable, Table as PfTable, Thead, Tbody, Tr, Th, Td } from '@patternfly/react-table';
 import { OutlinedCircleIcon } from '@patternfly/react-icons/dist/esm/icons/outlined-circle-icon';
 import { ResourcesAlmostEmptyIcon } from '@patternfly/react-icons/dist/esm/icons/resources-almost-empty-icon';
