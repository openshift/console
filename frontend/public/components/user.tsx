--- conflicted
+++ resolved
@@ -1,10 +1,5 @@
 import * as React from 'react';
-<<<<<<< HEAD
-import { useDispatch, useSelector } from 'react-redux';
-import { Link, useNavigate } from 'react-router-dom-v5-compat';
-=======
 import { Link } from 'react-router-dom-v5-compat';
->>>>>>> 9604fd37
 import * as _ from 'lodash-es';
 import {
   Button,
@@ -20,30 +15,11 @@
 import { DetailsPage } from './factory/details';
 import { ListPage } from './factory/list-page';
 import { RoleBindingsPage } from './RBAC';
-<<<<<<< HEAD
-import {
-  ConsoleEmptyState,
-  Kebab,
-  KebabAction,
-  navFactory,
-  ResourceKebab,
-  ResourceLink,
-  ResourceSummary,
-  SectionHeading,
-  resourcePathFromModel,
-  LoadingBox,
-} from './utils';
-import { DASH } from '@console/shared/src/constants/ui';
-import { getImpersonate } from '@console/dynamic-plugin-sdk';
-import { RootState } from '../redux';
-import { ImpersonateUserModal } from './modals/impersonate-user-modal';
-=======
 import { ConsoleEmptyState, LoadingBox } from './utils/status-box';
 import { navFactory } from './utils/horizontal-nav';
 import { ResourceLink, resourcePathFromModel } from './utils/resource-link';
 import { ResourceSummary } from './utils/details-page';
 import { SectionHeading } from './utils/headings';
->>>>>>> 9604fd37
 import {
   ConsoleDataView,
   getNameCellProps,
@@ -53,11 +29,7 @@
 } from '@console/app/src/components/data-view/ConsoleDataView';
 import { GetDataViewRows } from '@console/app/src/components/data-view/types';
 import { useCanEditIdentityProviders, useOAuthData } from '@console/shared/src/hooks/oauth';
-<<<<<<< HEAD
-
-=======
 import { DASH } from '@console/shared/src/constants/ui';
->>>>>>> 9604fd37
 import { useTranslation } from 'react-i18next';
 import LazyActionMenu from '@console/shared/src/components/actions/LazyActionMenu';
 import { ActionMenuVariant } from '@console/shared/src/components/actions/types';
@@ -69,72 +41,6 @@
   { id: 'actions' },
 ];
 
-<<<<<<< HEAD
-const UserKebab: React.FC<UserKebabProps> = ({ user }) => {
-  const { t } = useTranslation();
-  const navigate = useNavigate();
-  const dispatch = useDispatch();
-  const impersonate = useSelector((state: RootState) => getImpersonate(state));
-  const [isModalOpen, setIsModalOpen] = React.useState(false);
-
-  const stopImpersonateAction: KebabAction = () => ({
-    label: t('public~Stop impersonating'),
-    callback: () => {
-      dispatch(UIActions.stopImpersonate());
-      navigate(window.SERVER_FLAGS.basePath);
-    },
-  });
-
-  const impersonateAction: KebabAction = (_kind: K8sKind, obj: UserKind) => ({
-    label: t('public~Impersonate User {{name}}', obj.metadata),
-    callback: () => {
-      // Show modal for multi-group impersonation
-      setIsModalOpen(true);
-    },
-    // Must use API group authorization.k8s.io, NOT user.openshift.io
-    // See https://kubernetes.io/docs/reference/access-authn-authz/authentication/#user-impersonation
-    accessReview: {
-      group: 'authorization.k8s.io',
-      resource: 'users',
-      name: obj.metadata.name,
-      verb: 'impersonate',
-    },
-  });
-
-  const handleImpersonate = (username: string, groups: string[]) => {
-    if (groups && groups.length > 0) {
-      dispatch(UIActions.startImpersonate('UserWithGroups', username, groups));
-    } else {
-      dispatch(UIActions.startImpersonate('User', username));
-    }
-    navigate(window.SERVER_FLAGS.basePath);
-  };
-
-  // Determine which action to show based on impersonation state
-  const impersonationAction = impersonate ? stopImpersonateAction : impersonateAction;
-
-  return (
-    <>
-      <ResourceKebab
-        actions={[impersonationAction, ...Kebab.factory.common]}
-        kind={referenceForModel(UserModel)}
-        resource={user}
-      />
-      {!impersonate && (
-        <ImpersonateUserModal
-          isOpen={isModalOpen}
-          onClose={() => setIsModalOpen(false)}
-          onImpersonate={handleImpersonate}
-          prefilledUsername={user.metadata.name}
-          isUsernameReadonly={true}
-        />
-      )}
-    </>
-  );
-};
-
-=======
->>>>>>> 9604fd37
 const getDataViewRows: GetDataViewRows<UserKind, undefined> = (data, columns) => {
   return data.map(({ obj: user }) => {
     const rowCells = {
@@ -328,74 +234,6 @@
 };
 
 export const UserDetailsPage: React.FC = (props) => {
-<<<<<<< HEAD
-  const { t } = useTranslation();
-  const navigate = useNavigate();
-  const dispatch = useDispatch();
-  const impersonate = useSelector((state: RootState) => getImpersonate(state));
-  const [isModalOpen, setIsModalOpen] = React.useState(false);
-  const [selectedUser, setSelectedUser] = React.useState<string>('');
-
-  const stopImpersonateAction: KebabAction = () => ({
-    label: t('public~Stop impersonating'),
-    callback: () => {
-      dispatch(UIActions.stopImpersonate());
-      navigate(window.SERVER_FLAGS.basePath);
-    },
-  });
-
-  const impersonateAction: KebabAction = (_kind: K8sKind, obj: UserKind) => ({
-    label: t('public~Impersonate User {{name}}', obj.metadata),
-    callback: () => {
-      // Show modal for multi-group impersonation
-      setSelectedUser(obj.metadata.name);
-      setIsModalOpen(true);
-    },
-    // Must use API group authorization.k8s.io, NOT user.openshift.io
-    // See https://kubernetes.io/docs/reference/access-authn-authz/authentication/#user-impersonation
-    accessReview: {
-      group: 'authorization.k8s.io',
-      resource: 'users',
-      name: obj.metadata.name,
-      verb: 'impersonate',
-    },
-  });
-
-  const handleImpersonate = (username: string, groups: string[]) => {
-    if (groups && groups.length > 0) {
-      dispatch(UIActions.startImpersonate('UserWithGroups', username, groups));
-    } else {
-      dispatch(UIActions.startImpersonate('User', username));
-    }
-    navigate(window.SERVER_FLAGS.basePath);
-  };
-
-  // Determine which action to show based on impersonation state
-  const impersonationAction = impersonate ? stopImpersonateAction : impersonateAction;
-
-  return (
-    <>
-      <DetailsPage
-        {...props}
-        kind={referenceForModel(UserModel)}
-        menuActions={[impersonationAction, ...Kebab.factory.common]}
-        pages={[
-          navFactory.details(UserDetails),
-          navFactory.editYaml(),
-          navFactory.roles(RoleBindingsTab),
-        ]}
-      />
-      {!impersonate && (
-        <ImpersonateUserModal
-          isOpen={isModalOpen}
-          onClose={() => setIsModalOpen(false)}
-          onImpersonate={handleImpersonate}
-          prefilledUsername={selectedUser}
-          isUsernameReadonly={true}
-        />
-      )}
-    </>
-=======
   return (
     <DetailsPage
       {...props}
@@ -412,7 +250,6 @@
         navFactory.roles(RoleBindingsTab),
       ]}
     />
->>>>>>> 9604fd37
   );
 };
 
