import * as React from 'react';
<<<<<<< HEAD
import { Link } from 'react-router-dom';
import * as classNames from 'classnames';
=======
import { Link } from 'react-router-dom-v5-compat';
import classNames from 'classnames';
>>>>>>> 5f76998a
import { sortable } from '@patternfly/react-table';
import { useTranslation } from 'react-i18next';
import { AddHealthChecks, EditHealthChecks } from '@console/app/src/actions/modify-health-checks';
import {
  usePodsWatcher,
  PodRing,
  LazyActionMenu,
  ActionServiceProvider,
  ActionMenu,
  ActionMenuVariant,
  usePrometheusGate,
} from '@console/shared';
import PaneBody from '@console/shared/src/components/layout/PaneBody';
import { K8sResourceKind, referenceFor, referenceForModel, DaemonSetKind } from '../module/k8s';
import { DetailsPage, ListPage, Table, TableData, RowFunctionArgs } from './factory';
import {
  AsyncComponent,
  DetailsItem,
  Kebab,
  KebabAction,
  ContainerTable,
  detailsPage,
  LabelList,
  navFactory,
  PodsComponent,
  ResourceLink,
  ResourceSummary,
  SectionHeading,
  Selector,
  LoadingInline,
} from './utils';
import { ResourceEventStream } from './events';
import { VolumesTable } from './volumes-table';
import { DaemonSetModel } from '../models';
import { PodDisruptionBudgetField } from '@console/app/src/components/pdb/PodDisruptionBudgetField';

export const menuActions: KebabAction[] = [
  AddHealthChecks,
  Kebab.factory.AddStorage,
  ...Kebab.getExtensionsActionsForKind(DaemonSetModel),
  EditHealthChecks,
  ...Kebab.factory.common,
];

const kind = 'DaemonSet';

const tableColumnClasses = [
  '',
  '',
  classNames('pf-m-hidden', 'pf-m-visible-on-sm', 'pf-v6-u-w-16-on-lg'),
  classNames('pf-m-hidden', 'pf-m-visible-on-lg'),
  classNames('pf-m-hidden', 'pf-m-visible-on-lg'),
  Kebab.columnClass,
];

export const DaemonSetDetailsList: React.FC<DaemonSetDetailsListProps> = ({ ds }) => {
  const { t } = useTranslation();
  return (
    <dl className="co-m-pane__details">
      <DetailsItem
        label={t('public~Current count')}
        obj={ds}
        path="status.currentNumberScheduled"
      />
      <DetailsItem
        label={t('public~Desired count')}
        obj={ds}
        path="status.desiredNumberScheduled"
      />
      <PodDisruptionBudgetField obj={ds} />
    </dl>
  );
};

const DaemonSetDetails: React.FC<DaemonSetDetailsProps> = ({ obj: daemonset }) => {
  const { t } = useTranslation();
  const { podData, loaded } = usePodsWatcher(daemonset);
  return (
    <>
      <PaneBody>
        <SectionHeading text={t('public~DaemonSet details')} />
        {loaded ? (
          <PodRing
            key={daemonset.metadata.uid}
            pods={podData?.pods || []}
            obj={daemonset}
            resourceKind={DaemonSetModel}
            enableScaling={false}
          />
        ) : (
          <LoadingInline />
        )}
        <div className="row">
          <div className="col-lg-6">
            <ResourceSummary
              resource={daemonset}
              showPodSelector
              showNodeSelector
              showTolerations
            />
          </div>
          <div className="col-lg-6">
            <DaemonSetDetailsList ds={daemonset} />
          </div>
        </div>
      </PaneBody>
      <PaneBody>
        <SectionHeading text={t('public~Containers')} />
        <ContainerTable containers={daemonset.spec.template.spec.containers} />
      </PaneBody>
      <PaneBody>
        <VolumesTable resource={daemonset} heading={t('public~Volumes')} />
      </PaneBody>
    </>
  );
};

const EnvironmentPage: React.FC<EnvironmentPageProps> = (props) => (
  <AsyncComponent
    loader={() => import('./environment.jsx').then((c) => c.EnvironmentPage)}
    {...props}
  />
);

const envPath = ['spec', 'template', 'spec', 'containers'];
const EnvironmentTab: React.FC<EnvironmentTabProps> = (props) => (
  <EnvironmentPage
    obj={props.obj}
    rawEnvData={props.obj.spec.template.spec}
    envPath={envPath}
    readOnly={false}
  />
);

const DaemonSetTableRow: React.FC<RowFunctionArgs<K8sResourceKind>> = ({ obj: daemonset }) => {
  const { t } = useTranslation();
  const resourceKind = referenceFor(daemonset);
  const context = { [resourceKind]: daemonset };
  return (
    <>
      <TableData className={tableColumnClasses[0]}>
        <ResourceLink
          kind={kind}
          name={daemonset.metadata.name}
          namespace={daemonset.metadata.namespace}
        />
      </TableData>
      <TableData
        className={classNames(tableColumnClasses[1], 'co-break-word')}
        columnID="namespace"
      >
        <ResourceLink kind="Namespace" name={daemonset.metadata.namespace} />
      </TableData>
      <TableData className={tableColumnClasses[2]}>
        <Link
          to={`/k8s/ns/${daemonset.metadata.namespace}/daemonsets/${daemonset.metadata.name}/pods`}
          title="pods"
        >
          {t('public~{{currentNumber}} of {{desiredNumber}} pods', {
            currentNumber: daemonset.status.currentNumberScheduled,
            desiredNumber: daemonset.status.desiredNumberScheduled,
          })}
        </Link>
      </TableData>
      <TableData className={tableColumnClasses[3]}>
        <LabelList kind={kind} labels={daemonset.metadata.labels} />
      </TableData>
      <TableData className={tableColumnClasses[4]}>
        <Selector selector={daemonset.spec.selector} namespace={daemonset.metadata.namespace} />
      </TableData>
      <TableData className={tableColumnClasses[5]}>
        <LazyActionMenu context={context} />
      </TableData>
    </>
  );
};

export const DaemonSets: React.FC = (props) => {
  const { t } = useTranslation();
  const DaemonSetTableHeader = () => [
    {
      title: t('public~Name'),
      sortField: 'metadata.name',
      transforms: [sortable],
      props: { className: tableColumnClasses[0] },
    },
    {
      title: t('public~Namespace'),
      sortField: 'metadata.namespace',
      transforms: [sortable],
      props: { className: tableColumnClasses[1] },
      id: 'namespace',
    },
    {
      title: t('public~Status'),
      sortFunc: 'daemonsetNumScheduled',
      transforms: [sortable],
      props: { className: tableColumnClasses[2] },
    },
    {
      title: t('public~Labels'),
      sortField: 'metadata.labels',
      transforms: [sortable],
      props: { className: tableColumnClasses[3] },
    },
    {
      title: t('public~Pod selector'),
      sortField: 'spec.selector',
      transforms: [sortable],
      props: { className: tableColumnClasses[4] },
    },
    {
      title: '',
      props: { className: tableColumnClasses[5] },
    },
  ];

  return (
    <Table
      {...props}
      aria-label={t('public~DaemonSets')}
      Header={DaemonSetTableHeader}
      Row={DaemonSetTableRow}
      virtualize
    />
  );
};

export const DaemonSetsPage: React.FC<DaemonSetsPageProps> = (props) => (
  <ListPage canCreate={true} ListComponent={DaemonSets} kind={kind} {...props} />
);

const DaemonSetPods: React.FC<DaemonSetPodsProps> = (props) => (
  <PodsComponent {...props} showNodes />
);

export const DaemonSetsDetailsPage: React.FC = (props) => {
  const prometheusIsAvailable = usePrometheusGate();
  const customActionMenu = (kindObj, obj) => {
    const resourceKind = referenceForModel(kindObj);
    const context = { [resourceKind]: obj };
    return (
      <ActionServiceProvider context={context}>
        {({ actions, options, loaded }) =>
          loaded && (
            <ActionMenu actions={actions} options={options} variant={ActionMenuVariant.DROPDOWN} />
          )
        }
      </ActionServiceProvider>
    );
  };
  return (
    <DetailsPage
      {...props}
      kind={kind}
      customActionMenu={customActionMenu}
      pages={[
        navFactory.details(detailsPage(DaemonSetDetails)),
        ...(prometheusIsAvailable ? [navFactory.metrics()] : []),
        navFactory.editYaml(),
        navFactory.pods(DaemonSetPods),
        navFactory.envEditor(EnvironmentTab),
        navFactory.events(ResourceEventStream),
      ]}
    />
  );
};

type DaemonSetDetailsListProps = {
  ds: DaemonSetKind;
};

type EnvironmentPageProps = {
  obj: K8sResourceKind;
  rawEnvData: any;
  envPath: string[];
  readOnly: boolean;
};

type EnvironmentTabProps = {
  obj: K8sResourceKind;
};

type DaemonSetDetailsProps = {
  obj: DaemonSetKind;
};

type DaemonSetsPageProps = {
  showTitle?: boolean;
  namespace?: string;
  selector?: any;
};

type DaemonSetPodsProps = {
  obj: K8sResourceKind;
};<|MERGE_RESOLUTION|>--- conflicted
+++ resolved
@@ -1,11 +1,6 @@
 import * as React from 'react';
-<<<<<<< HEAD
 import { Link } from 'react-router-dom';
-import * as classNames from 'classnames';
-=======
-import { Link } from 'react-router-dom-v5-compat';
 import classNames from 'classnames';
->>>>>>> 5f76998a
 import { sortable } from '@patternfly/react-table';
 import { useTranslation } from 'react-i18next';
 import { AddHealthChecks, EditHealthChecks } from '@console/app/src/actions/modify-health-checks';
