--- conflicted
+++ resolved
@@ -1,11 +1,6 @@
 import * as React from 'react';
-<<<<<<< HEAD
 import { Link } from 'react-router-dom';
-import classNames from 'classnames';
-=======
-import { Link } from 'react-router-dom-v5-compat';
 import { css } from '@patternfly/react-styles';
->>>>>>> 4dd9a7ca
 import { sortable } from '@patternfly/react-table';
 import { useTranslation } from 'react-i18next';
 import { AddHealthChecks, EditHealthChecks } from '@console/app/src/actions/modify-health-checks';
