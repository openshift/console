--- conflicted
+++ resolved
@@ -1,12 +1,6 @@
 import * as React from 'react';
 import * as _ from 'lodash-es';
 import { sortable } from '@patternfly/react-table';
-<<<<<<< HEAD
-import { useDispatch } from 'react-redux';
-import { NavigateFunction, useNavigate } from 'react-router-dom';
-=======
-
->>>>>>> 5981a88e
 import PaneBody from '@console/shared/src/components/layout/PaneBody';
 import { GroupModel, UserModel } from '../models';
 import { referenceForModel, GroupKind } from '../module/k8s';
