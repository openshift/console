--- conflicted
+++ resolved
@@ -1,13 +1,8 @@
 /* eslint-disable @typescript-eslint/no-use-before-define */
 import * as React from 'react';
 import { useDispatch, useSelector } from 'react-redux';
-<<<<<<< HEAD
 import { Link } from 'react-router-dom';
-import { sortable } from '@patternfly/react-table';
-=======
-import { Link } from 'react-router-dom-v5-compat';
 import { sortable, Table, Tbody, Td, Th, Thead, Tr } from '@patternfly/react-table';
->>>>>>> d8db3200
 import { Trans, useTranslation } from 'react-i18next';
 import { TFunction } from 'i18next';
 import classNames from 'classnames';
