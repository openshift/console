--- conflicted
+++ resolved
@@ -1,10 +1,6 @@
 import * as _ from 'lodash-es';
-<<<<<<< HEAD
+import * as React from 'react';
 import { Component, useState, useMemo, useEffect } from 'react';
-=======
-import * as React from 'react';
-import { Component } from 'react';
->>>>>>> 5a3d0639
 import * as fuzzy from 'fuzzysearch';
 import { useLocation, useParams } from 'react-router-dom-v5-compat';
 import { RoleModel, RoleBindingModel } from '../../models';
@@ -575,27 +571,8 @@
       createAccessReview={accessReview}
       createButtonText={t('public~Create Role')}
       createProps={{ to: `/k8s/ns/${createNS}/roles/~new` }}
-<<<<<<< HEAD
       flatten={(resourcesData) => _.flatMap(resourcesData, 'data').filter((r) => !!r)}
       resources={resources}
-      rowFilters={[
-        {
-          filterGroupName: t('public~Role'),
-          type: 'role-kind',
-          reducer: roleType,
-          items: [
-            { id: 'cluster', title: t('public~Cluster-wide Roles') },
-            { id: 'namespace', title: t('public~Namespace Roles') },
-            { id: 'system', title: t('public~System Roles') },
-          ],
-        },
-=======
-      flatten={(resources) => _.flatMap(resources, 'data').filter((r) => !!r)}
-      resources={[
-        { kind: 'Role', namespaced: true, optional: mock },
-        { kind: 'ClusterRole', namespaced: false, optional: true },
->>>>>>> 5a3d0639
-      ]}
       title={t('public~Roles')}
       mock={mock}
       omitFilterToolbar={true}
