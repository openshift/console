--- conflicted
+++ resolved
@@ -1,12 +1,7 @@
 import * as React from 'react';
 import { connect } from 'react-redux';
-<<<<<<< HEAD
 import { Link, useNavigate } from 'react-router-dom';
-import * as classNames from 'classnames';
-=======
-import { Link, useNavigate } from 'react-router-dom-v5-compat';
 import classNames from 'classnames';
->>>>>>> 5f76998a
 import * as fuzzy from 'fuzzysearch';
 import * as _ from 'lodash-es';
 import { ActionGroup, Button } from '@patternfly/react-core';
