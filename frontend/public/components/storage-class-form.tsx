import * as React from 'react';
import { connect } from 'react-redux';
<<<<<<< HEAD
import { Link, useNavigate } from 'react-router-dom';
=======
import { useNavigate } from 'react-router-dom-v5-compat';
>>>>>>> ea86bea8
import classNames from 'classnames';
import * as fuzzy from 'fuzzysearch';
import * as _ from 'lodash-es';
import { ActionGroup, Button } from '@patternfly/react-core';
import { useTranslation } from 'react-i18next';
import { getName } from '@console/shared';
import {
  isStorageClassProvisioner,
  StorageClassProvisioner,
  useResolvedExtensions,
  ProvisionerDetails as UnResolvedProvisionerDetails,
  ProvisionerType,
  ResolvedExtension,
  K8sResourceCommon,
} from '@console/dynamic-plugin-sdk';
import { ResolvedCodeRefProperties } from '@console/dynamic-plugin-sdk/src/types';
import PaneBody from '@console/shared/src/components/layout/PaneBody';
import { LinkTo } from '@console/shared/src/components/links/LinkTo';
import { PageHeading } from '@console/shared/src/components/heading/PageHeading';
import {
  AsyncComponent,
  ButtonBar,
  Dropdown,
  ExternalLink,
  Firehose,
  FirehoseResult,
  NameValueEditorPair,
  resourceObjPath,
} from './utils';

import { k8sCreate, K8sResourceKind, referenceForModel, referenceFor } from './../module/k8s';
import * as k8sActions from '../actions/k8s';
import { CSIDriverModel, StorageClassModel } from './../models';

const NameValueEditorComponent = (props) => (
  <AsyncComponent
    loader={() => import('./utils/name-value-editor').then((c) => c.NameValueEditor)}
    {...props}
  />
);

type Parameters = ProvisionerDetails['parameters'];

type ProvisionerDetails = ResolvedCodeRefProperties<UnResolvedProvisionerDetails>;
type ResolvedStorageClassProvisioner = ResolvedCodeRefProperties<StorageClassProvisioner>;

const isCSIProvisionerExtension = (extension: ResolvedStorageClassProvisioner) =>
  extension.properties.hasOwnProperty(ProvisionerType.CSI);

type StorageProvisionerMap = {
  [provisioner: string]: ProvisionerDetails;
};

const StorageClassFormInner: React.FC<StorageClassFormProps> = (props) => {
  const { t } = useTranslation();
  const navigate = useNavigate();

  const [newStorageClass, setNewStorageClass] = React.useState<{
    name: string;
    description: string;
    type: any;
    parameters: {
      [k: string]: any;
    };
    reclaim: any;
    volumeBindingMode: string;
    expansion: boolean;
  }>({
    name: '',
    description: '',
    type: null,
    parameters: {},
    reclaim: null,
    volumeBindingMode: 'WaitForFirstConsumer',
    expansion: true,
  });
  const [customParams, setCustomParams] = React.useState([['', '']]);
  const [validationSuccessful, setValidationSuccessful] = React.useState(false);
  const [loading, setLoading] = React.useState(false);
  const [error, setError] = React.useState(null);
  const [fieldErrors, setFieldErrors] = React.useState<{ [k: string]: any }>({ parameters: {} });

  const [needValidate, setNeedValidate] = React.useState(false);

  const resources = React.useRef<{ [k: string]: any }>();
  const previousName = React.useRef('');

  const defaultProvisionerObj: ProvisionerDetails = {
    title: '',
    provisioner: '',
    parameters: {},
    allowVolumeExpansion: () => true,
  };

  const storageTypes = React.useRef<{ [driverName: string]: ProvisionerDetails }>({});

  const CSIStorageTypes = React.useRef<StorageProvisionerMap>({});
  const defaultStorageTypes = React.useRef<StorageProvisionerMap>({});

  const getExtensions = (extensions) => {
    extensions.forEach((ext: ResolvedStorageClassProvisioner) => {
      if (isCSIProvisionerExtension(ext)) {
        CSIStorageTypes.current[ext.properties.CSI.provisioner] = { ...ext.properties.CSI };
      } else {
        defaultStorageTypes.current[ext.properties.OTHERS.provisioner] = {
          ...ext.properties.OTHERS,
        };
      }
    });
  };

  const reclaimPolicies = {
    Retain: t('public~Retain'),
    Delete: t('public~Delete'),
  };

  const volumeBindingModes = {
    Immediate: t('public~Immediate'),
    WaitForFirstConsumer: t('public~WaitForFirstConsumer'),
  };

  // Accepts a list of CSI provisioners and it checks if the
  // provisioner is listed in CSIStorageTypes object
  // if yes then return the provisioner with parameters that
  // needs to be filled by user.
  const csiProvisionerMap = (csiDrivers: K8sResourceKind[]) => {
    const csiListedProvisioner: string[] = Object.keys(CSIStorageTypes.current);
    csiDrivers.forEach((csiDriver: K8sResourceKind) => {
      for (const provisioner of csiListedProvisioner) {
        const csiDriverName = getName(csiDriver);
        const hasProvisioner = csiDriverName.includes(provisioner);
        if (hasProvisioner) {
          const provisionerData = _.cloneDeep(CSIStorageTypes.current[provisioner]);
          provisionerData.provisioner = csiDriverName;
          storageTypes.current[csiDriverName] = provisionerData;
          break;
        }
        const provisionerData = _.cloneDeep(defaultProvisionerObj);
        provisionerData.title = csiDriverName;
        provisionerData.provisioner = csiDriverName;
        storageTypes.current[csiDriverName] = provisionerData;
      }
    });
  };

  const validateName = () => {
    const updatedName = newStorageClass.name;
    const nameUpdated = updatedName !== previousName.current;
    const returnVal = {
      error: null,
      nameIsValid: true,
    };

    if (nameUpdated) {
      if (updatedName.trim().length === 0) {
        returnVal.error = t('public~Storage name is required');
        returnVal.nameIsValid = false;
      } else if (resources.current) {
        _.each(resources.current.data, function (storageClass) {
          if (storageClass.metadata.name === updatedName.toLowerCase()) {
            returnVal.error = t('public~Storage name must be unique');
            returnVal.nameIsValid = false;
          }
        });
      }
      previousName.current = updatedName;
    }

    return returnVal;
  };

  const validateParameters = () => {
    const params = newStorageClass.parameters;
    const allParamsValid = !_.some(params, ({ validationMsg }) => validationMsg !== null);
    return allParamsValid;
  };

  const paramIsRequired = (paramKey, params = newStorageClass.parameters) => {
    const requiredParam = _.get(
      storageTypes.current[newStorageClass.type],
      ['parameters', paramKey, 'required'],
      null,
    );
    let isRequired = false;
    if (requiredParam) {
      isRequired = _.isFunction(requiredParam) ? requiredParam(params) : requiredParam;
    }

    return isRequired;
  };

  const allRequiredFieldsFilled = () => {
    if (newStorageClass.name.trim().length === 0) {
      return false;
    }

    const { type: storageType, parameters: userEnteredParams } = newStorageClass;

    if (storageType === null) {
      return false;
    }

    const allParamsForType = storageTypes.current[storageType]?.parameters;

    const requiredKeys = _.keys(allParamsForType).filter((key) => paramIsRequired(key));
    const allReqdFieldsEntered = _.every(requiredKeys, (key) => {
      const value = _.get(userEnteredParams, [key, 'value']);
      return !_.isEmpty(value);
    });

    return allReqdFieldsEntered;
  };

  const validateForm = () => {
    // Clear error messages from previous validation attempts first
    setError(null);
    setFieldErrors({});

    const errs: { [k: string]: any } = {};
    let successful = true;

    const nameValidation = validateName();
    if (!nameValidation.nameIsValid) {
      errs.nameValidationMsg = nameValidation.error;
      successful = false;
    }

    if (newStorageClass.type === null) {
      successful = false;
    } else if (!validateParameters()) {
      successful = false;
    }

    if (!allRequiredFieldsFilled()) {
      successful = false;
    }

    setFieldErrors(errs);
    setValidationSuccessful(successful);
  };

  const prevProps = React.useRef(props);

  React.useEffect(() => {
    const [extensions, extensionsLoaded] = props.extensions;
    if (extensionsLoaded && !_.isEqual(props.extensions, prevProps.current.extensions)) {
      getExtensions(extensions);
    }
    if (props !== prevProps.current && extensionsLoaded) {
      storageTypes.current = _.cloneDeep(defaultStorageTypes.current);
      const loaded = props.resources?.sc?.loaded;
      const csiLoaded = props.resources?.csi?.loaded;
      const scData = (props.resources?.sc?.data || []) as K8sResourceKind[];
      const csiData = (props.resources?.csi?.data || []) as K8sResourceKind[];
      // making sure csi provisioners are added to "storageTypes" (if loaded) before running "validateForm"
      if (csiLoaded) {
        csiProvisionerMap(csiData);
      }
      if (loaded) {
        resources.current = {
          data: scData,
          loadError: props.resources?.sc?.loadError,
          loaded,
        };
        validateForm();
      }
    }

    prevProps.current = props;
    // eslint-disable-next-line react-hooks/exhaustive-deps
  }, [props]);

  const updateNewStorage = (param: keyof Parameters, value, runValidation) => {
    const newParams = {
      ...newStorageClass,
      [param]: value,
    };

    setNewStorageClass(newParams);
    setNeedValidate(runValidation);
  };

  React.useEffect(() => {
    if (needValidate) {
      validateForm();
    }
    // eslint-disable-next-line react-hooks/exhaustive-deps
  }, [newStorageClass]);

  const setParameterHandler = (param: keyof Parameters, event, checkbox) => {
    const newParams = { ...newStorageClass.parameters };
    if (checkbox) {
      newParams[param] = { value: event.target.checked } as Parameters[keyof Parameters];
    } else {
      if (event.target) {
        newParams[param] = { value: event.target.value } as Parameters[keyof Parameters];
      } else {
        newParams[param] = { value: event } as Parameters[keyof Parameters];
      }
    }

    _.forOwn(newParams, (value, key) => {
      if (newParams.hasOwnProperty(key)) {
        const validation = _.get(
          storageTypes.current[newStorageClass.type],
          ['parameters', key, 'validation'],
          null,
        );
        newParams[key].validationMsg = validation ? validation(newParams) : null;
      }
    });

    updateNewStorage('parameters', newParams, true);
  };

  const setStorageHandler = (param, value) => {
    updateNewStorage(param, value, true);
  };

  const addDefaultParams = () => {
    const defaultParams = storageTypes.current?.[newStorageClass?.type]?.parameters ?? {};
    const hiddenParmas = {};
    _.each(defaultParams, (values, param) => {
      const isVisible = _.isFunction(values?.visible)
        ? values.visible(defaultParams)
        : values?.visible ?? true;
      if (!isVisible && values.value) {
        hiddenParmas[param] = values;
      }
    });
    const value = { ...newStorageClass.parameters, ...hiddenParmas };
    const newParams = {
      ...newStorageClass,
      parameters: value,
    };

    return newParams;
  };

  const getCustomParams = () => {
    // Discard any row whose key is blank
    const c = _.reject(customParams, (v) => _.isEmpty(v[NameValueEditorPair.Name]));

    // Display error if duplicate keys are found
    const keys = c.map((v) => v[NameValueEditorPair.Name]);
    if (_.uniq(keys).length !== keys.length) {
      setError(t('public~Duplicate keys found.'));
      return;
    }

    // Convert any blank values to null
    _.each(
      c,
      (v) =>
        (v[NameValueEditorPair.Value] = _.isEmpty(v[NameValueEditorPair.Value])
          ? null
          : v[NameValueEditorPair.Value]),
    );

    return _.fromPairs(c);
  };

  const getFormParams = (newStorageClassBeforeCreation) => {
    const type = newStorageClassBeforeCreation.type;
    const dataParameters = _.pickBy(
      _.mapValues(newStorageClassBeforeCreation.parameters, (value, key) => {
        let finalValue = value.value;
        if (storageTypes.current[type]?.parameters[key]?.format) {
          finalValue = storageTypes.current[type].parameters[key].format(value.value);
        }
        return finalValue;
      }),
      (value) => value !== '',
    );

    return _.merge(dataParameters, getCustomParams());
  };

  const createStorageClass = (e: React.FormEvent<EventTarget>) => {
    e.preventDefault();

    setLoading(true);
    setError(null);

    const newStorage = addDefaultParams();

    const { name, description, type, reclaim, expansion, volumeBindingMode } = newStorage;
    const dataParameters = getFormParams(newStorage);
    const annotations = description ? { description } : {};
    let data: StorageClass = {
      metadata: {
        name,
        annotations,
      },
      provisioner: storageTypes.current[type].provisioner,
      parameters: dataParameters,
    };

    if (reclaim) {
      data.reclaimPolicy = reclaim;
    }

    if (volumeBindingMode) {
      data.volumeBindingMode = volumeBindingMode;
    }

    const allowVolumeExpansion = storageTypes.current?.[type]?.allowVolumeExpansion;
    const shouldAllowVolumeExpansion = _.isFunction(allowVolumeExpansion)
      ? allowVolumeExpansion(newStorageClass.parameters)
      : allowVolumeExpansion;
    if (shouldAllowVolumeExpansion) {
      data.allowVolumeExpansion = expansion;
    }
    const { mutator } = storageTypes.current[type];
    if (_.isFunction(mutator)) {
      data = mutator(data);
    }

    k8sCreate(StorageClassModel, data)
      .then((resource) => {
        setLoading(false);
        navigate(resourceObjPath(resource, referenceFor(resource)));
      })
      .catch((err) => {
        setLoading(false);
        setError(err);
      });
  };

  const getProvisionerElements = () => {
    const parameters = storageTypes.current[newStorageClass.type]?.parameters;

    const dynamicContent = _.map(parameters, (parameter, key) => {
      const paramId = `storage-class-provisioner-${_.kebabCase(_.get(parameter, 'name', key))}`;
      const validationMsg = _.get(parameter, 'validationMsg', null);
      const isCheckbox = parameter.type === 'checkbox';
      const selectedKey = ['parameters', key, 'value'];
      const visibilityProperty = parameter?.visible ?? true;
      const isVisible = _.isFunction(visibilityProperty)
        ? visibilityProperty(newStorageClass.parameters)
        : visibilityProperty;
      if (!isVisible) {
        return null;
      }

      if (parameter.Component) {
        const { Component } = parameter;
        return (
          <Component
            key={key}
            parameterKey={key}
            parameterValue={newStorageClass.parameters[key]?.value || ''}
            onParamChange={setParameterHandler}
          />
        );
      }

      const children = parameter.values ? (
        <>
          <label className={classNames({ 'co-required': paramIsRequired(key) })} htmlFor={paramId}>
            {_.get(parameter, 'name', key)}
          </label>
          <Dropdown
            title={parameter.hintText}
            items={parameter.values}
            dropDownClassName="dropdown--full-width"
            selectedKey={_.get(newStorageClass, selectedKey)}
            onChange={(event) => setParameterHandler(key, event, false)}
            id={paramId}
            dataTest={paramId}
          />
          <span className="help-block">{validationMsg ? validationMsg : null}</span>
        </>
      ) : (
        <>
          {isCheckbox ? (
            <>
              <div className="checkbox">
                <label>
                  <input
                    type="checkbox"
                    className="create-storage-class-form__checkbox"
                    onChange={(event) => setParameterHandler(key, event, isCheckbox)}
                    checked={_.get(newStorageClass, selectedKey, false)}
                    id={`provisioner-settings-${key}-checkbox`}
                    data-test={paramId}
                  />
                  {_.get(parameter, 'name', key)}
                </label>
              </div>
            </>
          ) : (
            <>
              <label
                className={classNames({
                  'co-required': paramIsRequired(key),
                })}
                htmlFor={paramId}
              >
                {_.get(parameter, 'name', key)}
              </label>
              <span className="pf-v6-c-form-control">
                <input
                  type="text"
                  value={_.get(newStorageClass, selectedKey, '')}
                  onChange={(event) => setParameterHandler(key, event, isCheckbox)}
                  id={paramId}
                  data-test={paramId}
                />
              </span>
            </>
          )}
          <span className="help-block">{validationMsg ? validationMsg : parameter.hintText}</span>
        </>
      );

      return (
        <div
          key={key}
          className={classNames('form-group', {
            'has-error': _.get(newStorageClass.parameters, `${key}.validationMsg`, null),
          })}
        >
          {children}
        </div>
      );
    });
    const documentationLink = storageTypes.current[newStorageClass.type]?.documentationLink;
    return (
      <>
        {!_.isEmpty(parameters) && dynamicContent}

        <div className="form-group">
          <label>{t('public~Additional parameters')}</label>
          <p>
            {t('public~Specific fields for the selected provisioner.')}
            &nbsp;
            {documentationLink && (
              <ExternalLink
                href={documentationLink()}
                text={t('public~What should I enter here?')}
              />
            )}
          </p>
          <NameValueEditorComponent
            nameValuePairs={customParams}
            nameString={t('public~Parameter')}
            nameParameter={t('public~parameter')}
            valueString={t('public~Value')}
            addString={t('public~Add Parameter')}
            updateParentData={(c) => setCustomParams(c.nameValuePairs)}
          />
        </div>
      </>
    );
  };

  const autocompleteFilter = (text, item) => fuzzy(text, item);

  const reclaimPolicyKey =
    newStorageClass.reclaim === null ? reclaimPolicies.Delete : newStorageClass.reclaim;
  const volumeBindingModeKey =
    newStorageClass.volumeBindingMode || volumeBindingModes.WaitForFirstConsumer;
  const allowVolumeExpansion = storageTypes.current?.[newStorageClass.type]?.allowVolumeExpansion;
  const expansionFlag =
    newStorageClass.type &&
    (_.isFunction(allowVolumeExpansion)
      ? allowVolumeExpansion(newStorageClass.parameters)
      : allowVolumeExpansion);
  const allowExpansion = expansionFlag ? newStorageClass.expansion : false;

  return (
    <div className="co-m-pane__form">
      <PageHeading
        title={t('public~StorageClass')}
        linkProps={{
          component: LinkTo(`/k8s/cluster/storageclasses/~new`, { replace: true }),
          id: 'yaml-link',
          'data-test': 'yaml-link',
          label: t('public~Edit YAML'),
        }}
      />
      <PaneBody>
        <form data-test-id="storage-class-form">
          <div className={classNames('form-group', { 'has-error': fieldErrors.nameValidationMsg })}>
            <label className="co-required" htmlFor="storage-class-name">
              {t('public~Name')}
            </label>
            <span className="pf-v6-c-form-control">
              <input
                type="text"
                placeholder={newStorageClass.name}
                id="storage-class-name"
                data-test="storage-class-name"
                onChange={(event) => setStorageHandler('name', event.target.value.trim())}
                value={_.get(newStorageClass, 'name', '')}
              />
            </span>
            <span className="help-block">
              {fieldErrors.nameValidationMsg ? fieldErrors.nameValidationMsg : null}
            </span>
          </div>

          <div className="form-group">
            <label htmlFor="storage-class-description">{t('public~Description')}</label>
            <span className="pf-v6-c-form-control">
              <input
                type="text"
                id="storage-class-description"
                data-test="storage-class-description"
                onChange={(event) => setStorageHandler('description', event.target.value)}
                value={_.get(newStorageClass, 'description', '')}
              />
            </span>
          </div>

          <div className="form-group">
            <label className="co-required" htmlFor="storage-class-reclaim-policy">
              {t('public~Reclaim policy')}
            </label>
            <Dropdown
              title={t('public~Select reclaim policy')}
              items={reclaimPolicies}
              dropDownClassName="dropdown--full-width"
              selectedKey={reclaimPolicyKey}
              onChange={(event) => setStorageHandler('reclaim', event)}
              id="storage-class-reclaim-policy"
            />
            <span className="help-block">
              {t(
                'public~Determines what happens to persistent volumes when the associated persistent volume claim is deleted. Defaults to "Delete"',
              )}
            </span>
          </div>

          <div className="form-group">
            <label className="co-required" htmlFor="storage-class-volume-binding-mode">
              {t('public~Volume binding mode')}
            </label>
            <Dropdown
              title={t('public~Select volume binding mode')}
              items={volumeBindingModes}
              dropDownClassName="dropdown--full-width"
              selectedKey={volumeBindingModeKey}
              onChange={(event) => setStorageHandler('volumeBindingMode', event)}
              id="storage-class-volume-binding-mode"
              dataTest="storage-class-volume-binding-mode"
            />
            <span className="help-block">
              {t(
                'public~Determines when persistent volume claims will be provisioned and bound. Defaults to "WaitForFirstConsumer"',
              )}
            </span>
          </div>

          <div className="form-group">
            <label className="co-required" htmlFor="storage-class-provisioner">
              {t('public~Provisioner')}
            </label>
            <Dropdown
              title={t('public~Select Provisioner')}
              autocompleteFilter={autocompleteFilter}
              autocompletePlaceholder={t('public~Select Provisioner')}
              items={_.mapValues(storageTypes.current, 'provisioner')}
              dropDownClassName="dropdown--full-width"
              menuClassName="dropdown-menu--text-wrap"
              selectedKey={newStorageClass.type}
              onChange={(event) => setStorageHandler('type', event)}
              id="storage-class-provisioner"
              dataTest="storage-class-provisioner-dropdown"
            />
            <span className="help-block">
              {t(
                'public~Determines what volume plugin is used for provisioning PersistentVolumes.',
              )}
            </span>
          </div>

          <div className="co-form-subsection">
            {newStorageClass.type !== null ? getProvisionerElements() : null}
          </div>

          {expansionFlag && (
            <div className="checkbox">
              <label>
                <input
                  type="checkbox"
                  className="create-storage-class-form__checkbox"
                  onChange={(event) => setStorageHandler('expansion', event.target.checked)}
                  checked={allowExpansion}
                />
                {t('public~Allow PersistentVolumeClaims to be expanded')}
              </label>
            </div>
          )}

          <ButtonBar errorMessage={error ? error.message : ''} inProgress={loading}>
            <ActionGroup className="pf-v6-c-form">
              <Button
                id="save-changes"
                isDisabled={!validationSuccessful}
                onClick={createStorageClass}
                type="submit"
                variant="primary"
              >
                {t('public~Create')}
              </Button>
              <Button
                id="cancel"
                onClick={() => navigate('/k8s/cluster/storageclasses')}
                type="button"
                variant="secondary"
              >
                {t('public~Cancel')}
              </Button>
            </ActionGroup>
          </ButtonBar>
        </form>
      </PaneBody>
    </div>
  );
};

type StateProps = {
  k8s: any;
  onClose: () => void;
};

type DispatchProps = {
  watchK8sList: (id: string, query: object, kind: object) => void;
  stopK8sWatch: (id: string) => void;
};

const mapStateToProps = ({ k8s }, { onClose }): StateProps => ({
  k8s,
  onClose,
});

const mapDispatchToProps = (): DispatchProps => ({
  stopK8sWatch: k8sActions.stopK8sWatch,
  watchK8sList: k8sActions.watchK8sList,
});

export type StorageClassFormProps = StateProps &
  DispatchProps & {
    resources?: {
      [key: string]: FirehoseResult;
    };
  } & {
    extensions?: [ResolvedExtension<StorageClassProvisioner>[], boolean, any[]];
  };

export type StorageClassData = {
  name: string;
  type: string;
  description: string;
  parameters: Parameters;
  reclaim: string;
  volumeBindingMode: string;
  expansion: boolean;
};

export type StorageClass = K8sResourceCommon & {
  provisioner: string;
  parameters: object;
  reclaimPolicy?: string;
  volumeBindingMode?: string;
  allowVolumeExpansion?: boolean;
};

export type StorageClassFormState = {
  newStorageClass: StorageClassData;
  customParams: string[][];
  validationSuccessful: boolean;
  loading: boolean;
  error: any;
  fieldErrors: { [k: string]: any };
};

export type Resources = {
  loaded: boolean;
  data: any[];
  loadError: string;
};

export const ConnectedStorageClassForm = connect(
  mapStateToProps,
  mapDispatchToProps,
)((props: StateProps & DispatchProps) => {
  const extensions = useResolvedExtensions<StorageClassProvisioner>(isStorageClassProvisioner);
  return <StorageClassFormInner extensions={extensions} {...props} />;
});

export const StorageClassForm = (props) => {
  const resources = [
    { kind: StorageClassModel.kind, isList: true, prop: 'sc' },
    { kind: referenceForModel(CSIDriverModel), isList: true, prop: 'csi' },
  ];
  return (
    <Firehose resources={resources}>
      <ConnectedStorageClassForm {...props} />
    </Firehose>
  );
};

ConnectedStorageClassForm.displayName = 'StorageClassForm';<|MERGE_RESOLUTION|>--- conflicted
+++ resolved
@@ -1,10 +1,6 @@
 import * as React from 'react';
 import { connect } from 'react-redux';
-<<<<<<< HEAD
-import { Link, useNavigate } from 'react-router-dom';
-=======
-import { useNavigate } from 'react-router-dom-v5-compat';
->>>>>>> ea86bea8
+import { useNavigate } from 'react-router-dom';
 import classNames from 'classnames';
 import * as fuzzy from 'fuzzysearch';
 import * as _ from 'lodash-es';
