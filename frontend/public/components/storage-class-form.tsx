--- conflicted
+++ resolved
@@ -484,7 +484,6 @@
       ) : (
         <>
           {isCheckbox ? (
-<<<<<<< HEAD
             <>
               <div className="checkbox">
                 <label>
@@ -502,16 +501,6 @@
                 </label>
               </div>
             </>
-=======
-            <Checkbox
-              label={_.get(parameter, 'name', key)}
-              onChange={(event) => setParameterHandler(key, event, isCheckbox)}
-              isChecked={_.get(newStorageClass, selectedKey, false)}
-              name={`provisioner-settings-${key}-checkbox`}
-              id={`provisioner-settings-${key}-checkbox`}
-              data-test={paramId}
-            />
->>>>>>> 0653c05b
           ) : (
             <>
               <label
