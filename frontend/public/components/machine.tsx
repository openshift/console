--- conflicted
+++ resolved
@@ -304,14 +304,10 @@
   return (
     <>
       <ListPageHeader title={showTitle ? t(MachineModel.labelPluralKey) : undefined}>
-<<<<<<< HEAD
         <ListPageCreate
           createAccessReview={createAccessReview}
           groupVersionKind={referenceForModel(MachineModel)}
         >
-=======
-        <ListPageCreate groupVersionKind={referenceForModel(MachineModel)}>
->>>>>>> 7273411a
           {t('public~Create Machine')}
         </ListPageCreate>
       </ListPageHeader>
