/* eslint-disable @typescript-eslint/no-use-before-define */
import * as _ from 'lodash-es';
import {
  useState,
  useRef,
  useCallback,
  useEffect,
  useLayoutEffect,
  useMemo,
  memo,
  Suspense,
} from 'react';
import { render } from 'react-dom';
import { Helmet, HelmetProvider } from 'react-helmet-async';
import { linkify } from 'react-linkify';
import { Provider, useSelector, useDispatch } from 'react-redux';
import {
  useParams,
  useLocation,
  unstable_HistoryRouter as HistoryRouter,
  Routes,
  Route,
} from 'react-router-dom';
import store, { applyReduxExtensions, RootState } from '../redux';
import { useTranslation } from 'react-i18next';
import { appInternalFetch } from '../co-fetch';
import { detectFeatures } from '../actions/features';
import { setFlag } from '../actions/flags';
import AppContents from './app-contents';
import { Masthead } from './masthead';
import { getBrandingDetails } from './utils/branding';
import { ConsoleNotifier } from './console-notifier';
import { NotificationDrawer } from './notification-drawer';
import { Navigation } from '@console/app/src/components/nav';
import { history, AsyncComponent, LoadingBox } from './utils';
import * as UIActions from '../actions/ui';
import { fetchSwagger, getCachedResources } from '../module/k8s';
import { receivedResources, startAPIDiscovery } from '../actions/k8s';
import { pluginStore } from '../plugins';
// cloud shell imports must come later than features
import CloudShellDrawer from '@console/webterminal-plugin/src/components/cloud-shell/CloudShell';
import CloudShellTab from '@console/webterminal-plugin/src/components/cloud-shell/CloudShellTab';
import DetectPerspective from '@console/app/src/components/detect-perspective/DetectPerspective';
import DetectNamespace from '@console/app/src/components/detect-namespace/DetectNamespace';
import DetectLanguage from '@console/app/src/components/detect-language/DetectLanguage';
import FeatureFlagExtensionLoader from '@console/app/src/components/flags/FeatureFlagExtensionLoader';
import { mapExtensionToRoutes } from '@console/app/src/hooks/usePluginRoutes';
import { useExtensions } from '@console/plugin-sdk';
import {
  useResolvedExtensions,
  isContextProvider,
  isReduxReducer,
  isStandaloneRoutePage,
  AppInitSDK,
  getUser,
  useActivePerspective,
  ReduxReducer,
} from '@console/dynamic-plugin-sdk';
import { initConsolePlugins } from '@console/dynamic-plugin-sdk/src/runtime/plugin-init';
import { GuidedTour } from '@console/app/src/components/tour';
import QuickStartDrawer from '@console/app/src/components/quick-starts/QuickStartDrawerAsync';
import { ModalProvider } from '@console/dynamic-plugin-sdk/src/app/modal-support/ModalProvider';
import { OverlayProvider } from '@console/dynamic-plugin-sdk/src/app/modal-support/OverlayProvider';
import ToastProvider from '@console/shared/src/components/toast/ToastProvider';
import { useTelemetry } from '@console/shared/src/hooks/useTelemetry';
import { useDebounceCallback } from '@console/shared/src/hooks/debounce';
import { LOGIN_ERROR_PATH } from '@console/internal/module/auth';
import { FLAGS } from '@console/shared';
import { useFlag } from '@console/shared/src/hooks/flag';
import Lightspeed from '@console/app/src/components/lightspeed/Lightspeed';
import { ThemeProvider } from './ThemeProvider';
import { init as initI18n } from '../i18n';
import { Flex, Page, SkipToContent } from '@patternfly/react-core';
import { AuthenticationErrorPage } from './error';
import '../vendor.scss';
import '../style.scss';
import '@patternfly/quickstarts/dist/quickstarts.min.css';

const PF_BREAKPOINT_MD = 768;
const PF_BREAKPOINT_XL = 1200;
const NOTIFICATION_DRAWER_BREAKPOINT = 1800;
import { PollConsoleUpdates } from './poll-console-updates';
import { withoutSensitiveInformations, getTelemetryTitle } from './utils/telemetry';
import { graphQLReady } from '../graphql/client';
import { AdmissionWebhookWarningNotifications } from '@console/app/src/components/admission-webhook-warnings/AdmissionWebhookWarningNotifications';
import { usePackageManifestCheck } from '@console/shared/src/hooks/usePackageManifestCheck';
import { useCSPViolationDetector } from '@console/app/src/hooks/useCSPViolationDetector';
import { useNotificationPoller } from '@console/app/src/hooks/useNotificationPoller';

initI18n();

// Disable linkify 'fuzzy links' across the app.
// Only linkify url strings beginning with a proper protocol scheme.
linkify.set({ fuzzyLink: false });

const EnhancedProvider = ({ provider: ContextProvider, useValueHook, children }) => {
  const value = useValueHook();
  return <ContextProvider value={value}>{children}</ContextProvider>;
};

const App = (props) => {
  const { contextProviderExtensions } = props;

  const { t } = useTranslation();
  const location = useLocation();
  const params = useParams();

  const isLargeLayout = () => {
    return window.innerWidth >= NOTIFICATION_DRAWER_BREAKPOINT;
  };

  const isDesktop = () => {
    return window.innerWidth >= PF_BREAKPOINT_XL;
  };

  const isMobile = () => {
    return window.innerWidth < PF_BREAKPOINT_MD;
  };

  const [prevLocation, setPrevLocation] = useState(location);
  const [prevParams, setPrevParams] = useState(params);

  const [isMastheadStacked, setIsMastheadStacked] = useState(isMobile());
  const [isNavOpen, setIsNavOpen] = useState(isDesktop());

  const previousDesktopState = useRef(isDesktop());
  const previousMobileState = useRef(isMobile());

  const onResize = useCallback(() => {
    const desktop = isDesktop();
    const mobile = isMobile();
    if (previousDesktopState.current !== desktop) {
      setIsNavOpen(desktop);
      previousDesktopState.current = desktop;
    }
    if (previousMobileState.current !== mobile) {
      setIsMastheadStacked(mobile);
      previousMobileState.current = mobile;
    }
  }, []);

  useCSPViolationDetector();
  useNotificationPoller();

  useEffect(() => {
    window.addEventListener('resize', onResize);
    return () => {
      window.removeEventListener('resize', onResize);
    };
  }, [onResize]);

  useLayoutEffect(() => {
    // Prevent infinite loop in case React Router decides to destroy & recreate the component (changing key)
    const oldLocation = _.omit(prevLocation, ['key']);
    const newLocation = _.omit(location, ['key']);
    if (_.isEqual(newLocation, oldLocation) && _.isEqual(params, prevParams)) {
      return;
    }
    const { pathname } = location;
    store.dispatch(UIActions.setCurrentLocation(pathname));
    setPrevLocation(location);
    setPrevParams(params);
  }, [location, params, prevLocation, prevParams]);

  const dispatch = useDispatch();
  const [, , errorMessage] = usePackageManifestCheck(
    'lightspeed-operator',
    'openshift-marketplace',
  );

  useEffect(() => {
    const lightspeedButtonCapability = window.SERVER_FLAGS.capabilities?.find(
      (capability) => capability.name === 'LightspeedButton',
    );
    const gettingStartedBannerCapability = window.SERVER_FLAGS.capabilities?.find(
      (capability) => capability.name === 'GettingStartedBanner',
    );
    dispatch(
      setFlag(
        FLAGS.CONSOLE_CAPABILITY_LIGHTSPEEDBUTTON_IS_ENABLED,
        lightspeedButtonCapability?.visibility?.state === 'Enabled',
      ),
    );
    dispatch(
      setFlag(
        FLAGS.CONSOLE_CAPABILITY_GETTINGSTARTEDBANNER_IS_ENABLED,
        gettingStartedBannerCapability?.visibility?.state === 'Enabled',
      ),
    );
    dispatch(setFlag(FLAGS.LIGHTSPEED_IS_AVAILABLE_TO_INSTALL, errorMessage === ''));
  }, [dispatch, errorMessage]);

  const consoleCapabilityLightspeedButtonIsEnabled = useFlag(
    FLAGS.CONSOLE_CAPABILITY_LIGHTSPEEDBUTTON_IS_ENABLED,
  );
  const lightspeedIsAvailableToInstall = useFlag(FLAGS.LIGHTSPEED_IS_AVAILABLE_TO_INSTALL);

  const onNavToggle = () => {
    // Some components, like svg charts, need to reflow when nav is toggled.
    // Fire event after a short delay to allow nav animation to complete.
    setTimeout(() => {
      window.dispatchEvent(new Event('sidebar_toggle'));
    }, 100);

    setIsNavOpen((prevState) => !prevState);
  };

  const onNotificationDrawerToggle = () => {
    if (isLargeLayout()) {
      // Fire event after the drawer animation speed delay.
      setTimeout(() => {
        window.dispatchEvent(new Event('sidebar_toggle'));
      }, 250);
    }
  };

  const onNavSelect = () => {
    //close nav on mobile nav selects
    if (!isDesktop()) {
      setIsNavOpen(false);
    }
  };

  const isNotificationDrawerExpanded = useSelector(
    ({ UI }: RootState) => !!UI.getIn(['notifications', 'isExpanded']),
  );

  const drawerRef = useRef<HTMLElement | null>(null);

  const focusDrawer = () => {
    if (drawerRef.current === null) {
      return;
    }
    // Focus first tabbable item
    drawerRef.current.querySelector<HTMLAnchorElement | HTMLButtonElement>('a, button')?.focus();
  };

  const content = (
    <>
      <ConsoleNotifier location="BannerTop" />
      <QuickStartDrawer>
        <CloudShellDrawer>
          <Flex
            id="app-content"
            direction={{ default: 'column' }}
            style={{ flex: '1 0 auto', height: '100%' }}
          >
            <Page
              isContentFilled
              id="content"
              // Need to pass mainTabIndex=null to enable keyboard scrolling as default tabIndex is set to -1 by patternfly
              mainTabIndex={null}
              masthead={
                <Masthead
                  isNavOpen={isNavOpen}
                  onNavToggle={onNavToggle}
                  isMastheadStacked={isMastheadStacked}
                />
              }
              sidebar={
                <Navigation
                  isNavOpen={isNavOpen}
                  onNavSelect={onNavSelect}
                  onPerspectiveSelected={onNavSelect}
                />
              }
              skipToContent={
                <SkipToContent href={`${location.pathname}${location.search}#content-scrollable`}>
                  {t('public~Skip to content')}
                </SkipToContent>
              }
              notificationDrawer={
                <NotificationDrawer
                  onDrawerChange={onNotificationDrawerToggle}
                  isDrawerExpanded={isNotificationDrawerExpanded}
                  drawerRef={drawerRef}
                />
              }
              onNotificationDrawerExpand={() => focusDrawer()}
              isNotificationDrawerExpanded={isNotificationDrawerExpanded}
              style={{ flex: '1', height: '0' }}
            >
              <AppContents />
            </Page>
            <GuidedTour />
          </Flex>
          {consoleCapabilityLightspeedButtonIsEnabled && lightspeedIsAvailableToInstall && (
            <Lightspeed />
          )}
        </CloudShellDrawer>
        <div id="modal-container" role="dialog" aria-modal="true" aria-label={t('public~Modal')} />
      </QuickStartDrawer>
      <ConsoleNotifier location="BannerBottom" />
      <FeatureFlagExtensionLoader />
    </>
  );

  return (
    <DetectPerspective>
      <CaptureTelemetry />
      <DetectNamespace>
        <ModalProvider>
          <OverlayProvider>
            {contextProviderExtensions.reduce(
              (children, e) => (
                <EnhancedProvider key={e.uid} {...e.properties}>
                  {children}
                </EnhancedProvider>
              ),
              content,
            )}
          </OverlayProvider>
        </ModalProvider>
      </DetectNamespace>
      <DetectLanguage />
    </DetectPerspective>
  );
};

const AppWithExtensions = (props) => {
  const [reduxReducerExtensions, reducersResolved] = useResolvedExtensions<ReduxReducer>(
    isReduxReducer,
  );
  const [contextProviderExtensions, providersResolved] = useResolvedExtensions(isContextProvider);

  if (reducersResolved && providersResolved) {
    applyReduxExtensions(reduxReducerExtensions);
    return <App contextProviderExtensions={contextProviderExtensions} {...props} />;
  }

  return <LoadingBox />;
};

render(<LoadingBox />, document.getElementById('app'));

const AppRouter = () => {
  const standaloneRouteExtensions = useExtensions(isStandaloneRoutePage);

  const standaloneRoutes = useMemo(
    () =>
      _.flatten(
        standaloneRouteExtensions.map(({ uid, properties: { path, exact, component } }) =>
          mapExtensionToRoutes({
            uid,
            path,
            exact,
            getElement: () => <AsyncComponent loader={component} />,
          }),
        ),
      ),
    [standaloneRouteExtensions],
  );

  return (
<<<<<<< HEAD
    <HistoryRouter history={history} basename={window.SERVER_FLAGS.basePath}>
      <Routes>
        {/*
            Treat the authentication error page as a standalone route.
            There is no need to render the rest of the app if we know authentication has failed.
          */}
        <Route path={LOGIN_ERROR_PATH} Component={AuthenticationErrorPage} />
        {standaloneRoutes}
        <Route path="/terminal/*" element={<CloudShellTab />} />
        <Route path="/*" element={<AppWithExtensions />} />
      </Routes>
    </HistoryRouter>
=======
    <Router history={history}>
      <CompatRouter>
        <Routes>
          <Route path={LOGIN_ERROR_PATH} element={<AuthenticationErrorPage />} />
          {standaloneRouteExtensions.map((e) => (
            <Route
              key={e.uid}
              element={<AsyncComponent loader={e.properties.component} />}
              path={`${e.properties.path}${e.properties.exact ? '' : '/*'}`}
            />
          ))}
          <Route path="/terminal/*" element={<CloudShellTab />} />
          <Route path="/*" element={<AppWithExtensions />} />
        </Routes>
      </CompatRouter>
    </Router>
>>>>>>> 5981a88e
  );
};

const CaptureTelemetry = memo(function CaptureTelemetry() {
  const [perspective] = useActivePerspective();
  const fireTelemetryEvent = useTelemetry();
  const [debounceTime, setDebounceTime] = useState(5000);
  const [titleOnLoad, setTitleOnLoad] = useState('');
  // notify of identity change
  const user = useSelector(getUser);
  const telemetryTitle = getTelemetryTitle();
  const location = useLocation();

  useEffect(() => {
    setTimeout(() => {
      setTitleOnLoad(telemetryTitle);
      setDebounceTime(500);
    }, 5000);
  }, [telemetryTitle]);

  useEffect(() => {
    if (user?.uid || user?.username) {
      fireTelemetryEvent('identify', { perspective, user });
    }
    // Only trigger identify event when the user identifier changes
    // eslint-disable-next-line react-hooks/exhaustive-deps
  }, [user?.uid || user?.username, fireTelemetryEvent]);

  // notify url change events
  // Debouncing the url change events so that redirects don't fire multiple events.
  // Also because some pages update the URL as the user enters a search term.
  const fireUrlChangeEvent = useDebounceCallback((newLocation) => {
    fireTelemetryEvent('page', {
      perspective,
      title: getTelemetryTitle(),
      ...withoutSensitiveInformations(newLocation),
    });
  }, debounceTime);
  useEffect(() => {
    if (!titleOnLoad) {
      return;
    }
    fireUrlChangeEvent(location);
  }, [perspective, fireUrlChangeEvent, titleOnLoad, location]);

  return null;
});

let updateSwaggerInterval;

/**
 * Fetch OpenAPI definitions immediately upon application start and
 * then poll swagger definitions every 5 minutes to ensure they stay up to date.
 */
const updateSwaggerDefinitionContinual = () => {
  fetchSwagger().catch((e) => {
    // eslint-disable-next-line no-console
    console.error('Could not fetch OpenAPI after application start:', e);
  });
  clearInterval(updateSwaggerInterval);
  updateSwaggerInterval = setInterval(() => {
    fetchSwagger().catch((e) => {
      // eslint-disable-next-line no-console
      console.error('Could not fetch OpenAPI to stay up to date:', e);
    });
  }, 5 * 60 * 1000);
};

const initPlugins = (storeInstance) => {
  return initConsolePlugins(pluginStore, storeInstance);
};
// Load cached API resources from localStorage to speed up page load.
const initApiDiscovery = (storeInstance) => {
  getCachedResources()
    .then((resources) => {
      if (resources) {
        storeInstance.dispatch(receivedResources(resources));
      }
      // Still perform discovery to refresh the cache.
      storeInstance.dispatch(startAPIDiscovery());
    })
    .catch(() => storeInstance.dispatch(startAPIDiscovery()));
  updateSwaggerDefinitionContinual();
};

graphQLReady.onReady(() => {
  const { productName } = getBrandingDetails();
  store.dispatch<any>(detectFeatures());

  // Global timer to ensure all <Timestamp> components update in sync
  setInterval(() => store.dispatch(UIActions.updateTimestamps(Date.now())), 10000);

  // Used by GUI tests to check for unhandled exceptions
  window.windowError = null;
  window.onerror = (message, source, lineno, colno, error) => {
    const formattedStack = error?.stack?.replace(/\\n/g, '\n');
    const formattedMessage = `unhandled error: ${message} ${formattedStack || ''}`;
    window.windowError = `${window.windowError ?? ''};${formattedMessage}`;
    // eslint-disable-next-line no-console
    console.error(formattedMessage, error || message);
  };
  window.onunhandledrejection = (promiseRejectionEvent) => {
    const { reason } = promiseRejectionEvent;
    const formattedMessage = `unhandled promise rejection: ${reason}`;
    window.windowError = `${window.windowError ?? ''};${formattedMessage}`;
    // eslint-disable-next-line no-console
    console.error(formattedMessage, reason);
  };

  if ('serviceWorker' in navigator) {
    if (window.SERVER_FLAGS.loadTestFactor > 1) {
      // eslint-disable-next-line import/no-unresolved
      // @ts-expect-error file-loader is not a module but it does resolve
      import('file-loader?name=load-test.sw.js!../load-test.sw.js')
        .then(() => navigator.serviceWorker.register('/load-test.sw.js'))
        .then(
          () =>
            new Promise<void>((r) =>
              navigator.serviceWorker.controller
                ? r()
                : navigator.serviceWorker.addEventListener('controllerchange', () => r()),
            ),
        )
        .then(() =>
          navigator.serviceWorker.controller.postMessage({
            topic: 'setFactor',
            value: window.SERVER_FLAGS.loadTestFactor,
          }),
        );
    } else {
      navigator.serviceWorker
        .getRegistrations()
        .then((registrations) => registrations.forEach((reg) => reg.unregister()))
        // eslint-disable-next-line no-console
        .catch((e) => console.warn('Error unregistering service workers', e));
    }
  }

  render(
    <Suspense fallback={<LoadingBox />}>
      <Provider store={store}>
        <ThemeProvider>
          <HelmetProvider>
            <Helmet titleTemplate={`%s · ${productName}`} defaultTitle={productName} />
            <AppInitSDK
              configurations={{
                appFetch: appInternalFetch,
                apiDiscovery: initApiDiscovery,
                initPlugins,
              }}
            >
              <ToastProvider>
                <PollConsoleUpdates />
                <AdmissionWebhookWarningNotifications />
                <AppRouter />
              </ToastProvider>
            </AppInitSDK>
          </HelmetProvider>
        </ThemeProvider>
      </Provider>
    </Suspense>,
    document.getElementById('app'),
  );
});<|MERGE_RESOLUTION|>--- conflicted
+++ resolved
@@ -352,37 +352,18 @@
   );
 
   return (
-<<<<<<< HEAD
     <HistoryRouter history={history} basename={window.SERVER_FLAGS.basePath}>
       <Routes>
         {/*
             Treat the authentication error page as a standalone route.
             There is no need to render the rest of the app if we know authentication has failed.
           */}
-        <Route path={LOGIN_ERROR_PATH} Component={AuthenticationErrorPage} />
+        <Route path={LOGIN_ERROR_PATH} element={<AuthenticationErrorPage />} />
         {standaloneRoutes}
         <Route path="/terminal/*" element={<CloudShellTab />} />
         <Route path="/*" element={<AppWithExtensions />} />
       </Routes>
     </HistoryRouter>
-=======
-    <Router history={history}>
-      <CompatRouter>
-        <Routes>
-          <Route path={LOGIN_ERROR_PATH} element={<AuthenticationErrorPage />} />
-          {standaloneRouteExtensions.map((e) => (
-            <Route
-              key={e.uid}
-              element={<AsyncComponent loader={e.properties.component} />}
-              path={`${e.properties.path}${e.properties.exact ? '' : '/*'}`}
-            />
-          ))}
-          <Route path="/terminal/*" element={<CloudShellTab />} />
-          <Route path="/*" element={<AppWithExtensions />} />
-        </Routes>
-      </CompatRouter>
-    </Router>
->>>>>>> 5981a88e
   );
 };
 
