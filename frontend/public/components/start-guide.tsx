import * as _ from 'lodash-es';
import * as React from 'react';
<<<<<<< HEAD
import { connect } from 'react-redux';
import { Link } from 'react-router-dom';
import { Button, Hint, HintTitle, HintBody } from '@patternfly/react-core';
import { useTranslation, Trans } from 'react-i18next';
=======
import { useSelector } from 'react-redux';
import { Button, ButtonVariant, Divider, EmptyStateVariant } from '@patternfly/react-core';
import { useTranslation } from 'react-i18next';

>>>>>>> 4dd9a7ca
import { FLAGS } from '@console/shared/src/constants';
import { useActiveNamespace } from '@console/shared/src/hooks/useActiveNamespace';
import { useActivePerspective } from '@console/dynamic-plugin-sdk';
import { openshiftHelpBase, LinkifyExternal, ConsoleEmptyState } from './utils';
import { ProjectModel } from '../models';
import { K8sResourceKind } from '../module/k8s/types';
import { useCreateNamespaceOrProjectModal } from '@console/shared/src/hooks/useCreateNamespaceOrProjectModal';
import { RootState } from '../redux';
import { useFlag } from '@console/shared/src';
import { ClusterIcon } from '@patternfly/react-icons/dist/esm/icons/cluster-icon';
import { ExternalLinkButton } from '@console/shared/src/components/links/ExternalLinkButton';

export const OpenShiftGettingStarted: React.FCC<OpenShiftGettingStartedProps> = () => {
  const { t } = useTranslation();
  const [, setActiveNamespace] = useActiveNamespace();
  const [perspective] = useActivePerspective();
  const canCreateNamespace = useFlag(FLAGS.CAN_CREATE_NS);
  const canCreateProject = useFlag(FLAGS.CAN_CREATE_PROJECT);
  const canCreate = canCreateNamespace || canCreateProject;
  const createProjectMessage = useSelector(({ UI }: RootState) => UI.get('createProjectMessage'));
  const createNamespaceOrProjectModal = useCreateNamespaceOrProjectModal();
  const onClickCreate = () =>
    createNamespaceOrProjectModal({
      onSubmit:
        perspective !== 'admin'
          ? (project: K8sResourceKind) => {
              setActiveNamespace(project.metadata?.name);
            }
          : undefined,
    });

  const primaryActions = canCreate
    ? [
        <Button key="create-project-action" variant={ButtonVariant.primary} onClick={onClickCreate}>
          {t('public~Create a new project')}
        </Button>,
      ]
    : [];

  const secondaryActions = [
    <Button
      key="download-cli-tools"
      variant={ButtonVariant.link}
      component="a"
      href="/command-line-tools"
    >
      {t('public~Download command-line tools')}
    </Button>,
    <ExternalLinkButton key="visit-docs" variant={ButtonVariant.link} href={openshiftHelpBase}>
      {t('public~View documentation')}
    </ExternalLinkButton>,
  ];
  return (
    <ConsoleEmptyState
      variant={EmptyStateVariant.sm}
      icon={ClusterIcon}
      title={t('public~Hello, world')}
      primaryActions={primaryActions}
      secondaryActions={secondaryActions}
    >
      {canCreate ? (
        <p>{t('public~To get started, create a project for your application.')}</p>
      ) : (
        <p>
          {t(
            "public~To get started, you'll need a project. Currently, you can't create or access any projects.",
          )}
          {!createProjectMessage &&
            t("public~ You'll need to contact a cluster administrator for help.")}
        </p>
      )}
      {createProjectMessage && (
        <p className="co-pre-line">
          <LinkifyExternal>{createProjectMessage}</LinkifyExternal>
        </p>
      )}
    </ConsoleEmptyState>
  );
};

type WithStartGuide = <P>(
  WrappedComponent: React.ComponentType<P & WithStartGuideProps>,
) => React.ComponentType<P>;

export const withStartGuide: WithStartGuide = (WrappedComponent) => (props: any) => {
  const showOpenshiftStartGuide = useFlag(FLAGS.SHOW_OPENSHIFT_START_GUIDE);
  const { kindObj } = props;
  const kind = _.get(kindObj, 'kind', props.kind);

  // The start guide does not need to be shown on the Projects list page.
  if (kind === ProjectModel.kind || !showOpenshiftStartGuide) {
    return <WrappedComponent {...props} />;
  }

  return (
    <>
      <OpenShiftGettingStarted />
      <Divider />
      <WrappedComponent {...props} noProjectsAvailable />
    </>
  );
};

type OpenShiftGettingStartedProps = {
  title?: string;
};

export type WithStartGuideProps = {
  noProjectsAvailable?: boolean;
};<|MERGE_RESOLUTION|>--- conflicted
+++ resolved
@@ -1,16 +1,9 @@
 import * as _ from 'lodash-es';
 import * as React from 'react';
-<<<<<<< HEAD
-import { connect } from 'react-redux';
-import { Link } from 'react-router-dom';
-import { Button, Hint, HintTitle, HintBody } from '@patternfly/react-core';
-import { useTranslation, Trans } from 'react-i18next';
-=======
 import { useSelector } from 'react-redux';
 import { Button, ButtonVariant, Divider, EmptyStateVariant } from '@patternfly/react-core';
 import { useTranslation } from 'react-i18next';
 
->>>>>>> 4dd9a7ca
 import { FLAGS } from '@console/shared/src/constants';
 import { useActiveNamespace } from '@console/shared/src/hooks/useActiveNamespace';
 import { useActivePerspective } from '@console/dynamic-plugin-sdk';
