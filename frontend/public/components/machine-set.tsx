import * as React from 'react';
import * as _ from 'lodash-es';
import { Link } from 'react-router-dom-v5-compat';
import { sortable } from '@patternfly/react-table';
import { css } from '@patternfly/react-styles';
import { getMachineAWSPlacement, getMachineRole, getMachineSetInstanceType } from '@console/shared';
import { useK8sWatchResource } from '@console/internal/components/utils/k8s-watch-hook';
import { ListPageBody, RowProps, TableColumn } from '@console/dynamic-plugin-sdk';
import {
  Tooltip,
  Button,
  Card,
  DescriptionList,
  DescriptionListGroup,
  DescriptionListTerm,
  DescriptionListDescription,
  Grid,
  GridItem,
} from '@patternfly/react-core';
import { PencilAltIcon } from '@patternfly/react-icons/dist/esm/icons/pencil-alt-icon';
import { useTranslation } from 'react-i18next';

import PaneBody from '@console/shared/src/components/layout/PaneBody';
import PaneBodyGroup from '@console/shared/src/components/layout/PaneBodyGroup';
import { MachineAutoscalerModel, MachineModel, MachineSetModel, NodeModel } from '../models';
import {
  K8sKind,
  MachineDeploymentKind,
  MachineSetKind,
  MachineKind,
  NodeKind,
  referenceForModel,
  Selector as SelectorType,
  LabelSelector,
} from '../module/k8s';
import { MachinePage } from './machine';
import { configureMachineAutoscalerModal, configureReplicaCountModal } from './modals';
import { DetailsPage, TableData } from './factory';
import VirtualizedTable from './factory/Table/VirtualizedTable';
import { sortResourceByValue } from './factory/Table/sort';
import ListPageFilter from './factory/ListPage/ListPageFilter';
import ListPageHeader from './factory/ListPage/ListPageHeader';
import { useListPageFilter } from './factory/ListPage/filter-hook';
import ListPageCreate from './factory/ListPage/ListPageCreate';
import {
  Kebab,
  KebabAction,
  ResourceKebab,
  ResourceLink,
  ResourceSummary,
  SectionHeading,
  Selector,
  navFactory,
  resourcePath,
  useAccessReview,
  convertToBaseValue,
  formatBytesAsGiB,
} from './utils';
import { ResourceEventStream } from './events';

const MachinesResource = {
  isList: true,
  kind: referenceForModel(MachineModel),
};

const NodesResource = {
  isList: true,
  kind: NodeModel.kind,
  namespaced: false,
};

const machineReplicasModal = (
  resourceKind: K8sKind,
  resource: MachineSetKind | MachineDeploymentKind,
) =>
  configureReplicaCountModal({
    resourceKind,
    resource,
    // t('public~Edit Machine count')
    titleKey: 'public~Edit Machine count',
    // t('public~{{resourceKind}} maintain the proper number of healthy machines.')
    messageKey: 'public~{{resourceKind}} maintain the proper number of healthy machines.',
    messageVariables: { resourceKind: resourceKind.labelPlural },
  });

export const editCountAction: KebabAction = (
  kind: K8sKind,
  resource: MachineSetKind | MachineDeploymentKind,
) => ({
  // t('public~Edit Machine count')
  labelKey: 'public~Edit Machine count',
  callback: () => machineReplicasModal(kind, resource),
  accessReview: {
    group: kind.apiGroup,
    resource: kind.plural,
    name: resource.metadata!.name,
    namespace: resource.metadata!.namespace,
    verb: 'patch',
  },
});

const configureMachineAutoscaler: KebabAction = (kind: K8sKind, machineSet: MachineSetKind) => ({
  // t('public~Create MachineAutoscaler')
  labelKey: 'public~Create MachineAutoscaler',
  callback: () => configureMachineAutoscalerModal({ machineSet, cancel: _.noop, close: _.noop }),
  accessReview: {
    group: MachineAutoscalerModel.apiGroup,
    resource: MachineAutoscalerModel.plural,
    namespace: machineSet.metadata!.namespace,
    verb: 'create',
  },
});

const menuActions = [
  editCountAction,
  configureMachineAutoscaler,
  ...Kebab.getExtensionsActionsForKind(MachineSetModel),
  ...Kebab.factory!.common!,
];
const machineReference = referenceForModel(MachineModel);
const machineSetReference = referenceForModel(MachineSetModel);

// `spec.replicas` defaults to 1 if not specified. Make sure to differentiate between undefined and 0.
export const getDesiredReplicas = (machineSet: MachineSetKind | MachineDeploymentKind) =>
  machineSet?.spec?.replicas ?? 1;
const getReplicas = (machineSet: MachineSetKind | MachineDeploymentKind) =>
  machineSet?.status?.replicas || 0;
export const getReadyReplicas = (machineSet: MachineSetKind | MachineDeploymentKind) =>
  machineSet?.status?.readyReplicas || 0;
export const getAvailableReplicas = (machineSet: MachineSetKind | MachineDeploymentKind) =>
  machineSet?.status?.availableReplicas || 0;

const tableColumnInfo = [
  { className: '', id: 'name' },
  { className: '', id: 'namespace' },
  { className: css('pf-m-hidden', 'pf-m-visible-on-md'), id: 'machines' },
  { className: css('pf-m-hidden', 'pf-m-visible-on-lg'), id: 'instanceType' },
  { className: css('pf-m-hidden', 'pf-m-visible-on-lg'), id: 'cpu' },
  { className: css('pf-m-hidden', 'pf-m-visible-on-lg'), id: 'memory' },
  { className: Kebab.columnClass, id: '' },
];

export const MachineCounts: React.FC<MachineCountsProps> = ({ resourceKind, resource }) => {
  const editReplicas = (event) => {
    event.preventDefault();
    machineReplicasModal(resourceKind, resource);
  };

  const desiredReplicas = getDesiredReplicas(resource);
  const replicas = getReplicas(resource);
  const readyReplicas = getReadyReplicas(resource);
  const availableReplicas = getAvailableReplicas(resource);

  const canUpdate = useAccessReview({
    group: resourceKind.apiGroup,
    resource: resourceKind.plural,
    verb: 'patch',
    name: resource.metadata!.name,
    namespace: resource.metadata!.namespace,
  });
  const { t } = useTranslation();
  const desiredReplicasText = `${desiredReplicas}  ${t('public~machine', {
    count: desiredReplicas,
  })}`;

  return (
    <PaneBodyGroup>
      <DescriptionList className="co-detail-table">
        <Card>
          <DescriptionListTerm>{t('public~Desired count')}</DescriptionListTerm>
          <DescriptionListDescription>
            {canUpdate ? (
              <Button
                icon={<PencilAltIcon />}
                iconPosition="end"
                variant="link"
                type="button"
                isInline
                onClick={editReplicas}
              >
                {desiredReplicasText}
              </Button>
            ) : (
              desiredReplicasText
            )}
          </DescriptionListDescription>
        </Card>
        <Card>
          <DescriptionListTerm>{t('public~Current count')}</DescriptionListTerm>
          <DescriptionListDescription>
            <Tooltip content={t('public~The most recently observed number of replicas.')}>
              <span>{t('public~{{replicas}} machine', { replicas, count: replicas })}</span>
            </Tooltip>
          </DescriptionListDescription>
        </Card>
        <Card>
          <DescriptionListTerm>{t('public~Ready count')}</DescriptionListTerm>
          <DescriptionListDescription>
            <Tooltip
              content={t(
                'public~The number of ready replicas for this MachineSet. A machine is considered ready when the node has been created and is ready.',
              )}
            >
              <span>
                {t('public~{{readyReplicas}} machine', {
                  readyReplicas,
                  count: readyReplicas,
                })}
              </span>
            </Tooltip>
          </DescriptionListDescription>
        </Card>
        <Card>
          <DescriptionListTerm>{t('public~Available count')}</DescriptionListTerm>
          <DescriptionListDescription>
            <Tooltip
              content={t(
                'public~The number of available replicas (ready for at least minReadySeconds) for this MachineSet.',
              )}
            >
              <span>
                {t('public~{{availableReplicas}} machine', {
                  availableReplicas,
                  count: availableReplicas,
                })}
              </span>
            </Tooltip>
          </DescriptionListDescription>
        </Card>
      </DescriptionList>
    </PaneBodyGroup>
  );
};

export const MachineTabPage: React.FC<MachineTabPageProps> = ({ obj }) => (
  <MachinePage namespace={obj.metadata!.namespace} showTitle={false} selector={obj.spec.selector} />
);

const MachineSetDetails: React.FC<MachineSetDetailsProps> = ({ obj }) => {
  const machineRole = getMachineRole(obj);
  const { availabilityZone, region } = getMachineAWSPlacement(obj);
  const instanceType = getMachineSetInstanceType(obj);
  const { t } = useTranslation();
  return (
    <PaneBody>
      <SectionHeading text={t('public~MachineSet details')} />
      <MachineCounts resourceKind={MachineSetModel} resource={obj} />
      <Grid hasGutter>
        <GridItem md={6}>
          <ResourceSummary resource={obj}>
            <DescriptionListGroup>
              <DescriptionListTerm>{t('public~Selector')}</DescriptionListTerm>
              <DescriptionListDescription>
                <Selector
                  kind={machineReference}
                  selector={obj.spec?.selector}
                  namespace={obj.metadata!.namespace}
                />
              </DescriptionListDescription>
            </DescriptionListGroup>
            <DescriptionListGroup>
              <DescriptionListTerm>{t('public~Instance type')}</DescriptionListTerm>
              <DescriptionListDescription>{instanceType || '-'}</DescriptionListDescription>
            </DescriptionListGroup>
            {machineRole && (
              <DescriptionListGroup>
                <DescriptionListTerm>{t('public~Machine role')}</DescriptionListTerm>
                <DescriptionListDescription>{machineRole}</DescriptionListDescription>
              </DescriptionListGroup>
            )}
            {region && (
              <DescriptionListGroup>
                <DescriptionListTerm>{t('public~Region')}</DescriptionListTerm>
                <DescriptionListDescription>{region}</DescriptionListDescription>
              </DescriptionListGroup>
            )}
            {availabilityZone && (
              <DescriptionListGroup>
                <DescriptionListTerm>{t('public~Availability zone')}</DescriptionListTerm>
                <DescriptionListDescription>{availabilityZone}</DescriptionListDescription>
              </DescriptionListGroup>
            )}
          </ResourceSummary>
        </GridItem>
      </Grid>
    </PaneBody>
  );
};

export const MachineSetList: React.FC<MachineSetListProps> = (props) => {
  const { t } = useTranslation();

  const [machines] = useK8sWatchResource<MachineKind[]>(MachinesResource);
  const [nodes] = useK8sWatchResource<NodeKind[]>(NodesResource);

  // TODO (jon) - use React context to share capacityResolver across table columns and rows
  const capacityResolver = React.useCallback(
    (obj: MachineSetKind) => {
      const machine = (machines ?? [])?.find((m) => {
        return new LabelSelector(obj.spec.selector).matches(m);
      });
      const node = (nodes ?? []).find(
        (n) => machine && machine.status?.nodeRef?.uid === n.metadata!.uid,
      );
      const { cpu, memory } = node?.status?.capacity ?? {};
      return {
        cpu: convertToBaseValue(cpu) ?? 0,
        memory: formatBytesAsGiB(convertToBaseValue(memory) ?? 0),
      };
    },
    [machines, nodes],
  );

  // TODO (jon) - this should be a hook
  const machineSetTableColumn = React.useMemo<TableColumn<MachineSetKind>[]>(
    () => [
      {
        title: t('public~Name'),
        sort: 'metadata.name',
        transforms: [sortable],
        props: { className: tableColumnInfo[0].className },
        id: tableColumnInfo[0].id,
      },
      {
        title: t('public~Namespace'),
        sort: 'metadata.namespace',
        transforms: [sortable],
        props: { className: tableColumnInfo[1].className },
        id: tableColumnInfo[1].id,
      },
      {
        title: t('public~Machines'),
        sort: 'status.readyReplicas',
        transforms: [sortable],
        props: { className: tableColumnInfo[2].className },
        id: tableColumnInfo[2].id,
      },
      {
        title: t('public~Instance type'),
        sort: (data, direction) =>
          data.sort(sortResourceByValue(direction, getMachineSetInstanceType)),
        transforms: [sortable],
        props: { className: tableColumnInfo[3].className },
        id: tableColumnInfo[3].id,
      },
      {
        title: t('public~CPU'),
        sort: (data, direction) =>
          data.sort(sortResourceByValue(direction, (obj) => capacityResolver(obj).cpu)),
        transforms: [sortable],
        props: { className: tableColumnInfo[4].className },
        id: tableColumnInfo[4].id,
      },
      {
        title: t('public~Memory'),
        sort: (data, direction) =>
          data.sort(sortResourceByValue(direction, (obj) => capacityResolver(obj).memory)),
        transforms: [sortable],
        props: { className: tableColumnInfo[5].className },
        id: tableColumnInfo[5].id,
      },
      {
        title: '',
        props: { className: tableColumnInfo[6].className },
        id: tableColumnInfo[6].id,
      },
    ],
    [capacityResolver, t],
  );

  // TODO (jon): Anti-pattern. This should be declared outside the MachineSetList component
  const MachineSetTableRow: React.FC<RowProps<MachineSetKind>> = ({ obj }) => {
    const { cpu, memory } = capacityResolver(obj);
    const readyReplicas = getReadyReplicas(obj);
    const desiredReplicas = getDesiredReplicas(obj);
    const instanceType = getMachineSetInstanceType(obj);
    return (
      <>
        <TableData {...tableColumnInfo[0]}>
          <ResourceLink
            kind={machineSetReference}
            name={obj.metadata!.name}
            namespace={obj.metadata!.namespace}
          />
        </TableData>
        <TableData
          {...tableColumnInfo[1]}
          className={css(tableColumnInfo[1].className, 'co-break-word')}
        >
          <ResourceLink kind="Namespace" name={obj.metadata!.namespace} />
        </TableData>
        <TableData {...tableColumnInfo[2]}>
          <Link
            to={`${resourcePath(
              machineSetReference,
              obj.metadata!.name,
              obj.metadata!.namespace,
            )}/machines`}
          >
            {t('public~{{readyReplicas}} of {{count}} machine', {
              readyReplicas,
              count: desiredReplicas,
            })}
          </Link>
        </TableData>
        <TableData {...tableColumnInfo[3]}>{instanceType || '-'}</TableData>
        <TableData {...tableColumnInfo[4]}>{t('public~{{count}} core', { count: cpu })}</TableData>
        <TableData {...tableColumnInfo[5]}>{t('public~{{memory}} GiB', { memory })}</TableData>
        <TableData {...tableColumnInfo[6]}>
          <ResourceKebab actions={menuActions} kind={machineSetReference} resource={obj} />
        </TableData>
      </>
    );
  };

  return (
    <VirtualizedTable<MachineSetKind>
      {...props}
      aria-label={t('public~MachineSets')}
      label={t('public~MachineSets')}
      columns={machineSetTableColumn}
      Row={MachineSetTableRow}
    />
  );
};

export const MachineSetPage: React.FC<MachineSetPageProps> = ({
  namespace,
  selector,
  showTitle = true,
  hideLabelFilter,
  hideNameLabelFilters,
  hideColumnManagement,
}) => {
  const [machineSets, loaded, loadError] = useK8sWatchResource<MachineSetKind[]>({
    isList: true,
    kind: referenceForModel(MachineSetModel),
    selector,
    namespace,
  });
  const createAccessReview = {
    groupVersionKind: referenceForModel(MachineSetModel),
    namespace: namespace || 'default',
  };

  const [data, filteredData, onFilterChange] = useListPageFilter(machineSets);

  const { t } = useTranslation();
  return (
    <>
<<<<<<< HEAD
      <ListPageHeader title={showTitle ? t('public~MachineSets') : ''}>
        <ListPageCreate groupVersionKind={referenceForModel(MachineSetModel)}>
=======
      <ListPageHeader title={showTitle ? t('public~MachineSets') : undefined}>
        <ListPageCreate
          createAccessReview={createAccessReview}
          groupVersionKind={referenceForModel(MachineSetModel)}
        >
>>>>>>> 0653c05b
          {t('public~Create MachineSet')}
        </ListPageCreate>
      </ListPageHeader>
      <ListPageBody>
        <ListPageFilter
          data={data}
          loaded={loaded}
          onFilterChange={onFilterChange}
          hideNameLabelFilters={hideNameLabelFilters}
          hideLabelFilter={hideLabelFilter}
          hideColumnManagement={hideColumnManagement}
        />
        <MachineSetList
          data={filteredData}
          unfilteredData={machineSets}
          loaded={loaded}
          loadError={loadError}
        />
      </ListPageBody>
    </>
  );
};

export const MachineSetDetailsPage: React.FC = (props) => (
  <DetailsPage
    {...props}
    menuActions={menuActions}
    kind={machineSetReference}
    pages={[
      navFactory.details(MachineSetDetails),
      navFactory.editYaml(),
      navFactory.machines(MachineTabPage),
      navFactory.events(ResourceEventStream),
    ]}
  />
);

type MachineSetListProps = {
  data: MachineSetKind[];
  unfilteredData: MachineSetKind[];
  loaded: boolean;
  loadError: any;
};

export type MachineCountsProps = {
  resourceKind: K8sKind;
  resource: MachineSetKind | MachineDeploymentKind;
};

export type MachineTabPageProps = {
  obj: MachineSetKind;
};

export type MachineSetDetailsProps = {
  obj: MachineSetKind;
};

export type MachineSetPageProps = {
  showTitle?: boolean;
  namespace?: string;
  selector?: SelectorType;
  hideLabelFilter?: boolean;
  hideNameLabelFilters?: boolean;
  hideColumnManagement?: boolean;
};<|MERGE_RESOLUTION|>--- conflicted
+++ resolved
@@ -448,16 +448,8 @@
   const { t } = useTranslation();
   return (
     <>
-<<<<<<< HEAD
       <ListPageHeader title={showTitle ? t('public~MachineSets') : ''}>
         <ListPageCreate groupVersionKind={referenceForModel(MachineSetModel)}>
-=======
-      <ListPageHeader title={showTitle ? t('public~MachineSets') : undefined}>
-        <ListPageCreate
-          createAccessReview={createAccessReview}
-          groupVersionKind={referenceForModel(MachineSetModel)}
-        >
->>>>>>> 0653c05b
           {t('public~Create MachineSet')}
         </ListPageCreate>
       </ListPageHeader>
