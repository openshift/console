--- conflicted
+++ resolved
@@ -1,10 +1,6 @@
 import * as React from 'react';
 import classNames from 'classnames';
 import * as _ from 'lodash-es';
-<<<<<<< HEAD
-import { Link } from 'react-router-dom';
-=======
->>>>>>> fc879678
 import { useTranslation } from 'react-i18next';
 import {
   ActionList,
