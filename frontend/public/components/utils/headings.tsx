--- conflicted
+++ resolved
@@ -181,7 +181,6 @@
                   </ResourceStatus>
                 )}
               </div>
-<<<<<<< HEAD
             )}
             {!breadcrumbsFor && !breadcrumbs && badge && (
               <span className="co-m-pane__heading-badge">{badge}</span>
@@ -232,16 +231,7 @@
     </>
   );
 });
-=======
-            )
-          )
-        }
-        primaryAction={showActions ? actions : undefined}
-      />
-    );
-  },
-);
->>>>>>> 0653c05b
+
 
 export const SectionHeading: React.SFC<SectionHeadingProps> = ({
   text,
