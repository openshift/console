import * as React from 'react';
import classNames from 'classnames';
import * as _ from 'lodash-es';
<<<<<<< HEAD
import { Link } from 'react-router-dom';
import { useSelector } from 'react-redux';
=======
import { Link } from 'react-router-dom-v5-compat';
>>>>>>> 5f76998a
import { useTranslation } from 'react-i18next';
import {
  ActionList,
  ActionListGroup,
  ActionListItem,
  Breadcrumb,
  BreadcrumbItem,
  Button,
  Content,
  ContentVariants,
  PageBreadcrumb,
  Split,
  SplitItem,
  Title,
} from '@patternfly/react-core';
import { ResourceStatus, useActivePerspective } from '@console/dynamic-plugin-sdk';
import { Status, YellowExclamationTriangleIcon } from '@console/shared';
import PrimaryHeading from '@console/shared/src/components/heading/PrimaryHeading';
import SecondaryHeading from '@console/shared/src/components/heading/SecondaryHeading';
import { FavoriteButton } from '@console/app/src/components/favorite/FavoriteButton';
import NavTitle from '@console/shared/src/components/layout/NavTitle';

import { ActionsMenu, FirehoseResult, KebabOption, ResourceIcon } from './index';
import { connectToModel } from '../../kinds';
import { K8sKind, K8sResourceKind, K8sResourceKindReference } from '../../module/k8s';
import { ManagedByOperatorLink } from './managed-by';

export const ResourceItemDeleting = () => {
  const { t } = useTranslation();
  return (
    <span className="co-resource-item__deleting">
      <YellowExclamationTriangleIcon /> {t('public~Deleting')}
    </span>
  );
};

export const BreadCrumbs: React.SFC<BreadCrumbsProps> = ({ breadcrumbs }) => (
  <Breadcrumb className="co-breadcrumb">
    {breadcrumbs.map((crumb, i, { length }) => {
      const isLast = i === length - 1;

      return (
        <BreadcrumbItem key={i} isActive={isLast}>
          {isLast ? (
            crumb.name
          ) : (
            <Link
              className="pf-v6-c-breadcrumb__link"
              to={crumb.path}
              data-test-id={`breadcrumb-link-${i}`}
            >
              {crumb.name}
            </Link>
          )}
        </BreadcrumbItem>
      );
    })}
  </Breadcrumb>
);

export const ActionButtons: React.FCC<ActionButtonsProps> = ({ actionButtons }) => (
  <>
    {_.map(actionButtons, (actionButton, i) => {
      if (!_.isEmpty(actionButton)) {
        return (
          <ActionListItem>
            <Button
              className="co-action-buttons__btn"
              variant="primary"
              onClick={actionButton.callback}
              key={i}
              data-test={actionButton.label}
            >
              {actionButton.label}
            </Button>
          </ActionListItem>
        );
      }
    })}
  </>
);

export const PageHeading = connectToModel((props: PageHeadingProps) => {
  const {
    kind,
    kindObj,
    title,
    menuActions,
    buttonActions,
    customActionMenu,
    link,
    obj,
    breadcrumbs,
    breadcrumbsFor,
    titleFunc,
    style,
    customData,
    badge,
    getResourceStatus = (resource: K8sResourceKind): string =>
      _.get(resource, ['status', 'phase'], null),
    className,
    centerText,
    helpText,
    'data-test': dataTestId,
    hideFavoriteButton,
    children,
  } = props;
  const [perspective] = useActivePerspective();
  const extraResources = _.reduce(
    props.resourceKeys,
    (extraObjs, key) => ({ ...extraObjs, [key]: _.get(props[key], 'data') }),
    {},
  );
  const data = _.get(obj, 'data');
  const resourceTitle = titleFunc && data ? titleFunc(data) : title;
  const hasButtonActions = !_.isEmpty(buttonActions);
  const hasMenuActions = _.isFunction(menuActions) || !_.isEmpty(menuActions);
  const hasData = !_.isEmpty(data);
  const showActions =
    (hasButtonActions || hasMenuActions || customActionMenu) &&
    hasData &&
    !_.get(data, 'metadata.deletionTimestamp');
  const resourceStatus = hasData && getResourceStatus ? getResourceStatus(data) : null;
  const showHeading = props.icon || kind || resourceTitle || resourceStatus || badge || showActions;
  const showBreadcrumbs = breadcrumbs || (breadcrumbsFor && !_.isEmpty(data));
  const isAdminPerspective = perspective === 'admin';
  return (
    <>
      {showBreadcrumbs && (
        <PageBreadcrumb>
          <Split style={{ alignItems: 'baseline' }}>
            <SplitItem isFilled>
              <BreadCrumbs breadcrumbs={breadcrumbs || breadcrumbsFor(data)} />
            </SplitItem>
            {badge && (
              <SplitItem>{<span className="co-m-pane__heading-badge">{badge}</span>}</SplitItem>
            )}
          </Split>
        </PageBreadcrumb>
      )}
      <NavTitle
        data-test-id={dataTestId}
        className={classNames(
          { 'co-m-nav-title--logo': props.icon },
          { 'co-m-nav-title--breadcrumbs': showBreadcrumbs },
          className,
        )}
        style={style}
      >
        {showHeading && (
          <PrimaryHeading
            className={classNames({
              'co-m-pane__heading--logo': props.icon,
              'pf-v6-u-flex-grow-1': !showActions,
            })}
            alignItemsBaseline={!!link}
            centerText={centerText}
          >
            {props.icon ? (
              <props.icon obj={data} />
            ) : (
              <div className="co-m-pane__name co-resource-item">
                {kind && <ResourceIcon kind={kind} className="co-m-resource-icon--lg" />}{' '}
                <span data-test-id="resource-title" className="co-resource-item__resource-name">
                  {resourceTitle}
                  {data?.metadata?.namespace && data?.metadata?.ownerReferences?.length && (
                    <ManagedByOperatorLink obj={data} />
                  )}
                </span>
                {resourceStatus && (
                  <ResourceStatus additionalClassNames="hidden-xs">
                    <Status status={resourceStatus} />
                  </ResourceStatus>
                )}
              </div>
            )}
            {!breadcrumbsFor && !breadcrumbs && badge && (
              <span className="co-m-pane__heading-badge">{badge}</span>
            )}
            {link && <div className="co-m-pane__heading-link">{link}</div>}
            {(isAdminPerspective || showActions) && (
              <ActionList className="co-actions" data-test-id="details-actions">
                <ActionListGroup>
                  {isAdminPerspective && !hideFavoriteButton && (
                    <ActionListItem>
                      <FavoriteButton />
                    </ActionListItem>
                  )}

                  {showActions && (
                    <>
                      {hasButtonActions && (
                        <ActionButtons actionButtons={buttonActions.map((a) => a(kindObj, data))} />
                      )}

                      {hasMenuActions && (
                        <ActionListItem>
                          <ActionsMenu
                            actions={
                              _.isFunction(menuActions)
                                ? menuActions(kindObj, data, extraResources, customData)
                                : menuActions.map((a) =>
                                    a(kindObj, data, extraResources, customData),
                                  )
                            }
                          />
                        </ActionListItem>
                      )}

                      {_.isFunction(customActionMenu)
                        ? customActionMenu(kindObj, data)
                        : customActionMenu}
                    </>
                  )}
                </ActionListGroup>
              </ActionList>
            )}
          </PrimaryHeading>
        )}
        {helpText && (
          <Content>
            <Content component={ContentVariants.p} className="pf-v6-u-mt-sm co-help-text">
              {helpText}
            </Content>
          </Content>
        )}
        {children}
      </NavTitle>
    </>
  );
});

export const SectionHeading: React.SFC<SectionHeadingProps> = ({
  text,
  children,
  style,
  required,
  id,
}) => (
  <SecondaryHeading style={style} data-test-section-heading={text} id={id}>
    <span
      className={classNames({
        'co-required': required,
      })}
    >
      {text}
    </span>
    {children}
  </SecondaryHeading>
);

export const SidebarSectionHeading: React.SFC<SidebarSectionHeadingProps> = ({
  text,
  children,
  style,
  className,
}) => (
  <Title headingLevel="h2" className={`sidebar__section-heading ${className}`} style={style}>
    {text}
    {children}
  </Title>
);

export type ActionButtonsProps = {
  actionButtons: any[];
};

export type BreadCrumbsProps = {
  breadcrumbs: { name: string; path: string }[];
};

export type KebabOptionsCreator = (
  kindObj: K8sKind,
  data: K8sResourceKind,
  extraResources?: { [prop: string]: K8sResourceKind | K8sResourceKind[] },
  customData?: any,
) => KebabOption[];

export type PageHeadingProps = {
  'data-test'?: string;
  breadcrumbs?: { name: string; path: string }[];
  breadcrumbsFor?: (obj: K8sResourceKind) => { name: string; path: string }[];
  buttonActions?: any[];
  children?: React.ReactChildren;
  kind?: K8sResourceKindReference;
  kindObj?: K8sKind;
  menuActions?: Function[] | KebabOptionsCreator; // FIXME should be "KebabAction[] |" refactor pipeline-actions.tsx, etc.
  customActionMenu?:
    | React.ReactNode
    | ((kindObj: K8sKind, obj: K8sResourceKind) => React.ReactNode); // Renders a custom action menu.
  link?: React.ReactNode;
  obj?: FirehoseResult<K8sResourceKind>;
  resourceKeys?: string[];
  style?: object;
  title?: string | JSX.Element;
  titleFunc?: (obj: K8sResourceKind) => string | JSX.Element;
  customData?: any;
  badge?: React.ReactNode;
  icon?: React.ComponentType<{ obj?: K8sResourceKind }>;
  getResourceStatus?: (resource: K8sResourceKind) => string;
  className?: string;
  centerText?: boolean;
  helpText?: React.ReactNode;
  hideFavoriteButton?: boolean;
};

export type SectionHeadingProps = {
  children?: any;
  style?: any;
  text: string;
  required?: boolean;
  id?: string;
};

export type SidebarSectionHeadingProps = {
  children?: any;
  style?: any;
  className?: string;
  text: string;
};

BreadCrumbs.displayName = 'BreadCrumbs';
PageHeading.displayName = 'PageHeading';
SectionHeading.displayName = 'SectionHeading';
SidebarSectionHeading.displayName = 'SidebarSectionHeading';<|MERGE_RESOLUTION|>--- conflicted
+++ resolved
@@ -1,12 +1,7 @@
 import * as React from 'react';
 import classNames from 'classnames';
 import * as _ from 'lodash-es';
-<<<<<<< HEAD
 import { Link } from 'react-router-dom';
-import { useSelector } from 'react-redux';
-=======
-import { Link } from 'react-router-dom-v5-compat';
->>>>>>> 5f76998a
 import { useTranslation } from 'react-i18next';
 import {
   ActionList,
