--- conflicted
+++ resolved
@@ -66,10 +66,6 @@
 import { ConsoleExternalLogLinkModel, ProjectModel } from '@console/internal/models';
 import { useFlag } from '@console/shared/src/hooks';
 import { usePrevious } from '@console/shared/src/hooks/previous';
-<<<<<<< HEAD
-import { Link } from 'react-router-dom';
-=======
->>>>>>> 5981a88e
 import { resourcePath } from './resource-link';
 import { isWindowsPod } from '../../module/k8s/pods';
 import { getImpersonate } from '@console/dynamic-plugin-sdk';
