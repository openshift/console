--- conflicted
+++ resolved
@@ -79,7 +79,6 @@
   if (!kindObj) {
     return null;
   }
-<<<<<<< HEAD
 
   const resourceKeys = _.map(resources, 'prop');
 
@@ -98,13 +97,6 @@
       <Wrapper />
     </Firehose>
   );
-=======
-  return <Kebab
-    options={actions.map(a => a(kindObj, resource))}
-    key={resource.metadata.uid}
-    isDisabled={isDisabled !== undefined ? isDisabled : _.get(resource.metadata, 'deletionTimestamp')}
-  />;
->>>>>>> 2154628f
 });
 
 export class Kebab extends DropdownMixin {
