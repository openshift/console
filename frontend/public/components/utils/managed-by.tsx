--- conflicted
+++ resolved
@@ -1,11 +1,6 @@
 import * as React from 'react';
-<<<<<<< HEAD
-import classNames from 'classnames';
 import { Link } from 'react-router-dom';
-=======
 import { css } from '@patternfly/react-styles';
-import { Link } from 'react-router-dom-v5-compat';
->>>>>>> 4dd9a7ca
 import { useTranslation } from 'react-i18next';
 import { ResourceIcon } from './resource-icon';
 import { resourcePathFromModel, ResourceLink } from './resource-link';
