--- conflicted
+++ resolved
@@ -1020,29 +1020,11 @@
       <div className="col-sm-6 col-xs-12">
         {/* Labels aren't editable on kind Project, only Namespace. */}
         <ResourceSummary resource={ns} showLabelEditor={ns.kind === 'Namespace'}>
-<<<<<<< HEAD
-          <dt>{t('public~Display name')}</dt>
-          <dd
-            className={classNames({
-              'pf-v6-u-text-color-subtle': !displayName,
-            })}
-          >
-            {displayName || t('public~No display name')}
-          </dd>
-          <dt>{t('public~Description')}</dt>
-          <dd>
-            <p
-              className={classNames({
-                'pf-v6-u-text-color-subtle': !description,
-                'co-pre-wrap': description,
-                'co-namespace-summary__description': description,
-=======
           <DescriptionListGroup>
             <DescriptionListTerm>{t('public~Display name')}</DescriptionListTerm>
             <DescriptionListDescription
               className={classNames({
                 'text-muted': !displayName,
->>>>>>> f326915a
               })}
             >
               {displayName || t('public~No display name')}
@@ -1053,7 +1035,7 @@
             <DescriptionListDescription>
               <p
                 className={classNames({
-                  'text-muted': !description,
+                  'pf-v6-u-text-color-subtle': !description,
                   'co-pre-wrap': description,
                   'co-namespace-summary__description': description,
                 })}
