--- conflicted
+++ resolved
@@ -56,230 +56,6 @@
     });
 };
 
-<<<<<<< HEAD
-export const filterList = (id: string, name: string, value: FilterValue) =>
-  action(ActionType.FilterList, { id, name, value });
-
-export const startWatchK8sObject = (id: string) => action(ActionType.StartWatchK8sObject, { id });
-
-export const watchK8sObject = (
-  id: string,
-  name: string,
-  namespace: string,
-  query: { [key: string]: string },
-  k8sType: K8sKind,
-) => (dispatch: Dispatch, getState) => {
-  if (id in REF_COUNTS) {
-    REF_COUNTS[id] += 1;
-    return nop;
-  }
-  dispatch(startWatchK8sObject(id));
-  REF_COUNTS[id] = 1;
-
-  if (!query.cluster) {
-    query.cluster = getState().UI.get('activeCluster');
-  }
-
-  if (query.name) {
-    query.fieldSelector = `metadata.name=${query.name}`;
-    delete query.name;
-  }
-
-  const poller = () => {
-    k8sGet(k8sType, name, namespace, { cluster: query.cluster }).then(
-      (o) => dispatch(modifyObject(id, o)),
-      (e) => dispatch(errored(id, e)),
-    );
-  };
-  POLLs[id] = setInterval(poller, 30 * 1000);
-  poller();
-
-  if (!_.get(k8sType, 'verbs', ['watch']).includes('watch')) {
-    // eslint-disable-next-line no-console
-    console.warn(`${referenceForModel(k8sType)} does not support watching`);
-    return;
-  }
-
-  const { subprotocols } = getImpersonate(getState()) || {};
-
-  WS[id] = k8sWatch(k8sType, query, { subprotocols }).onbulkmessage((events) =>
-    events.forEach((e) => dispatch(modifyObject(id, e.object))),
-  );
-};
-
-export const stopWatchK8s = (id: string) => action(ActionType.StopWatchK8s, { id });
-
-export const stopK8sWatch = (id: string) => (dispatch: Dispatch) => {
-  REF_COUNTS[id] -= 1;
-  if (REF_COUNTS[id] > 0) {
-    return nop;
-  }
-
-  const ws = WS[id];
-  if (ws) {
-    ws.destroy();
-    delete WS[id];
-  }
-  const poller = POLLs[id];
-  clearInterval(poller);
-  delete POLLs[id];
-  delete REF_COUNTS[id];
-  dispatch(stopWatchK8s(id));
-};
-
-export const startWatchK8sList = (id: string, query: { [key: string]: string }) =>
-  action(ActionType.StartWatchK8sList, { id, query });
-
-export const watchK8sList = (
-  id: string,
-  query: { [key: string]: string },
-  k8skind: K8sKind,
-  extraAction?,
-) => (dispatch, getState) => {
-  // Only one watch per unique list ID
-  if (id in REF_COUNTS) {
-    REF_COUNTS[id] += 1;
-    return nop;
-  }
-
-  if (!query.cluster) {
-    query.cluster = getState().UI.get('activeCluster');
-  }
-  dispatch(startWatchK8sList(id, query));
-  REF_COUNTS[id] = 1;
-
-  const incrementallyLoad = async (continueToken = ''): Promise<string> => {
-    // the list may not still be around...
-    if (!REF_COUNTS[id]) {
-      // let .then handle the cleanup
-      return;
-    }
-
-    const response = await k8sList(
-      k8skind,
-      {
-        limit: paginationLimit,
-        ...query,
-        ...(continueToken ? { continue: continueToken } : {}),
-      },
-      true,
-      undefined,
-      query.cluster,
-    );
-
-    if (!REF_COUNTS[id]) {
-      return;
-    }
-
-    if (!continueToken) {
-      [loaded, extraAction].forEach((f) => f && dispatch(f(id, response.items)));
-    } else {
-      dispatch(bulkAddToList(id, response.items));
-    }
-
-    if (response.metadata.continue) {
-      return incrementallyLoad(response.metadata.continue);
-    }
-    return response.metadata.resourceVersion;
-  };
-  /**
-   * Incrementally fetch list (XHR) using k8s pagination then use its resourceVersion to
-   *  start listening on a WS (?resourceVersion=$resourceVersion)
-   *  start the process over when:
-   *   1. the WS closes abnormally
-   *   2. the WS can not establish a connection within $TIMEOUT
-   */
-  const pollAndWatch = async () => {
-    delete POLLs[id];
-
-    try {
-      const resourceVersion = await incrementallyLoad();
-      // ensure this watch should still exist because pollAndWatch is recursiveish
-      if (!REF_COUNTS[id]) {
-        // eslint-disable-next-line no-console
-        console.log(`stopped watching ${id} before finishing incremental loading.`);
-        // call cleanup function out of abundance of caution...
-        dispatch(stopK8sWatch(id));
-        return;
-      }
-
-      if (WS[id]) {
-        // eslint-disable-next-line no-console
-        console.warn(`Attempted to create multiple websockets for ${id}.`);
-        return;
-      }
-
-      if (!_.get(k8skind, 'verbs', ['watch']).includes('watch')) {
-        // eslint-disable-next-line no-console
-        console.warn(
-          `${referenceForModel(k8skind)} does not support watching, falling back to polling.`,
-        );
-        if (!POLLs[id]) {
-          POLLs[id] = setTimeout(pollAndWatch, 15 * 1000);
-        }
-        return;
-      }
-
-      const { subprotocols } = getImpersonate(getState()) || {};
-      WS[id] = k8sWatch(
-        k8skind,
-        { ...query, resourceVersion },
-        { subprotocols, timeout: 60 * 1000 },
-      );
-    } catch (e) {
-      if (!REF_COUNTS[id]) {
-        // eslint-disable-next-line no-console
-        console.log(`stopped watching ${id} before finishing incremental loading with error ${e}!`);
-        // call cleanup function out of abundance of caution...
-        dispatch(stopK8sWatch(id));
-        return;
-      }
-
-      dispatch(errored(id, e));
-
-      if (!POLLs[id]) {
-        POLLs[id] = setTimeout(pollAndWatch, 15 * 1000);
-      }
-      return;
-    }
-
-    WS[id]
-      .onclose((event) => {
-        // Close Frame Status Codes: https://tools.ietf.org/html/rfc6455#section-7.4.1
-        if (event.code !== 1006) {
-          return;
-        }
-        // eslint-disable-next-line no-console
-        console.log('WS closed abnormally - starting polling loop over!');
-        const ws = WS[id];
-        ws && ws.destroy();
-      })
-      .ondestroy((timedOut) => {
-        if (!timedOut) {
-          return;
-        }
-        // If the WS is unsucessful for timeout duration, assume it is less work
-        //  to update the entire list and then start the WS again
-
-        // eslint-disable-next-line no-console
-        console.log(`${id} timed out - restarting polling`);
-        delete WS[id];
-
-        if (POLLs[id]) {
-          return;
-        }
-
-        POLLs[id] = setTimeout(pollAndWatch, 15 * 1000);
-      })
-      .onbulkmessage((events) =>
-        [updateListFromWS, extraAction].forEach((f) => f && dispatch(f(id, events))),
-      );
-  };
-  pollAndWatch();
-};
-
-=======
->>>>>>> db8e9cc9
 export const startAPIDiscovery = () => (dispatch) => {
   const reduxID = makeReduxID(CustomResourceDefinitionModel, {});
   checkAccess({
