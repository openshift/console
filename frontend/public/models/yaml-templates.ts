--- conflicted
+++ resolved
@@ -790,30 +790,5 @@
 metadata:
   name: example
 spec:
-<<<<<<< HEAD
-  podPriorityThreshold: -10
-  resourceLimits:
-    maxNodesTotal: 24
-    cores:
-      min: 8
-      max: 128
-    memory:
-      min: 4
-      max: 256
-    gpus:
-      - type: nvidia.com/gpu
-        min: 0
-        max: 16
-      - type: amd.com/gpu
-        min: 0
-        max: 4
-  scaleDown:
-    enabled: true
-    delayAfterAdd: 10s
-    delayAfterDelete: 10s
-    delayAfterFailure: 10s
+  providerSpec: {}
 `).setIn([referenceForModel(k8sModels.VirtualMachineModel), 'default'], vmYamlTemplate);
-=======
-  providerSpec: {}
-`);
->>>>>>> 2154628f
