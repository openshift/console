--- conflicted
+++ resolved
@@ -270,8 +270,6 @@
   labelPlural: 'Pipeline Resources',
   id: 'pipelineresource',
   crd: false,
-<<<<<<< HEAD
-=======
 };
 
 export const ConditionModel: K8sKind = {
@@ -596,5 +594,4 @@
   kind: 'TemplateInstance',
   id: 'templateinstance',
   namespaced: true,
->>>>>>> bc9bd07b
 };