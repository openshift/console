--- conflicted
+++ resolved
@@ -748,8 +748,6 @@
   id: 'limitrange',
   labelPlural: 'Limit Ranges'
 };
-<<<<<<< HEAD
-=======
 
 export const APIServiceModel: K8sKind = {
   label: 'API Service',
@@ -764,4 +762,3 @@
   id: 'apiservice',
   crd: true,
 };
->>>>>>> d177cd11
