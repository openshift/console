// eslint-disable-next-line no-unused-vars
import { K8sKind } from '../module/k8s';

export const CatalogSourceModel: K8sKind = {
  kind: 'CatalogSource',
  label: 'CatalogSource',
  labelPlural: 'CatalogSources',
  apiGroup: 'operators.coreos.com',
  apiVersion: 'v1alpha1',
  path: 'catalogsources',
  abbr: 'CS',
  namespaced: true,
  crd: true,
  plural: 'catalogsources',
};

export const PackageManifestModel: K8sKind = {
  kind: 'PackageManifest',
  label: 'PackageManifest',
  labelPlural: 'PackageManifests',
  apiGroup: 'packages.apps.redhat.com',
  apiVersion: 'v1alpha1',
  path: 'packagemanifests',
  abbr: 'PM',
  namespaced: true,
  crd: true,
  plural: 'packagemanifests',
};

export const ClusterServiceVersionModel: K8sKind = {
  kind: 'ClusterServiceVersion',
  label: 'ClusterServiceVersion',
  labelPlural: 'ClusterServiceVersions',
  apiGroup: 'operators.coreos.com',
  apiVersion: 'v1alpha1',
  path: 'clusterserviceversions',
  abbr: 'CSV',
  namespaced: true,
  crd: true,
  plural: 'clusterserviceversions',
  propagationPolicy : 'Foreground',
};

export const InstallPlanModel: K8sKind = {
  kind: 'InstallPlan',
  label: 'InstallPlan',
  labelPlural: 'InstallPlans',
  apiGroup: 'operators.coreos.com',
  apiVersion: 'v1alpha1',
  path: 'installplans',
  abbr: 'IP',
  namespaced: true,
  crd: true,
  plural: 'installplans',
};

export const SubscriptionModel: K8sKind = {
  kind: 'Subscription',
  label: 'Subscription',
  labelPlural: 'Subscriptions',
  apiGroup: 'operators.coreos.com',
  apiVersion: 'v1alpha1',
  path: 'subscriptions',
  abbr: 'SUB',
  namespaced: true,
  crd: true,
  plural: 'subscriptions',
};

export const EtcdClusterModel: K8sKind = {
  kind: 'EtcdCluster',
  label: 'etcd Cluster',
  labelPlural: 'Etcd Clusters',
  apiGroup: 'etcd.database.coreos.com',
  apiVersion: 'v1beta2',
  path: 'etcdclusters',
  abbr: 'EC',
  namespaced: true,
  crd: true,
  plural: 'etcdclusters',
  propagationPolicy : 'Foreground',
};

export const PrometheusModel: K8sKind = {
  kind: 'Prometheus',
  label: 'Prometheus',
  labelPlural: 'Prometheuses',
  apiGroup: 'monitoring.coreos.com',
  apiVersion: 'v1',
  path: 'prometheuses',
  abbr: 'PI',
  namespaced: true,
  crd: true,
  plural: 'prometheuses',
  propagationPolicy : 'Foreground',
};

export const ServiceMonitorModel: K8sKind = {
  kind: 'ServiceMonitor',
  label: 'Service Monitor',
  labelPlural: 'Service Monitors',
  apiGroup: 'monitoring.coreos.com',
  apiVersion: 'v1',
  path: 'servicemonitors',
  abbr: 'SM',
  namespaced: true,
  crd: true,
  plural: 'servicemonitors',
  propagationPolicy : 'Foreground',
};

export const AlertmanagerModel: K8sKind = {
  kind: 'Alertmanager',
  label: 'Alertmanager',
  labelPlural: 'Alertmanagers',
  apiGroup: 'monitoring.coreos.com',
  apiVersion: 'v1',
  path: 'alertmanagers',
  abbr: 'AM',
  namespaced: true,
  crd: true,
  plural: 'alertmanagers',
  propagationPolicy : 'Foreground',
};

export const ChargebackReportModel: K8sKind = {
  kind: 'Report',
  label: 'Report',
  labelPlural: 'Reports',
  apiGroup: 'chargeback.coreos.com',
  path: 'reports',
  apiVersion: 'v1alpha1',
  crd: true,
  plural: 'reports',
  abbr: 'R',
  namespaced: true,
};

export const ServiceModel: K8sKind = {
  apiVersion: 'v1',
  label: 'Service',
  path: 'services',
  plural: 'services',
  abbr: 'S',
  namespaced: true,
  kind: 'Service',
  id: 'service',
  labelPlural: 'Services',
};

export const PodModel: K8sKind = {
  apiVersion: 'v1',
  label: 'Pod',
  path: 'pods',
  plural: 'pods',
  abbr: 'P',
  namespaced: true,
  kind: 'Pod',
  id: 'pod',
  labelPlural: 'Pods',
};

export const ContainerModel: K8sKind = {
  apiVersion: 'v1',
  label: 'Container',
  path: 'containers',
  plural: 'containers',
  abbr: 'C',
  kind: 'Container',
  id: 'container',
  labelPlural: 'Containers',
};

export const DaemonSetModel: K8sKind = {
  label: 'Daemon Set',
  path: 'daemonsets',
  apiGroup: 'apps',
  plural: 'daemonsets',
  apiVersion: 'v1',
  abbr: 'DS',
  namespaced: true,
  propagationPolicy: 'Foreground',
  kind: 'DaemonSet',
  id: 'daemonset',
  labelPlural: 'Daemon Sets',
};

export const ReplicationControllerModel: K8sKind = {
  apiVersion: 'v1',
  label: 'Replication Controller',
  path: 'replicationcontrollers',
  plural: 'replicationcontrollers',
  abbr: 'RC',
  namespaced: true,
  propagationPolicy: 'Foreground',
  kind: 'ReplicationController',
  id: 'replicationcontroller',
  labelPlural: 'Replication Controllers',
};

export const HorizontalPodAutoscalerModel: K8sKind = {
  label: 'Horizontal Pod Autoscaler',
  path: 'horizontalpodautoscalers',
  plural: 'horizontalpodautoscalers',
  apiVersion: 'v2beta1',
  apiGroup: 'autoscaling',
  abbr: 'HPA',
  namespaced: true,
  kind: 'HorizontalPodAutoscaler',
  id: 'horizontalpodautoscaler',
  labelPlural: 'Horizontal Pod Autoscalers',
};

export const ServiceAccountModel: K8sKind = {
  apiVersion: 'v1',
  label: 'Service Account',
  path: 'serviceaccounts',
  plural: 'serviceaccounts',
  abbr: 'SA',
  namespaced: true,
  kind: 'ServiceAccount',
  id: 'serviceaccount',
  labelPlural: 'Service Accounts',
};

export const ReplicaSetModel: K8sKind = {
  label: 'Replica Set',
  apiVersion: 'v1',
  path: 'replicasets',
  apiGroup: 'apps',
  plural: 'replicasets',
  abbr: 'RS',
  namespaced: true,
  propagationPolicy: 'Foreground',
  kind: 'ReplicaSet',
  id: 'replicaset',
  labelPlural: 'Replica Sets',
};

export const DeploymentModel: K8sKind = {
  label: 'Deployment',
  apiVersion: 'v1',
  path: 'deployments',
  apiGroup: 'apps',
  plural: 'deployments',
  abbr: 'D',
  namespaced: true,
  propagationPolicy: 'Foreground',
  kind: 'Deployment',
  id: 'deployment',
  labelPlural: 'Deployments',
};

export const DeploymentConfigModel: K8sKind = {
  label: 'Deployment Config',
  apiVersion: 'v1',
  path: 'deploymentconfigs',
  apiGroup: 'apps.openshift.io',
  plural: 'deploymentconfigs',
  abbr: 'DC',
  namespaced: true,
  propagationPolicy: 'Foreground',
  kind: 'DeploymentConfig',
  id: 'deploymentconfig',
  labelPlural: 'Deployment Configs',
};

export const BuildConfigModel: K8sKind = {
  label: 'Build Config',
  apiVersion: 'v1',
  path: 'buildconfigs',
  apiGroup: 'build.openshift.io',
  plural: 'buildconfigs',
  abbr: 'BC',
  namespaced: true,
  propagationPolicy: 'Foreground',
  kind: 'BuildConfig',
  id: 'buildconfig',
  labelPlural: 'Build Configs',
};

export const BuildModel: K8sKind = {
  label: 'Build',
  apiVersion: 'v1',
  path: 'builds',
  apiGroup: 'build.openshift.io',
  plural: 'builds',
  abbr: 'B',
  namespaced: true,
  propagationPolicy: 'Foreground',
  kind: 'Build',
  id: 'build',
  labelPlural: 'Builds',
};

export const ImageStreamModel: K8sKind = {
  label: 'Image Stream',
  apiVersion: 'v1',
  path: 'imagestreams',
  apiGroup: 'image.openshift.io',
  plural: 'imagestreams',
  abbr: 'IS',
  namespaced: true,
  propagationPolicy: 'Foreground',
  kind: 'ImageStream',
  id: 'imagestream',
  labelPlural: 'Image Streams',
};

export const ImageStreamTagModel: K8sKind = {
  label: 'Image Stream Tag',
  apiVersion: 'v1',
  path: 'imagestreamtags',
  apiGroup: 'image.openshift.io',
  plural: 'imagestreamtags',
  abbr: 'IST',
  namespaced: true,
  propagationPolicy: 'Foreground',
  kind: 'ImageStreamTag',
  id: 'imagestreamtag',
  labelPlural: 'Image Stream Tags',
};

export const ImageStreamImportsModel: K8sKind = {
  label: 'Image Stream Import',
  apiVersion: 'v1',
  path: 'imagestreamimports',
  apiGroup: 'image.openshift.io',
  plural: 'imagestreamimports',
  abbr: 'ISI',
  namespaced: true,
  kind: 'ImageStreamImport',
  id: 'imagestreamimport',
  labelPlural: 'Image Stream Imports',
};

export const JobModel: K8sKind = {
  label: 'Job',
  apiVersion: 'v1',
  path: 'jobs',
  apiGroup: 'batch',
  plural: 'jobs',
  abbr: 'J',
  namespaced: true,
  propagationPolicy: 'Foreground',
  kind: 'Job',
  id: 'job',
  labelPlural: 'Jobs',
};

export const NodeModel: K8sKind = {
  apiVersion: 'v1',
  label: 'Node',
  path: 'nodes',
  plural: 'nodes',
  abbr: 'N',
  kind: 'Node',
  id: 'node',
  labelPlural: 'Nodes',
};

export const EventModel: K8sKind = {
  apiVersion: 'v1',
  label: 'Event',
  path: 'events',
  plural: 'events',
  abbr: 'E',
  namespaced: true,
  kind: 'Event',
  id: 'event',
  labelPlural: 'Events',
};

export const ComponentStatusModel: K8sKind = {
  apiVersion: 'v1',
  label: 'Component Status',
  labelPlural: 'Component Statuses',
  path: 'componentstatuses',
  plural: 'componentstatuses',
  abbr: 'CS',
  kind: 'ComponentStatus',
  id: 'componentstatus',
};

export const NamespaceModel: K8sKind = {
  apiVersion: 'v1',
  label: 'Namespace',
  path: 'namespaces',
  plural: 'namespaces',
  abbr: 'NS',
  kind: 'Namespace',
  id: 'namespace',
  labelPlural: 'Namespaces',
};

export const ProjectModel: K8sKind = {
  apiVersion: 'v1',
  apiGroup: 'project.openshift.io',
  label: 'Project',
  path: 'projects',
  plural: 'projects',
  abbr: 'PR',
  kind: 'Project',
  id: 'project',
  labelPlural: 'Projects',
};

export const ProjectRequestModel: K8sKind = {
  apiVersion: 'v1',
  apiGroup: 'project.openshift.io',
  label: 'Project Request',
  path: 'projectrequests',
  plural: 'projectrequests',
  abbr: '',
  kind: 'ProjectRequest',
  id: 'projectrequest',
  labelPlural: 'Project Requests',
};

export const IngressModel: K8sKind = {
  label: 'Ingress',
  labelPlural: 'Ingresses',
  apiGroup: 'extensions',
  apiVersion: 'v1beta1',
  path: 'ingresses',
  plural: 'ingresses',
  abbr: 'I',
  namespaced: true,
  kind: 'Ingress',
  id: 'ingress',
};

export const RouteModel: K8sKind = {
  label: 'Route',
  labelPlural: 'Routes',
  apiGroup: 'route.openshift.io',
  apiVersion: 'v1',
  path: 'routes',
  plural: 'routes',
  abbr: 'RT',
  namespaced: true,
  kind: 'Route',
  id: 'route',
};

export const ConfigMapModel: K8sKind = {
  apiVersion: 'v1',
  label: 'Config Map',
  path: 'configmaps',
  plural: 'configmaps',
  abbr: 'CM',
  namespaced: true,
  kind: 'ConfigMap',
  id: 'configmap',
  labelPlural: 'Config Maps',
};

export const SecretModel: K8sKind = {
  apiVersion: 'v1',
  label: 'Secret',
  path: 'secrets',
  plural: 'secrets',
  abbr: 'S',
  namespaced: true,
  kind: 'Secret',
  id: 'secret',
  labelPlural: 'Secrets',
};

export const ClusterRoleBindingModel: K8sKind = {
  label: 'Cluster Role Binding',
  apiGroup: 'rbac.authorization.k8s.io',
  apiVersion: 'v1',
  path: 'clusterrolebindings',
  plural: 'clusterrolebindings',
  abbr: 'CRB',
  kind: 'ClusterRoleBinding',
  id: 'clusterrolebinding',
  labelPlural: 'Cluster Role Bindings',
};

export const ClusterRoleModel: K8sKind = {
  label: 'Cluster Role',
  apiGroup: 'rbac.authorization.k8s.io',
  apiVersion: 'v1',
  path: 'clusterroles',
  plural: 'clusterroles',
  abbr: 'CR',
  kind: 'ClusterRole',
  id: 'clusterrole',
  labelPlural: 'Cluster Roles',
};

export const RoleBindingModel: K8sKind = {
  label: 'Role Binding',
  apiGroup: 'rbac.authorization.k8s.io',
  apiVersion: 'v1',
  path: 'rolebindings',
  plural: 'rolebindings',
  abbr: 'RB',
  namespaced: true,
  kind: 'RoleBinding',
  id: 'rolebinding',
  labelPlural: 'Role Bindings',
};

export const RoleModel: K8sKind = {
  label: 'Role',
  apiGroup: 'rbac.authorization.k8s.io',
  apiVersion: 'v1',
  path: 'roles',
  plural: 'roles',
  abbr: 'R',
  namespaced: true,
  kind: 'Role',
  id: 'role',
  labelPlural: 'Roles',
};

export const SelfSubjectAccessReviewModel: K8sKind = {
  label: 'SelfSubjectAccessReview',
  apiGroup: 'authorization.k8s.io',
  apiVersion: 'v1',
  path: 'selfsubjectaccessreviews',
  plural: 'selfsubjectaccessreviews',
  abbr: 'SSAR',
  namespaced: true,
  kind: 'SelfSubjectAccessReview',
  id: 'selfsubjectaccessreview',
  labelPlural: 'Self Subject Access Reviews',
};

export const TectonicVersionModel: K8sKind = {
  label: 'Tectonic Version',
  apiGroup: 'tco.coreos.com',
  apiVersion: 'v1',
  path: 'tectonicversions',
  plural: 'tectonicversions',
  abbr: 'TV',
  namespaced: true,
  kind: 'TectonicVersion',
  id: 'tectonicversion',
  labelPlural: 'Tectonic Versions',
};

export const ChannelOperatorConfigModel: K8sKind = {
  label: 'Channel Operator Config',
  apiGroup: 'tco.coreos.com',
  apiVersion: 'v1',
  path: 'channeloperatorconfigs',
  plural: 'channeloperatorconfigs',
  abbr: 'COC',
  namespaced: true,
  kind: 'ChannelOperatorConfig',
  id: 'channeloperatorconfig',
  labelPlural: 'Channel Operator Configs',
};

export const AppVersionModel: K8sKind = {
  label: 'AppVersion',
  apiGroup: 'tco.coreos.com',
  apiVersion: 'v1',
  path: 'appversions',
  plural: 'appversions',
  abbr: 'AV',
  namespaced: true,
  kind: 'AppVersion',
  id: 'appversion',
  labelPlural: 'AppVersions',
};

export const PersistentVolumeModel: K8sKind = {
  label: 'Persistent Volume',
  apiVersion: 'v1',
  path: 'persistentvolumes',
  plural: 'persistentvolumes',
  abbr: 'PV',
  kind: 'PersistentVolume',
  id: 'persistentvolume',
  labelPlural: 'Persistent Volumes',
};

export const PersistentVolumeClaimModel: K8sKind = {
  label: 'Persistent Volume Claim',
  apiVersion: 'v1',
  path: 'persistentvolumeclaims',
  plural: 'persistentvolumeclaims',
  abbr: 'PVC',
  namespaced: true,
  kind: 'PersistentVolumeClaim',
  id: 'persistentvolumeclaim',
  labelPlural: 'Persistent Volume Claims',
};

export const PetsetModel: K8sKind = {
  apiVersion: 'v1',
  label: 'Petset',
  plural: 'petsets',
  abbr: 'PS',
  path: 'petsets',
  propagationPolicy: 'Foreground',
  kind: 'Petset',
  id: 'petset',
  labelPlural: 'Petsets',
};

export const StatefulSetModel: K8sKind = {
  label: 'Stateful Set',
  apiGroup: 'apps',
  apiVersion: 'v1',
  path: 'statefulsets',
  plural: 'statefulsets',
  abbr: 'SS',
  namespaced: true,
  propagationPolicy: 'Foreground',
  kind: 'StatefulSet',
  id: 'statefulset',
  labelPlural: 'Stateful Sets',
};

export const ResourceQuotaModel: K8sKind = {
  label: 'Resource Quota',
  apiVersion: 'v1',
  path: 'resourcequotas',
  plural: 'resourcequotas',
  abbr: 'RQ',
  namespaced: true,
  kind: 'ResourceQuota',
  id: 'resourcequota',
  labelPlural: 'Resource Quotas',
};

export const ClusterResourceQuotaModel: K8sKind = {
  label: 'Cluster Resource Quota',
  apiGroup: 'quota.openshift.io',
  apiVersion: 'v1',
  path: 'clusterresourcequotas',
  plural: 'clusterresourcequotas',
  abbr: 'CRQ',
  namespaced: false,
  kind: 'ClusterResourceQuota',
  id: 'clusterresourcequota',
  labelPlural: 'Cluster Resource Quotas',
};

export const NetworkPolicyModel: K8sKind = {
  label: 'Network Policy',
  labelPlural: 'Network Policies',
  apiVersion: 'v1',
  apiGroup: 'networking.k8s.io',
  path: 'networkpolicies',
  plural: 'networkpolicies',
  abbr: 'NP',
  namespaced: true,
  kind: 'NetworkPolicy',
  id: 'networkpolicy',
};

export const CustomResourceDefinitionModel: K8sKind = {
  label: 'Custom Resource Definition',
  apiGroup: 'apiextensions.k8s.io',
  apiVersion: 'v1beta1',
  path: 'customresourcedefinitions',
  abbr: 'CRD',
  namespaced: false,
  plural: 'customresourcedefinitions',
  kind: 'CustomResourceDefinition',
  id: 'customresourcedefinition',
  labelPlural: 'Custom Resource Definitions',
};

export const CronJobModel: K8sKind = {
  label: 'Cron Job',
  apiVersion: 'v1beta1',
  path: 'cronjobs',
  apiGroup: 'batch',
  plural: 'cronjobs',
  abbr: 'CJ',
  namespaced: true,
  kind: 'CronJob',
  id: 'cronjob',
  labelPlural: 'Cron Jobs',
  propagationPolicy : 'Foreground',
};

export const StorageClassModel: K8sKind = {
  label: 'Storage Class',
  labelPlural: 'Storage Classes',
  apiVersion: 'v1',
  path: 'storageclasses',
  apiGroup: 'storage.k8s.io',
  plural: 'storageclasses',
  abbr: 'SC',
  namespaced: false,
  kind: 'StorageClass',
  id: 'storageclass',
};

export const ClusterServiceBrokerModel: K8sKind = {
  label: 'Cluster Service Broker',
  labelPlural: 'Cluster Service Brokers',
  apiVersion: 'v1beta1',
  path: 'clusterservicebrokers',
  apiGroup: 'servicecatalog.k8s.io',
  plural: 'clusterservicebrokers',
  abbr: 'CSB',
  namespaced: false,
  kind: 'ClusterServiceBroker',
  id: 'clusterservicebroker',
};

export const ClusterServiceClassModel: K8sKind = {
  label: 'Cluster Service Class',
  labelPlural: 'Cluster Service Classes',
  apiVersion: 'v1beta1',
  path: 'clusterserviceclasses',
  apiGroup: 'servicecatalog.k8s.io',
  plural: 'clusterserviceclasses',
  abbr: 'CSC',
  namespaced: false,
  kind: 'ClusterServiceClass',
  id: 'clusterserviceclass',
};

export const ClusterServicePlanModel: K8sKind = {
  label: 'Cluster Service Plan',
  labelPlural: 'Cluster Service Plans',
  apiVersion: 'v1beta1',
  path: 'clusterserviceplans',
  apiGroup: 'servicecatalog.k8s.io',
  plural: 'clusterserviceplans',
  abbr: 'CSP',
  namespaced: false,
  kind: 'ClusterServicePlan',
  id: 'clusterserviceplan',
};

export const ServiceInstanceModel: K8sKind = {
  label: 'Service Instance',
  labelPlural: 'Service Instances',
  apiVersion: 'v1beta1',
  path: 'serviceinstances',
  apiGroup: 'servicecatalog.k8s.io',
  plural: 'serviceinstances',
  abbr: 'SI',
  namespaced: true,
  kind: 'ServiceInstance',
  id: 'serviceinstance',
};

export const ServiceBindingModel: K8sKind = {
  label: 'Service Binding',
  labelPlural: 'Service Bindings',
  apiVersion: 'v1beta1',
  path: 'servicebindings',
  apiGroup: 'servicecatalog.k8s.io',
  plural: 'servicebindings',
  abbr: 'SB',
  namespaced: true,
  kind: 'ServiceBinding',
  id: 'servicebinding',
};

export * from '../kubevirt/models/vm'; // needed when setting features and resource pages

export const LimitRangeModel: K8sKind = {
  label: 'Limit Range',
  apiVersion: 'v1',
  path: 'limitranges',
  plural: 'limitranges',
  abbr: 'LR',
  namespaced: true,
  kind: 'LimitRange',
  id: 'limitrange',
  labelPlural: 'Limit Ranges',
};

export const APIServiceModel: K8sKind = {
  label: 'API Service',
  labelPlural: 'API Services',
  apiVersion: 'v1',
  path: 'apiservices',
  apiGroup: 'apiregistration.k8s.io',
  plural: 'apiservices',
  abbr: 'APIS',
  namespaced: false,
  kind: 'APIService',
  id: 'apiservice',
  crd: true,
};
<<<<<<< HEAD
=======

// Cluster API resources
// https://github.com/kubernetes-sigs/cluster-api
export const MachineSetModel: K8sKind = {
  label: 'Machine Set',
  labelPlural: 'Machine Sets',
  apiVersion: 'v1alpha1',
  path: 'machinesets',
  apiGroup: 'cluster.k8s.io',
  plural: 'machinesets',
  abbr: 'MS',
  namespaced: true,
  kind: 'MachineSet',
  id: 'machineset',
  crd: true,
};

export const MachineModel: K8sKind = {
  label: 'Machine',
  labelPlural: 'Machine',
  apiVersion: 'v1alpha1',
  path: 'machines',
  apiGroup: 'cluster.k8s.io',
  plural: 'machines',
  abbr: 'M',
  namespaced: true,
  kind: 'Machine',
  id: 'machine',
  crd: true,
};
>>>>>>> 008b7d07
<|MERGE_RESOLUTION|>--- conflicted
+++ resolved
@@ -788,8 +788,6 @@
   id: 'apiservice',
   crd: true,
 };
-<<<<<<< HEAD
-=======
 
 // Cluster API resources
 // https://github.com/kubernetes-sigs/cluster-api
@@ -819,5 +817,4 @@
   kind: 'Machine',
   id: 'machine',
   crd: true,
-};
->>>>>>> 008b7d07
+};