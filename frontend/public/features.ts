/* eslint-disable no-undef, no-unused-vars */

import { connect } from 'react-redux';
import { Map as ImmutableMap } from 'immutable';
import * as _ from 'lodash-es';

import {
  ChargebackReportModel,
  ClusterServiceClassModel,
  ClusterServiceVersionModel,
  MachineModel,
  MachineConfigModel,
  OperatorSourceModel,
  PrometheusModel,
  SelfSubjectAccessReviewModel,
<<<<<<< HEAD
  VirtualMachineModel,
  BaremetalHostModel,
=======
  PackageManifestModel,
  OperatorGroupModel,
>>>>>>> 9cc84432
} from './models';
import { ClusterVersionKind } from './module/k8s';
import { k8sBasePath, referenceForModel } from './module/k8s/k8s';
import { k8sCreate } from './module/k8s/resource';
import { types } from './module/k8s/k8s-actions';
import { coFetchJSON } from './co-fetch';
import { MonitoringRoutes, setMonitoringURL } from './monitoring';
import { UIActions } from './ui/ui-actions';

/* global
  FLAGS: false,
  AUTH_ENABLED: false,
  PROMETHEUS: false,
  OPERATOR_LIFECYCLE_MANAGER: false,
  CHARGEBACK: false,
  OPENSHIFT: false,
  CAN_GET_NS: false,
  CAN_LIST_NS: false,
  CAN_LIST_NODE: false,
  CAN_LIST_PV: false,
  CAN_LIST_STORE: false,
  CAN_LIST_CRD: false,
  CAN_CREATE_PROJECT: false,
  KUBEVIRT: false,
  SHOW_OPENSHIFT_START_GUIDE: false,
  SERVICE_CATALOG: false,
  OPERATOR_HUB: false,
  CLUSTER_API: false,
  CLUSTER_VERSION: false,
  MACHINE_CONFIG: false,
  METALKUBE: false,
 */
export enum FLAGS {
  AUTH_ENABLED = 'AUTH_ENABLED',
  PROMETHEUS = 'PROMETHEUS',
  OPERATOR_LIFECYCLE_MANAGER = 'OPERATOR_LIFECYCLE_MANAGER',
  CHARGEBACK = 'CHARGEBACK',
  OPENSHIFT = 'OPENSHIFT',
  CAN_GET_NS = 'CAN_GET_NS',
  CAN_LIST_NS = 'CAN_LIST_NS',
  CAN_LIST_NODE = 'CAN_LIST_NODE',
  CAN_LIST_PV = 'CAN_LIST_PV',
  CAN_LIST_STORE = 'CAN_LIST_STORE',
  CAN_LIST_CRD = 'CAN_LIST_CRD',
  CAN_LIST_PACKAGE_MANIFEST = 'CAN_LIST_PACKAGE_MANIFEST',
  CAN_LIST_OPERATOR_GROUP = 'CAN_LIST_OPERATOR_GROUP',
  CAN_CREATE_PROJECT = 'CAN_CREATE_PROJECT',
  KUBEVIRT = 'KUBEVIRT',
  METALKUBE = 'METALKUBE',
  SHOW_OPENSHIFT_START_GUIDE = 'SHOW_OPENSHIFT_START_GUIDE',
  SERVICE_CATALOG = 'SERVICE_CATALOG',
  OPERATOR_HUB = 'OPERATOR_HUB',
  CLUSTER_API = 'CLUSTER_API',
  CLUSTER_VERSION = 'CLUSTER_VERSION',
  MACHINE_CONFIG = 'MACHINE_CONFIG',
}

export const DEFAULTS_ = _.mapValues(FLAGS, flag => flag === FLAGS.AUTH_ENABLED
  ? !(window as any).SERVER_FLAGS.authDisabled
  : undefined
);

export const CRDs = {
  [referenceForModel(PrometheusModel)]: FLAGS.PROMETHEUS,
  [referenceForModel(ChargebackReportModel)]: FLAGS.CHARGEBACK,
  [referenceForModel(VirtualMachineModel)]: FLAGS.KUBEVIRT,
  [referenceForModel(ClusterServiceClassModel)]: FLAGS.SERVICE_CATALOG,
  [referenceForModel(ClusterServiceVersionModel)]: FLAGS.OPERATOR_LIFECYCLE_MANAGER,
  [referenceForModel(OperatorSourceModel)]: FLAGS.OPERATOR_HUB,
  [referenceForModel(MachineModel)]: FLAGS.CLUSTER_API,
  [referenceForModel(MachineConfigModel)]: FLAGS.MACHINE_CONFIG,
  [referenceForModel(BaremetalHostModel)]: FLAGS.METALKUBE,
};

const SET_FLAG = 'SET_FLAG';
export const setFlag = (dispatch, flag, value) => dispatch({flag, value, type: SET_FLAG});

const retryFlagDetection = (dispatch, cb) => {
  setTimeout(() => cb(dispatch), 15000);
};

const handleError = (res, flag, dispatch, cb) => {
  const status = _.get(res, 'response.status');
  if (_.includes([403, 502], status)) {
    setFlag(dispatch, flag, undefined);
  }
  if (!_.includes([401, 403, 500], status)) {
    retryFlagDetection(dispatch, cb);
  }
};

const openshiftPath = `${k8sBasePath}/apis/apps.openshift.io/v1`;
const detectOpenShift = dispatch => coFetchJSON(openshiftPath)
  .then(
    res => setFlag(dispatch, FLAGS.OPENSHIFT, _.size(res.resources) > 0),
    err => _.get(err, 'response.status') === 404
      ? setFlag(dispatch, FLAGS.OPENSHIFT, false)
      : handleError(err, FLAGS.OPENSHIFT, dispatch, detectOpenShift)
  );

const clusterVersionPath = `${k8sBasePath}/apis/config.openshift.io/v1/clusterversions/version`;
const detectClusterVersion = dispatch => coFetchJSON(clusterVersionPath)
  .then(
    (clusterVersion: ClusterVersionKind) => {
      const hasClusterVersion = !_.isEmpty(clusterVersion);
      setFlag(dispatch, FLAGS.CLUSTER_VERSION, hasClusterVersion);

      if (hasClusterVersion && !_.isEmpty(clusterVersion.spec)) {
        dispatch(UIActions.setClusterID(clusterVersion.spec.clusterID));
      }
    },
    err => {
      if (_.includes([403, 404], _.get(err, 'response.status'))) {
        setFlag(dispatch, FLAGS.CLUSTER_VERSION, false);
      } else {
        handleError(err, FLAGS.OPENSHIFT, dispatch, detectOpenShift);
      }
    });

const projectRequestPath = `${k8sBasePath}/apis/project.openshift.io/v1/projectrequests`;
const detectCanCreateProject = dispatch => coFetchJSON(projectRequestPath)
  .then(
    res => setFlag(dispatch, FLAGS.CAN_CREATE_PROJECT, res.status === 'Success'),
    err => {
      const status = _.get(err, 'response.status');
      if (status === 403) {
        setFlag(dispatch, FLAGS.CAN_CREATE_PROJECT, false);
        dispatch(UIActions.setCreateProjectMessage(err.message));
      } else if (!_.includes([400, 404, 500], status)) {
        retryFlagDetection(dispatch, detectCanCreateProject);
      }
    }
  );

const monitoringConfigMapPath = `${k8sBasePath}/api/v1/namespaces/openshift-monitoring/configmaps/sharing-config`;
const detectMonitoringURLs = dispatch => coFetchJSON(monitoringConfigMapPath)
  .then(
    res => {
      const {alertmanagerURL, grafanaURL, prometheusURL} = res.data;
      if (!_.isEmpty(alertmanagerURL)) {
        dispatch(setMonitoringURL(MonitoringRoutes.AlertManager, alertmanagerURL));
      }
      if (!_.isEmpty(grafanaURL)) {
        dispatch(setMonitoringURL(MonitoringRoutes.Grafana, grafanaURL));
      }
      if (!_.isEmpty(prometheusURL)) {
        dispatch(setMonitoringURL(MonitoringRoutes.Prometheus, prometheusURL));
      }
    },
    err => {
      if (!_.includes([401, 403, 404, 500], _.get(err, 'response.status'))) {
        setTimeout(() => detectMonitoringURLs(dispatch), 15000);
      }
    },
  );

const loggingConfigMapPath = `${k8sBasePath}/api/v1/namespaces/openshift-logging/configmaps/sharing-config`;
const detectLoggingURL = dispatch => coFetchJSON(loggingConfigMapPath)
  .then(
    res => {
      const {kibanaAppURL} = res.data;
      if (!_.isEmpty(kibanaAppURL)) {
        dispatch(setMonitoringURL(MonitoringRoutes.Kibana, kibanaAppURL));
      }
    },
    err => {
      if (!_.includes([401, 403, 404, 500], _.get(err, 'response.status'))) {
        setTimeout(() => detectLoggingURL(dispatch), 15000);
      }
    },
  );

const detectUser = dispatch => coFetchJSON('api/kubernetes/apis/user.openshift.io/v1/users/~')
  .then(
    (user) => {
      dispatch(UIActions.setUser(user));
    },
    err => {
      if (!_.includes([401, 403, 404, 500], _.get(err, 'response.status'))) {
        setTimeout(() => detectUser(dispatch), 15000);
      }
    },
  );

export const featureActions = [
  detectOpenShift,
  detectCanCreateProject,
  detectMonitoringURLs,
  detectClusterVersion,
  detectUser,
  detectLoggingURL,
];

const projectListPath = `${k8sBasePath}/apis/project.openshift.io/v1/projects?limit=1`;
const detectShowOpenShiftStartGuide = (dispatch, canListNS: boolean = false) => {
  // Skip the project check if we know the user can list all namespaces. This
  // avoids potentially listing thousands of projects more than once (projects
  // dropdown and flag check). Even though we only ask for one project, the
  // projects API currently doesn't support paging.
  //
  // TODO: Consider adding a global watch for projects / namespaces, which
  // could remove the need for this flag entirely. It would also prevent us
  // from re-listing projects when switching from a namespace-scoped resource
  // to a cluster-scoped resource and back.
  if (canListNS) {
    setFlag(dispatch, FLAGS.SHOW_OPENSHIFT_START_GUIDE, false);
    return;
  }

  coFetchJSON(projectListPath)
    .then(
      res => setFlag(dispatch, FLAGS.SHOW_OPENSHIFT_START_GUIDE, _.isEmpty(res.items)),
      err => _.get(err, 'response.status') === 404
        ? setFlag(dispatch, FLAGS.SHOW_OPENSHIFT_START_GUIDE, false)
        : handleError(err, FLAGS.SHOW_OPENSHIFT_START_GUIDE, dispatch, detectShowOpenShiftStartGuide)
    );
};

// Check the user's access to some resources.
const ssarChecks = [{
  flag: FLAGS.CAN_GET_NS,
  resourceAttributes: { resource: 'namespaces', verb: 'get' },
}, {
  flag: FLAGS.CAN_LIST_NS,
  resourceAttributes: { resource: 'namespaces', verb: 'list' },
  after: detectShowOpenShiftStartGuide,
}, {
  flag: FLAGS.CAN_LIST_NODE,
  resourceAttributes: { resource: 'nodes', verb: 'list' },
}, {
  flag: FLAGS.CAN_LIST_PV,
  resourceAttributes: { resource: 'persistentvolumes', verb: 'list' },
}, {
  flag: FLAGS.CAN_LIST_CRD,
  resourceAttributes:{ group: 'apiextensions.k8s.io', resource: 'customresourcedefinitions', verb: 'list' },
}, {
  flag: FLAGS.CAN_LIST_PACKAGE_MANIFEST,
  resourceAttributes:{ group: PackageManifestModel.apiGroup, resource: PackageManifestModel.plural, verb: 'list'},
}, {
  flag: FLAGS.CAN_LIST_OPERATOR_GROUP,
  resourceAttributes:{ group: OperatorGroupModel.apiGroup, resource: OperatorGroupModel.plural, verb: 'list' },
}];

ssarChecks.forEach(({flag, resourceAttributes, after}) => {
  const req = {
    spec: { resourceAttributes },
  };
  const fn = (dispatch) => {
    return k8sCreate(SelfSubjectAccessReviewModel, req) .then((res) => {
      const allowed: boolean = res.status.allowed;
      setFlag(dispatch, flag, allowed);
      if (after) {
        after(dispatch, allowed);
      }
    }, (err) => handleError(err, flag, dispatch, fn));
  };
  featureActions.push(fn);
});

export const featureReducerName = 'FLAGS';
export const featureReducer = (state: ImmutableMap<string, any>, action) => {
  if (!state) {
    return ImmutableMap(DEFAULTS_);
  }

  switch (action.type) {
    case SET_FLAG:
      if (!FLAGS[action.flag]) {
        throw new Error(`unknown key for reducer ${action.flag}`);
      }
      return state.merge({[action.flag]: action.value});

    case types.resources:
      // Flip all flags to false to signify that we did not see them
      _.each(CRDs, v => state = state.set(v, false));

      return action.resources.models.filter(model => CRDs[referenceForModel(model)] !== undefined)
        .reduce((nextState, model) => {
          const flag = CRDs[referenceForModel(model)];
          // eslint-disable-next-line no-console
          console.log(`${flag} was detected.`);

          return nextState.set(flag, true);
        }, state);

    default:
      return state;
  }
};

export const stateToProps = (desiredFlags: string[], state) => {
  const flags = desiredFlags.reduce((allFlags, f) => ({...allFlags, [f]: state[featureReducerName].get(f)}), {});
  return {flags};
};

type WithFlagsProps = {
  flags: {[key: string]: boolean};
};

export type ConnectToFlags = <P extends WithFlagsProps>(...flags: FLAGS[]) => (C: React.ComponentType<P>) =>
  React.ComponentType<Omit<P, keyof WithFlagsProps>> & {WrappedComponent: React.ComponentType<P>};
export const connectToFlags: ConnectToFlags = (...flags) => connect(state => stateToProps(flags, state));

// Flag detection is not complete if the flag's value is `undefined`.
export const flagPending = flag => flag === undefined;<|MERGE_RESOLUTION|>--- conflicted
+++ resolved
@@ -13,13 +13,10 @@
   OperatorSourceModel,
   PrometheusModel,
   SelfSubjectAccessReviewModel,
-<<<<<<< HEAD
   VirtualMachineModel,
   BaremetalHostModel,
-=======
   PackageManifestModel,
   OperatorGroupModel,
->>>>>>> 9cc84432
 } from './models';
 import { ClusterVersionKind } from './module/k8s';
 import { k8sBasePath, referenceForModel } from './module/k8s/k8s';
