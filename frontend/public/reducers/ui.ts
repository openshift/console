import * as _ from 'lodash-es';
import { List as ImmutableList, Map as ImmutableMap } from 'immutable';

import { ActionType, UIAction } from '../actions/ui';
import { ALL_APPLICATIONS_KEY, ALL_NAMESPACES_KEY } from '@console/shared/src/constants';
import { getNamespace } from '../components/utils/link';
import { OverviewSpecialGroup } from '../components/overview/constants';
import { RootState } from '../redux';
import { Alert, AlertStates, RuleStates, SilenceStates } from '../components/monitoring/types';
import { isSilenced } from '../components/monitoring/utils';
import {
  MONITORING_DASHBOARDS_DEFAULT_TIMESPAN,
  MONITORING_DASHBOARDS_VARIABLE_ALL_OPTION_KEY,
} from '../components/monitoring/dashboards/types';
import { getImpersonate, getUser } from '@console/dynamic-plugin-sdk';

export type UIState = ImmutableMap<string, any>;

const newQueryBrowserQuery = (): ImmutableMap<string, any> =>
  ImmutableMap({
    id: _.uniqueId('query-browser-query'),
    isEnabled: true,
    isExpanded: true,
  });

export const silenceFiringAlerts = (firingAlerts, silences) => {
  // For each firing alert, store a list of the Silences that are silencing it and set its state to show it is silenced
  _.each(firingAlerts, (a) => {
    a.silencedBy = _.filter(
      _.get(silences, 'data'),
      (s) => _.get(s, 'status.state') === SilenceStates.Active && isSilenced(a, s),
    );
    if (a.silencedBy.length) {
      a.state = AlertStates.Silenced;
      // Also set the state of Alerts in `rule.alerts`
      _.each(a.rule.alerts, (ruleAlert) => {
        if (_.some(a.silencedBy, (s) => isSilenced(ruleAlert, s))) {
          ruleAlert.state = AlertStates.Silenced;
        }
      });
      if (!_.isEmpty(a.rule.alerts) && _.every(a.rule.alerts, isSilenced)) {
        a.rule.state = RuleStates.Silenced;
        a.rule.silencedBy = _.filter(
          silences?.data,
          (s) => s.status.state === SilenceStates.Active && _.some(a.rule.alerts, isSilenced),
        );
      }
    }
  });
};

export default (state: UIState, action: UIAction): UIState => {
  if (!state) {
    const { pathname } = window.location;
    return ImmutableMap({
      activeNavSectionId: 'workloads',
      location: pathname,
      activeCluster: 'local-cluster',
      activeNamespace: ALL_NAMESPACES_KEY,
      activeApplication: ALL_APPLICATIONS_KEY,
      createProjectMessage: '',
      overview: ImmutableMap({
        metrics: {},
        resources: ImmutableMap({}),
        selectedDetailsTab: 'Resources',
        selectedUID: '',
        selectedGroup: OverviewSpecialGroup.GROUP_BY_APPLICATION,
        groupOptions: ImmutableMap(),
        filterValue: '',
      }),
      user: {},
      utilizationDuration: ImmutableMap({
        duration: null,
        endTime: null,
        selectedKey: null,
      }),
      monitoringDashboards: ImmutableMap({
        dev: ImmutableMap({
          endTime: null,
          pollInterval: 30 * 1000,
          timespan: MONITORING_DASHBOARDS_DEFAULT_TIMESPAN,
          variables: ImmutableMap(),
        }),
        admin: ImmutableMap({
          endTime: null,
          pollInterval: 30 * 1000,
          timespan: MONITORING_DASHBOARDS_DEFAULT_TIMESPAN,
          variables: ImmutableMap(),
        }),
      }),
      queryBrowser: ImmutableMap({
        metrics: [],
        pollInterval: null,
        queries: ImmutableList([newQueryBrowserQuery()]),
      }),
    });
  }

  switch (action.type) {
    case ActionType.SetActiveApplication:
      return state.set('activeApplication', action.payload.application);

    case ActionType.SetActiveCluster:
      return state.set('activeCluster', action.payload.cluster);

    case ActionType.SetActiveNamespace:
      if (!action.payload.namespace) {
        // eslint-disable-next-line no-console
        console.warn('setActiveNamespace: Not setting to falsy!');
        return state;
      }

      return state
        .set('activeApplication', ALL_APPLICATIONS_KEY)
        .set('activeNamespace', action.payload.namespace);

    case ActionType.SetCurrentLocation: {
      state = state.set('location', action.payload.location);
      const ns = getNamespace(action.payload.location);
      if (_.isUndefined(ns)) {
        return state;
      }
      return state.set('activeNamespace', ns);
    }

    case ActionType.SortList:
      return state.mergeIn(
        ['listSorts', action.payload.listId],
        _.pick(action.payload, ['field', 'func', 'orderBy']),
      );

    case ActionType.SetCreateProjectMessage:
      return state.set('createProjectMessage', action.payload.message);

    case ActionType.SetClusterID:
      return state.set('clusterID', action.payload.clusterID);

    case ActionType.MonitoringDashboardsPatchVariable:
      return state.mergeIn(
        ['monitoringDashboards', action.payload.perspective, 'variables', action.payload.key],
        ImmutableMap(action.payload.patch),
      );

    case ActionType.MonitoringDashboardsPatchAllVariables:
      return state.setIn(
        ['monitoringDashboards', action.payload.perspective, 'variables'],
        ImmutableMap(action.payload.variables),
      );

    case ActionType.MonitoringDashboardsSetEndTime:
      return state.setIn(
        ['monitoringDashboards', action.payload.perspective, 'endTime'],
        action.payload.endTime,
      );

    case ActionType.MonitoringDashboardsSetPollInterval:
      return state.setIn(
        ['monitoringDashboards', action.payload.perspective, 'pollInterval'],
        action.payload.pollInterval,
      );

    case ActionType.MonitoringDashboardsSetTimespan:
      return state.setIn(
        ['monitoringDashboards', action.payload.perspective, 'timespan'],
        action.payload.timespan,
      );

    case ActionType.MonitoringDashboardsVariableOptionsLoaded: {
      const { key, newOptions, perspective } = action.payload;
      const { options, value } = state
        .getIn(['monitoringDashboards', perspective, 'variables', key])
        .toJS();
      const patch = _.isEqual(options, newOptions)
        ? { isLoading: false }
        : {
            isLoading: false,
            options: newOptions,
            value:
              value === MONITORING_DASHBOARDS_VARIABLE_ALL_OPTION_KEY || newOptions.includes(value)
                ? value
                : perspective === 'dev' && key === 'namespace'
                ? state.getIn(['activeNamespace'])
                : newOptions[0],
          };
      return state.mergeIn(
        ['monitoringDashboards', perspective, 'variables', key],
        ImmutableMap(patch),
      );
    }
    case ActionType.MonitoringSetRules:
      return state.setIn(['monitoring', action.payload.key], action.payload.data);

    case ActionType.SetMonitoringData: {
      const alertKey = action.payload.data.perspective === 'admin' ? 'alerts' : 'devAlerts';
      const alerts =
        action.payload.key === alertKey
          ? action.payload.data
          : state.getIn(['monitoring', alertKey]);
      // notificationAlerts used by notification drawer and certain dashboards
      const notificationAlerts: NotificationAlerts =
        action.payload.key === 'notificationAlerts'
          ? action.payload.data
          : state.getIn(['monitoring', 'notificationAlerts']);
      const silences =
        action.payload.key === 'silences'
          ? action.payload.data
          : state.getIn(['monitoring', 'silences']);

      const isAlertFiring = (alert) =>
        alert?.state === AlertStates.Firing || alert?.state === AlertStates.Silenced;
      const firingAlerts = _.filter(alerts?.data, isAlertFiring);
      silenceFiringAlerts(firingAlerts, silences);
      silenceFiringAlerts(_.filter(notificationAlerts?.data, isAlertFiring), silences);
      notificationAlerts.data = _.reject(notificationAlerts.data, { state: AlertStates.Silenced });
      state = state.setIn(['monitoring', alertKey], alerts);
      state = state.setIn(['monitoring', 'notificationAlerts'], notificationAlerts);

      // For each Silence, store a list of the Alerts it is silencing
      _.each(_.get(silences, 'data'), (s) => {
        s.firingAlerts = _.filter(firingAlerts, (a) => isSilenced(a, s));
      });
      return state.setIn(['monitoring', 'silences'], silences);
    }
    case ActionType.ToggleMonitoringGraphs:
      return state.setIn(['monitoring', 'hideGraphs'], !state.getIn(['monitoring', 'hideGraphs']));

    case ActionType.NotificationDrawerToggleExpanded:
      return state.setIn(
        ['notifications', 'isExpanded'],
        !state.getIn(['notifications', 'isExpanded']),
      );

    case ActionType.QueryBrowserAddQuery:
      return state.setIn(
        ['queryBrowser', 'queries'],
        state.getIn(['queryBrowser', 'queries']).push(newQueryBrowserQuery()),
      );

    case ActionType.QueryBrowserDeleteAllQueries:
      return state.setIn(['queryBrowser', 'queries'], ImmutableList([newQueryBrowserQuery()]));

    case ActionType.QueryBrowserDeleteAllSeries: {
      return state.setIn(
        ['queryBrowser', 'queries'],
        state.getIn(['queryBrowser', 'queries']).map((q) => q.set('series', undefined)),
      );
    }

    case ActionType.QueryBrowserDeleteQuery: {
      let queries = state.getIn(['queryBrowser', 'queries']).delete(action.payload.index);
      if (queries.size === 0) {
        queries = queries.push(newQueryBrowserQuery());
      }
      return state.setIn(['queryBrowser', 'queries'], queries);
    }
    case ActionType.QueryBrowserDismissNamespaceAlert:
      return state.setIn(['queryBrowser', 'dismissNamespaceAlert'], true);

    case ActionType.QueryBrowserInsertText: {
      const { index, newText, replaceFrom, replaceTo } = action.payload;
      const oldText = state.getIn(['queryBrowser', 'queries', index, 'text'], '');
      const text =
        _.isInteger(replaceFrom) && _.isInteger(replaceTo)
          ? oldText.substring(0, replaceFrom) + newText + oldText.substring(replaceTo)
          : oldText + newText;
      return state.setIn(['queryBrowser', 'queries', index, 'text'], text);
    }
    case ActionType.QueryBrowserPatchQuery: {
      const { index, patch } = action.payload;
      const query = state.hasIn(['queryBrowser', 'queries', index])
        ? ImmutableMap(patch)
        : newQueryBrowserQuery().merge(patch);
      return state.mergeIn(['queryBrowser', 'queries', index], query);
    }
    case ActionType.QueryBrowserRunQueries: {
      const queries = state.getIn(['queryBrowser', 'queries']).map((q) => {
        const isEnabled = q.get('isEnabled');
        const query = q.get('query');
        const text = _.trim(q.get('text'));
        return isEnabled && query !== text ? q.merge({ query: text, series: undefined }) : q;
      });
      return state.setIn(['queryBrowser', 'queries'], queries);
    }
    case ActionType.QueryBrowserSetAllExpanded: {
      const queries = state.getIn(['queryBrowser', 'queries']).map((q) => {
        return q.set('isExpanded', action.payload.isExpanded);
      });
      return state.setIn(['queryBrowser', 'queries'], queries);
    }
    case ActionType.QueryBrowserSetMetrics:
      return state.setIn(['queryBrowser', 'metrics'], action.payload.metrics);

    case ActionType.QueryBrowserSetPollInterval:
      return state.setIn(['queryBrowser', 'pollInterval'], action.payload.pollInterval);

    case ActionType.QueryBrowserToggleIsEnabled: {
      const query = state.getIn(['queryBrowser', 'queries', action.payload.index]);
      const isEnabled = !query.get('isEnabled');
      return state.setIn(
        ['queryBrowser', 'queries', action.payload.index],
        query.merge({
          isEnabled,
          isExpanded: isEnabled,
          query: isEnabled ? query.get('text') : '',
        }),
      );
    }
    case ActionType.QueryBrowserToggleSeries:
      return state.updateIn(
        ['queryBrowser', 'queries', action.payload.index, 'disabledSeries'],
        (v) => _.xorWith(v, [action.payload.labels], _.isEqual),
      );

    case ActionType.SelectOverviewItem:
      return state.setIn(['overview', 'selectedUID'], action.payload.uid);

    case ActionType.SelectOverviewDetailsTab:
      return state.setIn(['overview', 'selectedDetailsTab'], action.payload.tab);

    case ActionType.DismissOverviewDetails:
      return state.mergeIn(['overview'], { selectedUID: '', selectedDetailsTab: '' });

    case ActionType.UpdateOverviewMetrics:
      return state.setIn(['overview', 'metrics'], action.payload.metrics);

    case ActionType.UpdateOverviewResources: {
      const newResources = ImmutableMap(_.keyBy(action.payload.resources, 'obj.metadata.uid'));
      return state.setIn(['overview', 'resources'], newResources);
    }

    case ActionType.UpdateOverviewSelectedGroup: {
      return state.setIn(['overview', 'selectedGroup'], action.payload.group);
    }

    case ActionType.UpdateOverviewLabels: {
      return state.setIn(['overview', 'labels'], action.payload.labels);
    }

    case ActionType.UpdateOverviewFilterValue: {
      return state.setIn(['overview', 'filterValue'], action.payload.value);
    }
    case ActionType.UpdateTimestamps:
      return state.set('lastTick', action.payload.lastTick);

    case ActionType.SetPodMetrics:
      return state.setIn(['metrics', 'pod'], action.payload.podMetrics);

    case ActionType.SetNamespaceMetrics:
      return state.setIn(['metrics', 'namespace'], action.payload.namespaceMetrics);
    case ActionType.SetNodeMetrics:
      return state.setIn(['metrics', 'node'], action.payload.nodeMetrics);
    case ActionType.SetPVCMetrics:
      return state.setIn(['metrics', 'pvc'], action.payload.pvcMetrics);
    case ActionType.SetUtilizationDuration:
      return state.setIn(['utilizationDuration', 'duration'], action.payload.duration);
    case ActionType.SetUtilizationDurationSelectedKey:
      return state.setIn(['utilizationDuration', 'selectedKey'], action.payload.key);
    case ActionType.SetUtilizationDurationEndTime:
      return state.setIn(['utilizationDuration', 'endTime'], action.payload.endTime);
    case ActionType.SetAlertCount:
      return state.setIn(['monitoring', 'alertCount'], action.payload.alertCount);
    default:
      break;
  }
  return state;
};

export const createProjectMessageStateToProps = ({ UI }: RootState) => {
  return { createProjectMessage: UI.get('createProjectMessage') as string };
};

export const userStateToProps = (state: RootState) => {
  return { user: getUser(state) };
};

export const impersonateStateToProps = (state: RootState) => {
  return { impersonate: getImpersonate(state) };
};
<<<<<<< HEAD

export const getActiveCluster = ({ UI }: RootState): string => UI.get('activeCluster');

=======
>>>>>>> 572cb05d
export const getActiveNamespace = ({ UI }: RootState): string => UI.get('activeNamespace');

export const getActiveApplication = ({ UI }: RootState): string => UI.get('activeApplication');

export type NotificationAlerts = {
  data: Alert[];
  loaded: boolean;
  loadError?: {
    message?: string;
  };
};<|MERGE_RESOLUTION|>--- conflicted
+++ resolved
@@ -376,12 +376,9 @@
 export const impersonateStateToProps = (state: RootState) => {
   return { impersonate: getImpersonate(state) };
 };
-<<<<<<< HEAD
 
 export const getActiveCluster = ({ UI }: RootState): string => UI.get('activeCluster');
 
-=======
->>>>>>> 572cb05d
 export const getActiveNamespace = ({ UI }: RootState): string => UI.get('activeNamespace');
 
 export const getActiveApplication = ({ UI }: RootState): string => UI.get('activeApplication');
