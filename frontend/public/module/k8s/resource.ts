import { K8sResourceCommon, QueryParams, Selector } from '@console/dynamic-plugin-sdk/src';
import {
  k8sPatch,
  k8sKill,
  k8sList,
  resourceURL,
  selectorToString,
} from '@console/dynamic-plugin-sdk/src/utils/k8s';
import { K8sKind, Patch } from './types';
import { WSFactory, WSOptions } from '../ws-factory';

export type Options = {
  ns?: string;
  name?: string;
  path?: string;
  queryParams?: QueryParams;
  cluster?: string;
};

export const watchURL = (kind: K8sKind, options: Options): string => {
  const opts = options || {};

  opts.queryParams = opts.queryParams || {};
  opts.queryParams.watch = 'true';
  return resourceURL(kind, opts);
};

<<<<<<< HEAD
export const k8sGet = (
  kind: K8sKind,
  name: string,
  ns?: string,
  opts: Options = {},
  requestInit?: RequestInit,
) =>
  coFetchJSON(
    resourceURL(kind, Object.assign({ ns, name }, opts)),
    'GET',
    requestInit,
    undefined,
    opts.cluster,
  );

export const k8sCreate = <R extends K8sResourceCommon>(
  kind: K8sKind,
  data: R,
  opts: Options = {},
) => {
  return coFetchJSON.post(
    resourceURL(kind, Object.assign({ ns: data?.metadata?.namespace }, opts)),
    data,
    undefined,
    undefined,
    opts.cluster,
  );
};

export const k8sUpdate = <R extends K8sResourceCommon>(
  kind: K8sKind,
  data: R,
  ns?: string,
  name?: string,
  opts: Options = {},
): Promise<R> =>
  coFetchJSON.put(
    resourceURL(kind, {
      ns: ns || data.metadata.namespace,
      name: name || data.metadata.name,
      ...opts,
    }),
    data,
    undefined,
    undefined,
    opts.cluster,
  );

export const k8sPatch = <R extends K8sResourceCommon>(
  kind: K8sKind,
  resource: R,
  data: Patch[],
  opts: Options = {},
) => {
  const patches = _.compact(data);

  if (_.isEmpty(patches)) {
    return Promise.resolve(resource);
  }

  return coFetchJSON.patch(
    resourceURL(
      kind,
      Object.assign(
        {
          ns: resource.metadata.namespace,
          name: resource.metadata.name,
        },
        opts,
      ),
    ),
    patches,
    undefined,
    undefined,
    opts.cluster,
  );
};

=======
>>>>>>> 572cb05d
export const k8sPatchByName = (
  kind: K8sKind,
  name: string,
  namespace: string,
  data: Patch[],
  opts: Options = {},
) => k8sPatch(kind, { metadata: { name, namespace } }, data, opts);

<<<<<<< HEAD
export const k8sKill = <R extends K8sResourceCommon>(
  kind: K8sKind,
  resource: R,
  opts: Options = {},
  requestInit: RequestInit = {},
  json: Object = null,
) =>
  coFetchJSON.delete(
    resourceURL(
      kind,
      Object.assign({ ns: resource.metadata.namespace, name: resource.metadata.name }, opts),
    ),
    json,
    requestInit,
    undefined,
    opts.cluster,
  );

=======
>>>>>>> 572cb05d
export const k8sKillByName = <R extends K8sResourceCommon>(
  kind: K8sKind,
  name: string,
  namespace?: string,
  opts: Options = {},
  requestInit: RequestInit = {},
): Promise<R> => k8sKill(kind, { metadata: { name, namespace } }, opts, requestInit);

<<<<<<< HEAD
export const k8sList = (
  kind: K8sKind,
  params: { [key: string]: any } = {},
  raw = false,
  requestInit: RequestInit = {},
  cluster?: string,
) => {
  const query = _.map(_.omit(params, 'ns'), (v, k) => {
    if (k === 'labelSelector') {
      v = selectorToString(v);
    }
    return `${encodeURIComponent(k)}=${encodeURIComponent(v)}`;
  }).join('&');

  const listURL = resourceURL(kind, { ns: params.ns });
  return coFetchJSON(`${listURL}?${query}`, 'GET', requestInit, undefined, cluster).then(
    (result) => {
      const typedItems = result.items?.map((i) => ({
        kind: kind.kind,
        apiVersion: result.apiVersion,
        ...i,
      }));
      return raw ? { ...result, items: typedItems } : typedItems;
    },
  );
};

=======
>>>>>>> 572cb05d
export const k8sListPartialMetadata = (
  kind: K8sKind,
  params: { [key: string]: any } = {},
  raw = false,
  cluster?: string,
) => {
  return k8sList(
    kind,
    params,
    raw,
    {
      headers: {
        Accept:
          'application/json;as=PartialObjectMetadataList;v=v1beta1;g=meta.k8s.io,application/json',
      },
    },
    cluster,
  );
};

export const k8sWatch = (
  kind: K8sKind,
  query: {
    labelSelector?: Selector;
    resourceVersion?: string;
    ns?: string;
    fieldSelector?: string;
    cluster?: string;
  } = {},
  wsOptions: {
    [key: string]: any;
  } = {},
) => {
  const queryParams: QueryParams = { watch: 'true' };
  const opts: {
    queryParams: QueryParams;
    ns?: string;
  } = { queryParams };
  wsOptions = Object.assign(
    {
      host: 'auto',
      reconnect: true,
      jsonParse: true,
      bufferFlushInterval: 500,
      bufferMax: 1000,
    },
    wsOptions,
  );

  const labelSelector = query.labelSelector;
  if (labelSelector) {
    const encodedSelector = encodeURIComponent(selectorToString(labelSelector));
    if (encodedSelector) {
      queryParams.labelSelector = encodedSelector;
    }
  }

  if (query.fieldSelector) {
    queryParams.fieldSelector = encodeURIComponent(query.fieldSelector);
  }

  if (query.ns) {
    opts.ns = query.ns;
  }

  if (query.resourceVersion) {
    queryParams.resourceVersion = encodeURIComponent(query.resourceVersion);
  }

  if (query.cluster) {
    queryParams.cluster = encodeURIComponent(query.cluster);
  }

  const path = resourceURL(kind, opts);
  wsOptions.path = path;
  return new WSFactory(path, wsOptions as WSOptions);
};

/**
 * Use k8sWatch to wait for a resource to get into an expected condition.
 * Watches for resource by kind, namespace and optional name.
 * Promise resolves to a new resource version or rejects with a timeout.
 */
export const k8sWaitForUpdate = <R extends K8sResourceCommon>(
  kind: K8sKind,
  resource: R,
  checkCondition: (kind: R) => boolean,
  timeoutInMs: number,
) => {
  if (!resource || !resource.metadata) {
    return Promise.reject(new Error('Provided resource is undefined'));
  }
  const { namespace, name, resourceVersion } = resource.metadata;
  try {
    if (checkCondition(resource)) {
      return Promise.resolve(resource);
    }
  } catch (error) {
    return Promise.reject(error);
  }

  const watcher = k8sWatch(kind, {
    ns: namespace,
    resourceVersion,
  });
  const closeConnection = () => watcher.destroy();

  const waitForCondition = new Promise((resolve, reject) => {
    watcher.onbulkmessage((messages) => {
      for (const message of messages) {
        const { object } = message;
        if (!name || name === object?.metadata?.name) {
          try {
            if (checkCondition(object)) {
              resolve(object);
            }
          } catch (err) {
            reject(err);
          }
        }
      }
    });
    watcher.onclose(() => reject(new Error('Connection closed')));
    watcher.ondestroy(() => reject(new Error('Connection destroyed')));
  });

  const waitForTimeout = new Promise((resolve, reject) => {
    setTimeout(() => reject(new Error('Timed out waiting for resource to finish')), timeoutInMs);
  });

  return Promise.race([waitForCondition, waitForTimeout]).finally(closeConnection);
};<|MERGE_RESOLUTION|>--- conflicted
+++ resolved
@@ -25,87 +25,6 @@
   return resourceURL(kind, opts);
 };
 
-<<<<<<< HEAD
-export const k8sGet = (
-  kind: K8sKind,
-  name: string,
-  ns?: string,
-  opts: Options = {},
-  requestInit?: RequestInit,
-) =>
-  coFetchJSON(
-    resourceURL(kind, Object.assign({ ns, name }, opts)),
-    'GET',
-    requestInit,
-    undefined,
-    opts.cluster,
-  );
-
-export const k8sCreate = <R extends K8sResourceCommon>(
-  kind: K8sKind,
-  data: R,
-  opts: Options = {},
-) => {
-  return coFetchJSON.post(
-    resourceURL(kind, Object.assign({ ns: data?.metadata?.namespace }, opts)),
-    data,
-    undefined,
-    undefined,
-    opts.cluster,
-  );
-};
-
-export const k8sUpdate = <R extends K8sResourceCommon>(
-  kind: K8sKind,
-  data: R,
-  ns?: string,
-  name?: string,
-  opts: Options = {},
-): Promise<R> =>
-  coFetchJSON.put(
-    resourceURL(kind, {
-      ns: ns || data.metadata.namespace,
-      name: name || data.metadata.name,
-      ...opts,
-    }),
-    data,
-    undefined,
-    undefined,
-    opts.cluster,
-  );
-
-export const k8sPatch = <R extends K8sResourceCommon>(
-  kind: K8sKind,
-  resource: R,
-  data: Patch[],
-  opts: Options = {},
-) => {
-  const patches = _.compact(data);
-
-  if (_.isEmpty(patches)) {
-    return Promise.resolve(resource);
-  }
-
-  return coFetchJSON.patch(
-    resourceURL(
-      kind,
-      Object.assign(
-        {
-          ns: resource.metadata.namespace,
-          name: resource.metadata.name,
-        },
-        opts,
-      ),
-    ),
-    patches,
-    undefined,
-    undefined,
-    opts.cluster,
-  );
-};
-
-=======
->>>>>>> 572cb05d
 export const k8sPatchByName = (
   kind: K8sKind,
   name: string,
@@ -114,27 +33,6 @@
   opts: Options = {},
 ) => k8sPatch(kind, { metadata: { name, namespace } }, data, opts);
 
-<<<<<<< HEAD
-export const k8sKill = <R extends K8sResourceCommon>(
-  kind: K8sKind,
-  resource: R,
-  opts: Options = {},
-  requestInit: RequestInit = {},
-  json: Object = null,
-) =>
-  coFetchJSON.delete(
-    resourceURL(
-      kind,
-      Object.assign({ ns: resource.metadata.namespace, name: resource.metadata.name }, opts),
-    ),
-    json,
-    requestInit,
-    undefined,
-    opts.cluster,
-  );
-
-=======
->>>>>>> 572cb05d
 export const k8sKillByName = <R extends K8sResourceCommon>(
   kind: K8sKind,
   name: string,
@@ -143,36 +41,6 @@
   requestInit: RequestInit = {},
 ): Promise<R> => k8sKill(kind, { metadata: { name, namespace } }, opts, requestInit);
 
-<<<<<<< HEAD
-export const k8sList = (
-  kind: K8sKind,
-  params: { [key: string]: any } = {},
-  raw = false,
-  requestInit: RequestInit = {},
-  cluster?: string,
-) => {
-  const query = _.map(_.omit(params, 'ns'), (v, k) => {
-    if (k === 'labelSelector') {
-      v = selectorToString(v);
-    }
-    return `${encodeURIComponent(k)}=${encodeURIComponent(v)}`;
-  }).join('&');
-
-  const listURL = resourceURL(kind, { ns: params.ns });
-  return coFetchJSON(`${listURL}?${query}`, 'GET', requestInit, undefined, cluster).then(
-    (result) => {
-      const typedItems = result.items?.map((i) => ({
-        kind: kind.kind,
-        apiVersion: result.apiVersion,
-        ...i,
-      }));
-      return raw ? { ...result, items: typedItems } : typedItems;
-    },
-  );
-};
-
-=======
->>>>>>> 572cb05d
 export const k8sListPartialMetadata = (
   kind: K8sKind,
   params: { [key: string]: any } = {},
