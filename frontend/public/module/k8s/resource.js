import * as _ from 'lodash-es';
import { coFetchJSON } from '../../co-fetch';
import { k8sBasePath } from './k8s';
import { selectorToString } from './selector';
import { WSFactory } from '../ws-factory';
import { getActivePerspective, getActiveCluster } from '../../actions/ui';
import { getId } from '../../hypercloud/auth';

/** @type {(model: K8sKind) => string} */
// const getK8sAPIPath = ({ apiGroup = 'core', apiVersion, kind }, listName) 
// => {
const getK8sAPIPath = ({ apiGroup = 'core', apiVersion})
=> {
  const isLegacy = apiGroup === 'core' && apiVersion === 'v1';

  let p;

  // console.log('get K8s API Path');
  // console.log({kind, name: listName});

  const cluster = window.SERVER_FLAGS.McMode && getActivePerspective() == 'hc' && getActiveCluster();

  if (cluster) {
    p = `${window.SERVER_FLAGS.basePath}api/${cluster}`;
  }
  else {
    p = k8sBasePath;
  }

  // if(window.SERVER_FLAGS.McMode && getActivePerspective() == 'mc' && kind == 'Node') {
  //   p = `${window.SERVER_FLAGS.basePath}api/${listName}`;
  // } 

  if (isLegacy) {
    p += '/api/';
  } else {
    p += '/apis/';
  }

  if (!isLegacy && apiGroup) {
    p += `${apiGroup}/`;
  }

  p += apiVersion;
  return p;
};

/** @type {(model: GroupVersionKind, options: {ns?: string, name?: string, path?: string, queryParams?: {[k: string]: string}}) => string} */
// export const resourceURL = (model, options, listName) => {
export const resourceURL = (model, options) => {
  let q = '';
  // let u = getK8sAPIPath(model, listName);
  let u = getK8sAPIPath(model);

  if (options.ns) {
    u += `/namespaces/${options.ns}`;
  }
  u += `/${model.plural}`;
  if (options.name) {
    // Some resources like Users can have special characters in the name.
    u += `/${encodeURIComponent(options.name)}`;
  }
  if (options.path) {
    u += `/${options.path}`;
  }
  if (!_.isEmpty(options.queryParams)) {
    q = _.map(options.queryParams, function(v, k) {
      return `${k}=${v}`;
    });
    u += `?${q.join('&')}`;
  }

  return u;
};

export const resourceClusterURL = (model) => {
  if(isCluster(model)) {
<<<<<<< HEAD
    return `/api/hypercloud/cluster?userId=${getId()}`;
  }
  return `api/hypercloud/clusterclaim?userId=${getId()}`;
=======
    return `/api/multi-hypercloud/cluster?userId=${getId()}`;
  }
  return `api/multi-hypercloud/clusterclaim?userId=${getId()}`;
>>>>>>> 4c26a2c3
}

export const resourceApprovalURL = (model, options, approval) => {
  return resourceURL(model, options).replace('cicd', 'cicdapi') + `/${approval}`
}

const isCluster = (model) => {
  if(model.kind === 'ClusterManager') {
    return true;
  }
  return false;
}

const isClusterClaim = (model) => {
  if(model.kind === 'ClusterClaim') {
    return true;
  }
  return false;
}

export const watchURL = (kind, options) => {
  const opts = options || {};

  opts.queryParams = opts.queryParams || {};
  opts.queryParams.watch = true;
  return resourceURL(kind, opts);
};

export const k8sGet = (kind, name, ns, opts) => coFetchJSON(resourceURL(kind, Object.assign({ ns, name }, opts)));

export const k8sCreate = (kind, data, opts = {}) => {
  // Occassionally, a resource won't have a metadata property.
  // For example: apps.openshift.io/v1 DeploymentRequest
  // https://github.com/openshift/api/blob/master/apps/v1/types.go
  data.metadata = data.metadata || {};

  // Lowercase the resource name
  // https://github.com/kubernetes/kubernetes/blob/HEAD/docs/user-guide/identifiers.md#names
  if (data.metadata.name && _.isString(data.metadata.name) && !data.metadata.generateName) {
    data.metadata.name = data.metadata.name.toLowerCase();
  }

  return coFetchJSON.post(resourceURL(kind, Object.assign({ ns: data.metadata.namespace }, opts)), data);
};

export const k8sCreateUrl = (kind, data, opts = {}) => {
  return coFetchJSON.post(resourceURL(kind, opts), data);
}


export const k8sUpdate = (kind, data, ns, name) => coFetchJSON.put(resourceURL(kind, { ns: ns || data.metadata.namespace, name: name || data.metadata.name }), data);

export const k8sUpdateApproval = (kind, resource, approval, data) => {
  const url = resourceApprovalURL(
    kind,
    Object.assign(
      {
        ns: resource.metadata.namespace,
        name: resource.metadata.name,
      },
    ),
    approval,
  );

  return coFetchJSON.put(url, data);
}

export const k8sUpdateClaim = (kind, clusterClaim, admit, reason) => {
  const url = resourceClusterURL(kind) + `&clusterClaim=${clusterClaim}&admit=${admit}&reason=${reason}`;

  return coFetchJSON.put(url);
}
  


export const k8sPatch = (kind, resource, data, opts = {}) => {
  const patches = _.compact(data);

  if (_.isEmpty(patches)) {
    return Promise.resolve(resource);
  }

  return coFetchJSON.patch(
    resourceURL(
      kind,
      Object.assign(
        {
          ns: resource.metadata.namespace,
          name: resource.metadata.name,
        },
        opts,
      ),
    ),
    patches,
  );
};

export const k8sPatchByName = (kind, name, namespace, data, opts = {}) => k8sPatch(kind, { metadata: { name, namespace } }, data, opts);

export const k8sKill = (kind, resource, opts = {}, json = null) => coFetchJSON.delete(resourceURL(kind, Object.assign({ ns: resource.metadata.namespace, name: resource.metadata.name }, opts)), opts, json);

export const k8sKillByName = (kind, name, namespace, opts = {}) => k8sKill(kind, { metadata: { name, namespace } }, opts);

// export const k8sList = (kind, params = {}, raw = false, options = {}, listName) => {
export const k8sList = (kind, params = {}, raw = false, options = {}) => {
  const query = _.map(_.omit(params, 'ns'), (v, k) => {
    if (k === 'labelSelector') {
      v = selectorToString(v);
    }
    return `${encodeURIComponent(k)}=${encodeURIComponent(v)}`;
  }).join('&');

  if(isCluster(kind) || isClusterClaim(kind)) {
    const listClusterURL = resourceClusterURL(kind);
    return coFetchJSON(`${listClusterURL}`, 'GET').then((result) => raw ? result: result.items);
  }

  // const listURL = resourceURL(kind, { ns: params.ns }, listName);
  const listURL = resourceURL(kind, { ns: params.ns });

  // if (kind.kind === 'Namespace') {
  //   listURL = `${document.location.origin}/api/hypercloud/nameSpace?userId=${sessionStorage.getItem('id')}`;
  //   return coFetchJSON(`${listURL}${query && '&' + query}`, 'GET', options).then(result => (raw ? result : result.items));
  // } else if (kind.kind === 'NamespaceClaim') {
  //   listURL = `${document.location.origin}/api/hypercloud/nameSpaceClaim?userId=${sessionStorage.getItem('id')}`;
  //   return coFetchJSON(`${listURL}${query && '&' + query}`, 'GET', options).then(result => (raw ? result : result.items));
  // } else {
  return coFetchJSON(`${listURL}?${query}`, 'GET', options).then(result => (raw ? result : result.items));
  // }
};

export const k8sListPartialMetadata = (kind, params = {}, raw = false) => {
  return k8sList(kind, params, raw, {
    headers: {
      Accept: 'application/json;as=PartialObjectMetadataList;v=v1beta1;g=meta.k8s.io,application/json',
    },
  });
};

export const k8sWatch = (kind, query = {}, wsOptions = {}) => {
  const queryParams = { watch: true };
  const opts = { queryParams };
  wsOptions = Object.assign(
    {
      host: 'auto',
      reconnect: true,
      jsonParse: true,
      bufferFlushInterval: 500,
      bufferMax: 1000,
    },
    wsOptions,
  );

  const labelSelector = query.labelSelector || kind.labelSelector;
  if (labelSelector) {
    const encodedSelector = encodeURIComponent(selectorToString(labelSelector));
    if (encodedSelector) {
      queryParams.labelSelector = encodedSelector;
    }
  }

  if (query.fieldSelector) {
    queryParams.fieldSelector = encodeURIComponent(query.fieldSelector);
  }

  if (query.ns) {
    opts.ns = query.ns;
  }

  if (query.resourceVersion) {
    queryParams.resourceVersion = encodeURIComponent(query.resourceVersion);
  }

  const path = resourceURL(kind, opts);
  wsOptions.path = path;
  return new WSFactory(path, wsOptions);
};<|MERGE_RESOLUTION|>--- conflicted
+++ resolved
@@ -75,15 +75,9 @@
 
 export const resourceClusterURL = (model) => {
   if(isCluster(model)) {
-<<<<<<< HEAD
-    return `/api/hypercloud/cluster?userId=${getId()}`;
-  }
-  return `api/hypercloud/clusterclaim?userId=${getId()}`;
-=======
     return `/api/multi-hypercloud/cluster?userId=${getId()}`;
   }
   return `api/multi-hypercloud/clusterclaim?userId=${getId()}`;
->>>>>>> 4c26a2c3
 }
 
 export const resourceApprovalURL = (model, options, approval) => {
