import * as _ from 'lodash-es';
import { coFetchJSON } from '../../co-fetch';
import { k8sBasePath } from './k8s';
import { selectorToString } from './selector';
import { WSFactory } from '../ws-factory';
import { getActivePerspective, getActiveCluster } from '../../actions/ui';
import { getId } from '../../hypercloud/auth';

/** @type {(model: K8sKind) => string} */
const getK8sAPIPath = ({ apiGroup = 'core', apiVersion }) => {
  const isLegacy = apiGroup === 'core' && apiVersion === 'v1';

  let p;

  const cluster = window.SERVER_FLAGS.McMode && getActivePerspective() == 'hc' && getActiveCluster();

  if (cluster) {
    p = `${window.SERVER_FLAGS.basePath}api/${cluster}`;
  } else {
    p = k8sBasePath;
  }

  if (isLegacy) {
    p += '/api/';
  } else {
    p += '/apis/';
  }

  if (!isLegacy && apiGroup) {
    p += `${apiGroup}/`;
  }

  p += apiVersion;
  return p;
};

/** @type {(model: GroupVersionKind, options: {ns?: string, name?: string, path?: string, queryParams?: {[k: string]: string}}) => string} */
export const resourceURL = (model, options) => {
  let q = '';
  let u = getK8sAPIPath(model);

  if (options.ns) {
    u += `/namespaces/${options.ns}`;
  }
  u += `/${model.plural}`;
  if (options.name) {
    // Some resources like Users can have special characters in the name.
    u += `/${encodeURIComponent(options.name)}`;
  }
  if (options.path) {
    u += `/${options.path}`;
  }
  if (!_.isEmpty(options.queryParams)) {
    q = _.map(options.queryParams, function(v, k) {
      return `${k}=${v}`;
    });
    u += `?${q.join('&')}`;
  }

  return u;
};

<<<<<<< HEAD
export const resourceClusterURL = model => {
  if (isCluster(model)) {
    return `/api/hypercloud/api/master/cluster?userId=${getId()}`;
  }
  return `api/hypercloud/api/master/clusterclaim?userId=${getId()}`;
};
=======
export const resourceClusterURL = (model) => {
  if(isCluster(model)) {
    return `/api/multi-hypercloud/api/master/cluster?userId=${getId()}`;
  }
  return `api/multi-hypercloud/api/master/clusterclaim?userId=${getId()}`;
}
>>>>>>> 340b9fc5

export const resourceApprovalURL = (model, options, approval) => {
  return resourceURL(model, options).replace('cicd', 'cicdapi') + `/${approval}`;
};

const isCluster = model => {
  if (model.kind === 'ClusterManager') {
    return true;
  }
  return false;
};

const isClusterClaim = model => {
  if (model.kind === 'ClusterClaim') {
    return true;
  }
  return false;
};

export const watchURL = (kind, options) => {
  const opts = options || {};

  opts.queryParams = opts.queryParams || {};
  opts.queryParams.watch = true;
  return resourceURL(kind, opts);
};

export const k8sGet = (kind, name, ns, opts) => coFetchJSON(resourceURL(kind, Object.assign({ ns, name }, opts)));

export const k8sCreate = (kind, data, opts = {}) => {
  // Occassionally, a resource won't have a metadata property.
  // For example: apps.openshift.io/v1 DeploymentRequest
  // https://github.com/openshift/api/blob/master/apps/v1/types.go
  data.metadata = data.metadata || {};

  // Lowercase the resource name
  // https://github.com/kubernetes/kubernetes/blob/HEAD/docs/user-guide/identifiers.md#names
  if (data.metadata.name && _.isString(data.metadata.name) && !data.metadata.generateName) {
    data.metadata.name = data.metadata.name.toLowerCase();
  }

  return coFetchJSON.post(resourceURL(kind, Object.assign({ ns: data.metadata.namespace }, opts)), data);
};

export const k8sUpdate = (kind, data, ns, name) => coFetchJSON.put(resourceURL(kind, { ns: ns || data.metadata.namespace, name: name || data.metadata.name }), data);

export const k8sUpdateApproval = (kind, resource, approval, data) => {
  const url = resourceApprovalURL(
    kind,
    Object.assign({
      ns: resource.metadata.namespace,
      name: resource.metadata.name,
    }),
    approval,
  );

  return coFetchJSON.put(url, data);
};

export const k8sUpdateClaim = (kind, clusterClaim, admit, reason) => {
  const url = resourceClusterURL(kind) + `&clusterClaim=${clusterClaim}&admit=${admit}&reason=${reason}`;

  return coFetchJSON.put(url);
};

export const k8sPatch = (kind, resource, data, opts = {}) => {
  const patches = _.compact(data);

  if (_.isEmpty(patches)) {
    return Promise.resolve(resource);
  }

  return coFetchJSON.patch(
    resourceURL(
      kind,
      Object.assign(
        {
          ns: resource.metadata.namespace,
          name: resource.metadata.name,
        },
        opts,
      ),
    ),
    patches,
  );
};

export const k8sPatchByName = (kind, name, namespace, data, opts = {}) => k8sPatch(kind, { metadata: { name, namespace } }, data, opts);

export const k8sKill = (kind, resource, opts = {}, json = null) => coFetchJSON.delete(resourceURL(kind, Object.assign({ ns: resource.metadata.namespace, name: resource.metadata.name }, opts)), opts, json);

export const k8sKillByName = (kind, name, namespace, opts = {}) => k8sKill(kind, { metadata: { name, namespace } }, opts);

export const k8sList = (kind, params = {}, raw = false, options = {}) => {
  const query = _.map(_.omit(params, 'ns'), (v, k) => {
    if (k === 'labelSelector') {
      v = selectorToString(v);
    }
    return `${encodeURIComponent(k)}=${encodeURIComponent(v)}`;
  }).join('&');

  if (isCluster(kind) || isClusterClaim(kind)) {
    const listClusterURL = resourceClusterURL(kind);
    return coFetchJSON(`${listClusterURL}`, 'GET').then(result => (raw ? result : result.items));
  }

  const listURL = resourceURL(kind, { ns: params.ns });
  // if (kind.kind === 'Namespace') {
  //   listURL = `${document.location.origin}/api/hypercloud/nameSpace?userId=${sessionStorage.getItem('id')}`;
  //   return coFetchJSON(`${listURL}${query && '&' + query}`, 'GET', options).then(result => (raw ? result : result.items));
  // } else if (kind.kind === 'NamespaceClaim') {
  //   listURL = `${document.location.origin}/api/hypercloud/nameSpaceClaim?userId=${sessionStorage.getItem('id')}`;
  //   return coFetchJSON(`${listURL}${query && '&' + query}`, 'GET', options).then(result => (raw ? result : result.items));
  // } else {
  return coFetchJSON(`${listURL}?${query}`, 'GET', options).then(result => (raw ? result : result.items));
  // }
};

export const k8sListPartialMetadata = (kind, params = {}, raw = false) => {
  return k8sList(kind, params, raw, {
    headers: {
      Accept: 'application/json;as=PartialObjectMetadataList;v=v1beta1;g=meta.k8s.io,application/json',
    },
  });
};

export const k8sWatch = (kind, query = {}, wsOptions = {}) => {
  const queryParams = { watch: true };
  const opts = { queryParams };
  wsOptions = Object.assign(
    {
      host: 'auto',
      reconnect: true,
      jsonParse: true,
      bufferFlushInterval: 500,
      bufferMax: 1000,
    },
    wsOptions,
  );

  const labelSelector = query.labelSelector || kind.labelSelector;
  if (labelSelector) {
    const encodedSelector = encodeURIComponent(selectorToString(labelSelector));
    if (encodedSelector) {
      queryParams.labelSelector = encodedSelector;
    }
  }

  if (query.fieldSelector) {
    queryParams.fieldSelector = encodeURIComponent(query.fieldSelector);
  }

  if (query.ns) {
    opts.ns = query.ns;
  }

  if (query.resourceVersion) {
    queryParams.resourceVersion = encodeURIComponent(query.resourceVersion);
  }

  const path = resourceURL(kind, opts);
  wsOptions.path = path;
  return new WSFactory(path, wsOptions);
};<|MERGE_RESOLUTION|>--- conflicted
+++ resolved
@@ -60,21 +60,12 @@
   return u;
 };
 
-<<<<<<< HEAD
 export const resourceClusterURL = model => {
   if (isCluster(model)) {
-    return `/api/hypercloud/api/master/cluster?userId=${getId()}`;
-  }
-  return `api/hypercloud/api/master/clusterclaim?userId=${getId()}`;
-};
-=======
-export const resourceClusterURL = (model) => {
-  if(isCluster(model)) {
     return `/api/multi-hypercloud/api/master/cluster?userId=${getId()}`;
   }
   return `api/multi-hypercloud/api/master/clusterclaim?userId=${getId()}`;
-}
->>>>>>> 340b9fc5
+};
 
 export const resourceApprovalURL = (model, options, approval) => {
   return resourceURL(model, options).replace('cicd', 'cicdapi') + `/${approval}`;
