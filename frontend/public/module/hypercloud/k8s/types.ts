import { K8sResourceCommon, K8sResourceKind } from '../../k8s';

export type ApprovalKind = K8sResourceCommon & {
  namespace?: string;
  apiGroup?: string;
};

<<<<<<< HEAD
export type ServiceBrokerKind = K8sResourceCommon & {
  spec: {
    url?: string;
  };
};

export type ServiceClassKind = K8sResourceCommon & {
  spec: {
    bindable?: boolean;
    externalName?: string;
    serviceBrokerName?: string;
  };
};

export type ServicePlanKind = K8sResourceCommon & {
  spec: {
    bindable?: boolean;
    externalName?: string;
    serviceBrokerName?: string;
    serviceClassRef: {
      name?: string;
    };
  };
};

export type ClusterServiceBrokerKind = K8sResourceCommon & {
  spec: {
    url?: string;
  };
};

export type ClusterServiceClassKind = K8sResourceCommon & {
  spec: {
    bindable?: boolean;
    externalName?: string;
    clusterServiceBrokerName?: string;
  };
};

export type ClusterServicePlanKind = K8sResourceCommon & {
  spec: {
    bindable?: boolean;
    externalName?: string;
    clusterServiceBrokerName?: string;
    clusterServiceClassRef: {
      name?: string;
    };
  };
};

export type ServiceInstanceKind = K8sResourceCommon & {
  spec: {
    serviceClassName?: string;
    servicePlanName?: string;
  };
};

export type ServiceBindingKind = K8sResourceCommon & {
  spec: {
    instanceRef?: {
      name?: string;
    };
    secretName?: string;
  };
};

export type CatalogServiceClaimKind = K8sResourceCommon & {
  resourceName?: string;
  status?: {
    status?: string;
    reason?: string;
  };
};

// export type TemplateKind = K8sResourceCommon & {

// }

// export type TemplateInstanceKind = K8sResourceCommon & {
  
// }

=======
export type K8sClaimResourceKind = K8sResourceKind & {
  resourceName?: string;
};

>>>>>>> d392458e
// export type K8sResourceCommon = {
//     apiVersion?: string;
//     kind?: string;
//     metadata?: ObjectMetadata;
//   };<|MERGE_RESOLUTION|>--- conflicted
+++ resolved
@@ -5,7 +5,6 @@
   apiGroup?: string;
 };
 
-<<<<<<< HEAD
 export type ServiceBrokerKind = K8sResourceCommon & {
   spec: {
     url?: string;
@@ -85,15 +84,13 @@
 // }
 
 // export type TemplateInstanceKind = K8sResourceCommon & {
-  
+
 // }
 
-=======
 export type K8sClaimResourceKind = K8sResourceKind & {
   resourceName?: string;
 };
 
->>>>>>> d392458e
 // export type K8sResourceCommon = {
 //     apiVersion?: string;
 //     kind?: string;
