<<<<<<< HEAD
import { Link } from 'react-router-dom';
import { shallow, ShallowWrapper } from 'enzyme';

import PrimaryHeading from '@console/shared/src/components/heading/PrimaryHeading';
=======
import { configure, render, screen } from '@testing-library/react';
import '@testing-library/jest-dom';
>>>>>>> fc879678
import {
  PageHeading,
  BreadCrumbs,
  BreadCrumbsProps,
} from '../../../public/components/utils/headings';
import { testResourceInstance } from '../../../__mocks__/k8sResourcesMocks';
import { MemoryRouter } from 'react-router-dom-v5-compat';

// Mock getRootNode
Object.defineProperty(Element.prototype, 'getRootNode', {
  value: function () {
    let rootNode = this;
    while (rootNode.parentNode) {
      rootNode = rootNode.parentNode;
    }
    return rootNode;
  },
  configurable: true,
});

describe(BreadCrumbs.displayName, () => {
  let breadcrumbs: BreadCrumbsProps['breadcrumbs'];

  beforeEach(() => {
    configure({ testIdAttribute: 'data-test' });

    breadcrumbs = [
      { name: 'pods', path: '/pods' },
      { name: 'containers', path: '/pods/containers' },
    ];
  });

  it('renders each given breadcrumb', () => {
    render(
      <MemoryRouter>
        <BreadCrumbs breadcrumbs={breadcrumbs} />
      </MemoryRouter>,
    );

    breadcrumbs.forEach((crumb) => {
      if (crumb.path) {
        const link = screen.getByRole('link', { name: crumb.name });
        expect(link).toHaveAttribute('href', crumb.path);
      } else {
        expect(screen.getByText(crumb.name)).toBeInTheDocument();
      }
    });
  });
});

describe(PageHeading.displayName, () => {
  beforeEach(() => {
    configure({ testIdAttribute: 'data-test' });
  });

  it('renders resource icon if given `kind`', () => {
    const kind = 'Pod';
    render(
      <MemoryRouter>
        <PageHeading.WrappedComponent obj={null} kind={kind} />
      </MemoryRouter>,
    );

    const icon = screen.getByTitle(kind);
    expect(icon).toBeInTheDocument();
    expect(screen.getByText(kind)).toBeInTheDocument();
  });

  it('renders custom title component if given', () => {
    const title = <span>My Custom Title</span>;
    render(
      <MemoryRouter>
        <PageHeading.WrappedComponent obj={null} title={title} />
      </MemoryRouter>,
    );

    expect(screen.getByText('My Custom Title')).toBeInTheDocument();
  });

  it('renders breadcrumbs if given `breadcrumbsFor` function', () => {
    const breadcrumbs = [];
    render(
      <MemoryRouter>
        <PageHeading.WrappedComponent
          obj={{ data: testResourceInstance, loaded: true, loadError: null }}
          breadcrumbsFor={() => breadcrumbs}
        />
      </MemoryRouter>,
    );

    expect(screen.getByTestId('page-heading-breadcrumbs')).toBeInTheDocument();
  });

  it('does not render breadcrumbs if object has not loaded', () => {
    render(
      <MemoryRouter>
        <PageHeading.WrappedComponent obj={null} breadcrumbsFor={() => []} />
      </MemoryRouter>,
    );

    expect(screen.queryByTestId('page-heading-breadcrumbs')).not.toBeInTheDocument();
  });
});<|MERGE_RESOLUTION|>--- conflicted
+++ resolved
@@ -1,12 +1,8 @@
-<<<<<<< HEAD
 import { Link } from 'react-router-dom';
 import { shallow, ShallowWrapper } from 'enzyme';
-
 import PrimaryHeading from '@console/shared/src/components/heading/PrimaryHeading';
-=======
 import { configure, render, screen } from '@testing-library/react';
 import '@testing-library/jest-dom';
->>>>>>> fc879678
 import {
   PageHeading,
   BreadCrumbs,
