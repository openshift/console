import * as React from 'react';
import { ActionListItem, Button } from '@patternfly/react-core';
import { SimpleDropdown } from '@patternfly/react-templates';
import { useTranslation } from 'react-i18next';
<<<<<<< HEAD
import { Link, useNavigate, useParams } from 'react-router-dom';
import { HorizontalNav, Page, Dropdown } from '@console/internal/components/utils';
=======
import { useParams, Link } from 'react-router-dom-v5-compat';
import { history, HorizontalNav, Page } from '@console/internal/components/utils';
>>>>>>> 4dd9a7ca
import { referenceForModel } from '@console/internal/module/k8s';
import { PageHeading } from '@console/shared/src/components/heading/PageHeading';
import { PageTitleContext } from '../pagetitle/PageTitleContext';
import { MenuActions, MenuAction, SecondaryButtonAction } from './multi-tab-list-page-types';

interface MultiTabListPageProps {
  title: string;
  badge?: React.ReactNode;
  menuActions?: MenuActions;
  pages: Page[];
  secondaryButtonAction?: SecondaryButtonAction;
  telemetryPrefix?: string;
}

const MultiTabListPage: React.FC<MultiTabListPageProps> = ({
  title,
  badge,
  pages,
  menuActions,
  secondaryButtonAction,
  telemetryPrefix,
}) => {
  const { t } = useTranslation();
  const navigate = useNavigate();
  const { ns } = useParams();
  const onSelectCreateAction = (actionName: string): void => {
    const selectedMenuItem: MenuAction = menuActions[actionName];
    let url: string;
    if (selectedMenuItem.model) {
      const namespace = ns ?? 'default';
      const modelRef = referenceForModel(selectedMenuItem.model);
      url = namespace ? `/k8s/ns/${namespace}/${modelRef}/~new` : `/k8s/cluster/${modelRef}/~new`;
    }
    if (selectedMenuItem.onSelection) {
      url = selectedMenuItem.onSelection(actionName, selectedMenuItem, url);
    }
    if (url) {
      navigate(url);
    }
  };

  const items = menuActions
    ? Object.keys(menuActions).reduce<Record<string, string>>((acc, key) => {
        const menuAction: MenuAction = menuActions[key];
        const label =
          menuAction.label ||
          (menuAction.model?.labelKey ? t(menuAction.model.labelKey) : menuAction.model?.label);
        if (!label) return acc;

        return {
          ...acc,
          [key]: label,
        };
      }, {})
    : undefined;

  const titleProviderValues = {
    telemetryPrefix,
    titlePrefix: title,
  };

  return (
    <PageTitleContext.Provider value={titleProviderValues}>
      <PageHeading
        title={title}
        badge={badge}
        primaryAction={
          <>
            {secondaryButtonAction && (
              <ActionListItem>
                <Button
                  type="button"
                  variant="secondary"
                  data-test="secondary-action"
                  component={(props) => <Link {...props} to={secondaryButtonAction.href} />}
                >
                  {secondaryButtonAction.label}
                </Button>
              </ActionListItem>
            )}
            {items && (
              <ActionListItem>
                <SimpleDropdown
                  toggleProps={{
                    variant: 'primary',
                    // @ts-expect-error non-prop attribute is used for cypress
                    'data-test': 'tab-list-page-create',
                  }}
                  toggleContent={t('console-shared~Create')}
                  initialItems={Object.keys(items).map((item) => ({
                    value: item,
                    content: items[item],
                    'data-test-dropdown-menu': item,
                  }))}
                  onSelect={(_e, value: string) => {
                    onSelectCreateAction(value);
                  }}
                />
              </ActionListItem>
            )}
          </>
        }
      />
      <HorizontalNav pages={pages} noStatusBox />
    </PageTitleContext.Provider>
  );
};

export default MultiTabListPage;<|MERGE_RESOLUTION|>--- conflicted
+++ resolved
@@ -2,13 +2,8 @@
 import { ActionListItem, Button } from '@patternfly/react-core';
 import { SimpleDropdown } from '@patternfly/react-templates';
 import { useTranslation } from 'react-i18next';
-<<<<<<< HEAD
-import { Link, useNavigate, useParams } from 'react-router-dom';
-import { HorizontalNav, Page, Dropdown } from '@console/internal/components/utils';
-=======
-import { useParams, Link } from 'react-router-dom-v5-compat';
-import { history, HorizontalNav, Page } from '@console/internal/components/utils';
->>>>>>> 4dd9a7ca
+import { useNavigate, useParams, Link } from 'react-router-dom';
+import { HorizontalNav, Page } from '@console/internal/components/utils';
 import { referenceForModel } from '@console/internal/module/k8s';
 import { PageHeading } from '@console/shared/src/components/heading/PageHeading';
 import { PageTitleContext } from '../pagetitle/PageTitleContext';
