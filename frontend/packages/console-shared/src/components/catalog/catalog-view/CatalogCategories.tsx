--- conflicted
+++ resolved
@@ -1,12 +1,8 @@
 import * as React from 'react';
 import { VerticalTabs, VerticalTabsTab } from '@patternfly/react-catalog-view-extension';
 import * as _ from 'lodash';
-<<<<<<< HEAD
-import { Link } from 'react-router-dom';
-=======
 import { Link } from 'react-router-dom-v5-compat';
 import { CatalogCategory } from '@console/dynamic-plugin-sdk/src';
->>>>>>> 11df15c5
 import { isModifiedEvent } from '@console/shared/src/utils';
 import { getURLWithParams } from '../utils/catalog-utils';
 import { hasActiveDescendant, isActiveTab } from '../utils/category-utils';
