import * as React from 'react';
import {
  Flex,
  FlexItem,
  Content,
  ContentVariants,
  Title,
  TitleSizes,
  Button,
  SimpleList,
  Skeleton,
  SimpleListItem,
  Icon,
} from '@patternfly/react-core';
<<<<<<< HEAD
import { Link } from 'react-router-dom';
=======
import { ArrowRightIcon, ExternalLinkAltIcon } from '@patternfly/react-icons';
import { Link } from 'react-router-dom-v5-compat';
>>>>>>> 4dd9a7ca
import { useActivePerspective } from '@console/dynamic-plugin-sdk';
import { ExternalLink } from '@console/shared/src/components/links/ExternalLink';
import { useTelemetry } from '@console/shared/src/hooks/useTelemetry';
import './GettingStartedCard.scss';

export interface GettingStartedLink {
  id: string;
  loading?: boolean;

  title?: string | React.ReactElement;
  description?: string;

  external?: boolean;
  /** Default hyperlink location */
  href?: string;
  /** OnClick callback for the SimpleList item */
  onClick?: (event: React.MouseEvent | React.ChangeEvent) => void;
}

export interface GettingStartedCardProps {
  id: string;
  icon?: React.ReactElement;
  title: string;
  titleColor?: string;
  description?: string;
  links: GettingStartedLink[];
  moreLink?: GettingStartedLink;
}

export const GettingStartedCard: React.FC<GettingStartedCardProps> = ({
  id,
  icon,
  title,
  titleColor,
  description,
  links,
  moreLink,
}) => {
  const fireTelemetryEvent = useTelemetry();
  const [activePerspective] = useActivePerspective();

  const telemetryCallback = () => {
    fireTelemetryEvent('Getting Started Card Link Clicked', {
      id: activePerspective,
    });
  };

  return (
    <Flex
      direction={{ default: 'column' }}
      grow={{ default: 'grow' }}
      className="ocs-getting-started-card"
      data-test={`card ${id}`}
    >
      <Title headingLevel="h3" size={TitleSizes.md} style={{ color: titleColor }} data-test="title">
        {icon ? <span className="ocs-getting-started-card__title-icon">{icon}</span> : null}
        {title}
      </Title>

      {description ? (
        <Content component={ContentVariants.small} data-test="description">
          {description}
        </Content>
      ) : null}

      <Flex direction={{ default: 'column' }} grow={{ default: 'grow' }}>
        {links?.length > 0 ? (
          <SimpleList isControlled={false} className="ocs-getting-started-card__list">
            {links.map((link) =>
              link.loading ? (
                <li key={link.id} data-test="getting-started-skeleton">
                  <Skeleton fontSize="sm" />
                </li>
              ) : (
                <SimpleListItem
                  key={link.id}
                  component={link.href ? (link.external ? 'a' : (Link as any)) : 'button'}
                  componentProps={
                    link.external
                      ? {
                          href: link.href,
                          target: '_blank',
                          rel: 'noopener noreferrer',
                          'data-test': `item ${link.id}`,
                        }
                      : {
                          to: link.href,
                          'data-test': `item ${link.id}`,
                        }
                  }
                  href={link.href}
                  onClick={(e) => {
                    telemetryCallback();
                    link.onClick?.(e);
                  }}
                >
                  <>
                    <Content component="p">
                      {link.title}
                      <Icon size="bodySm" className="pf-v6-u-ml-xs">
                        {link.external ? <ExternalLinkAltIcon /> : <ArrowRightIcon />}
                      </Icon>
                    </Content>
                    {link.description && (
                      <Content component={ContentVariants.small}>{link.description}</Content>
                    )}
                  </>
                </SimpleListItem>
              ),
            )}
          </SimpleList>
        ) : null}
      </Flex>

      {moreLink ? (
        <FlexItem>
          {moreLink.onClick ? (
            <Button
              onClick={(e) => {
                telemetryCallback();
                moreLink.onClick(e);
              }}
              isInline
              variant="link"
              data-test={`item ${moreLink.id}`}
            >
              {moreLink.title}
            </Button>
          ) : moreLink.external ? (
            <ExternalLink
              onClick={telemetryCallback}
              href={moreLink.href}
              data-test={`item ${moreLink.id}`}
            >
              {moreLink.title}
            </ExternalLink>
          ) : (
            <Link to={moreLink.href} data-test={`item ${moreLink.id}`} onClick={telemetryCallback}>
              {moreLink.title}
            </Link>
          )}
        </FlexItem>
      ) : null}
    </Flex>
  );
};<|MERGE_RESOLUTION|>--- conflicted
+++ resolved
@@ -12,12 +12,8 @@
   SimpleListItem,
   Icon,
 } from '@patternfly/react-core';
-<<<<<<< HEAD
+import { ArrowRightIcon, ExternalLinkAltIcon } from '@patternfly/react-icons';
 import { Link } from 'react-router-dom';
-=======
-import { ArrowRightIcon, ExternalLinkAltIcon } from '@patternfly/react-icons';
-import { Link } from 'react-router-dom-v5-compat';
->>>>>>> 4dd9a7ca
 import { useActivePerspective } from '@console/dynamic-plugin-sdk';
 import { ExternalLink } from '@console/shared/src/components/links/ExternalLink';
 import { useTelemetry } from '@console/shared/src/hooks/useTelemetry';
