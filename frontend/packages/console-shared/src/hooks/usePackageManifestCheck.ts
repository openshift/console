import { useState, useEffect } from 'react';
import { consoleFetchJSON as coFetchJSON } from '@console/dynamic-plugin-sdk/src/utils/fetch';

export const usePackageManifestCheck = (
  operatorName: string,
  operatorNamespace: string,
  enabled: boolean = true,
): [boolean, boolean, string] => {
  const [pmExists, setPMExists] = useState<boolean>(false);
  const [loaded, setLoaded] = useState(false);
  const [errorMessage, setErrorMessage] = useState('');

  useEffect(() => {
<<<<<<< HEAD
    if (!enabled) {
      setPMExists(false);
      setLoaded(true);
      setErrorMessage('');
      return;
    }

    const url = `${window.SERVER_FLAGS.basePath}api/check-package-manifest/?name=${operatorName}&namespace=${operatorNamespace}`;
=======
    const url = `${window.SERVER_FLAGS.basePath}api/olm/check-package-manifests/?name=${operatorName}&namespace=${operatorNamespace}`;
>>>>>>> 37413767
    coFetchJSON(url)
      .then(() => {
        setPMExists(true);
        setLoaded(true);
        setErrorMessage('');
      })
      .catch((err) => {
        setPMExists(false);
        setLoaded(true);
        setErrorMessage(
          `Error loading PackageManifest for ${operatorName} in ${operatorNamespace}: ${err}`,
        );
      });
  }, [operatorName, operatorNamespace, enabled]);

  return [pmExists, loaded, errorMessage];
};<|MERGE_RESOLUTION|>--- conflicted
+++ resolved
@@ -11,7 +11,6 @@
   const [errorMessage, setErrorMessage] = useState('');
 
   useEffect(() => {
-<<<<<<< HEAD
     if (!enabled) {
       setPMExists(false);
       setLoaded(true);
@@ -19,10 +18,7 @@
       return;
     }
 
-    const url = `${window.SERVER_FLAGS.basePath}api/check-package-manifest/?name=${operatorName}&namespace=${operatorNamespace}`;
-=======
     const url = `${window.SERVER_FLAGS.basePath}api/olm/check-package-manifests/?name=${operatorName}&namespace=${operatorNamespace}`;
->>>>>>> 37413767
     coFetchJSON(url)
       .then(() => {
         setPMExists(true);
