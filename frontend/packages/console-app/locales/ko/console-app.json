{
  "VolumeSnapshotContents": "볼륨 스냅샷 컨텐츠",
  "Edit resource limits": "리소스 제한 편집",
  "Add Health Checks": "상태 검사 추가",
  "Edit Health Checks": "상태 검사 편집",
  "Add HorizontalPodAutoscaler": "HorizontalPodAutoscaler 추가",
  "Edit HorizontalPodAutoscaler": "HorizontalPodAutoscaler 편집",
  "Remove HorizontalPodAutoscaler": "HorizontalPodAutoscaler 제거",
  "Access mode": "액세스 모드",
  "Updating cluster to {{version}}": "{{version}}으로 클러스터 업데이트",
  "API Servers": "API 서버",
  "Controller Managers": "컨트롤러 관리자",
  "Schedulers": "스케줄러",
  "API Request Success Rate": "API 요청 성공률",
  "Components of the Control Plane are responsible for maintaining and reconciling the state of the cluster.": "컨트롤 플레인의 구성 요소는 클러스터의 상태를 유지 및 조정하는 역할을 합니다.",
  "Components": "구성 요소",
  "Response rate": "응답률",
  "Single master": "단일 master",
  "Incompatible file type": "호환되지 않는 파일 형식",
  "{{fileName}} cannot be uploaded. Only {{fileExtensions}} files are supported currently. Try another file.": "{{fileName}} 파일을 업로드 할 수 없습니다. 현재 {{fileExtensions}} 파일만 지원됩니다. 다른 파일을 시도해 보십시오.",
  "Clone": "복제",
  "Name": "이름",
  "Clone PVC": "PVC 복제",
  "Size": "크기",
  "Size should be equal or greater than the requested size of PVC": "크기는 요청된 PVC 크기 이상이어야 합니다.",
  "PVC details": "PVC 세부 정보",
  "Namespace": "네임 스페이스",
  "Storage Class": "스토리지 클래스",
  "Requested capacity": "요청된 용량",
  "Used capacity": "사용된 용량",
  "Volume mode": "볼륨 모드",
  "Save": "저장",
  "Restore as new PVC": "새 PVC로 복원",
  "When restore action for snapshot <1>{{snapshotName}}</1> is finished a new crash-consistent PVC copy will be created.": "스냅 샷 <1>{{snapshotName}}</1>의 복원이 완료되면 충돌한 시스템과 일치하는 새 PVC 사본이 생성됩니다.",
  "Size should be equal or greater than the restore size of snapshot": "크기는 스냅 샷 복원 크기 이상이어야 합니다.",
  "{{resourceKind}} details": "{{resourceKind}} 세부 정보",
  "Created at": "작성일",
  "Status": "상태",
  "API version": "API 버전",
  "Restore": "복원",
<<<<<<< HEAD
  "Quick Starts": "퀵스타트",
  "Learn how to create, import, and run applications on OpenShift with step-by-step instructions and tasks.": "단계별 지침 및 작업을 통해 OpenShift에서 애플리케이션을 만들고 가져오고 실행하는 방법을 알아봅니다.",
  "Only {{volumeMode}} volume mode is available for {{storageClass}} with {{accessMode}} access mode": "{{accessMode}} 액세스 모드가 있는 {{storageClass}}에서는 {{volumeMode}} 볼륨 모드만 사용할 수 있습니다.",
=======
  "Only {volumeMode} volume mode is available for {storageClass} with {accessMode} access mode": "{accessMode} 액세스 모드가 있는 {storageClass}에서는 {volumeMode} 볼륨 모드만 사용할 수 있습니다.",
>>>>>>> 8135af44
  "VolumeSnapshotClass with same provisioner as claim": "클레임과 동일한 프로비저너를 사용하는 볼륨 스냅샷 클래스",
  "Select volume snapshot class": "볼륨 스냅 샷 클래스 선택",
  "PersistentVolumeClaim details": "영구 볼륨 클레임 세부 정보",
  "StorageClass": "스토리지 클래스",
  "Create VolumeSnapshot": "볼륨 스냅샷 만들기",
  "Creating snapshot for claim <1>{{pvcName}}</1>": "클레임 <1>{{pvcName}}</1> 스냅샷 만들기",
  "PersistentVolumeClaim": "영구 볼륨 클레임",
  "Snapshot Class": "스냅샷 클래스",
  "Create": "만들기",
  "Cancel": "취소",
  "VolumeSnapshotClass details": "볼륨 스냅샷 클래스 세부 정보",
  "Driver": "드라이버",
  "Deletion policy": "삭제 정책",
  "Details": "세부 정보",
  "VolumeSnapshotContent details": "볼륨 스냅샷 컨텐츠 세부 정보",
  "VolumeSnapshot": "볼륨 스냅샷",
  "VolumeSnapshotClass": "볼륨 스냅샷 클래스",
  "Volume handle": "볼륨 처리",
  "Snapshot handle": "스냅샷 처리",
  "SnapshotClass": "스냅샷 클래스",
  "VolumeSnapshot details": "볼륨 스냅샷 세부 정보",
  "Source": "소스",
  "VolumeSnapshotContent": "볼륨 스냅샷 컨텐츠",
  "Snapshot content": "스냅샷 내용",
  "VolumeSnapshots": "볼륨 스냅샷",
  "Administrator": "관리자",
  "Cluster": "클러스터",
  "Control Plane": "컨트롤 플레인",
  "Control Plane status": "컨트롤 플레인 상태",
  "Cluster operators": "클러스터 Operator",
  "Access Mode": "액세스 모드",
  "Volume Mode": "볼륨 모드",
  "Creating snapshot for claim <1>{pvcName}</1>": "클레임 <1>{pvcName}</1> 스냅샷 만들기",
  "Creating snapshot for claim <1>{resourceName}</1>": "클레임 <1>{resourceName}</1> 스냅샷 만들기"
}<|MERGE_RESOLUTION|>--- conflicted
+++ resolved
@@ -38,13 +38,9 @@
   "Status": "상태",
   "API version": "API 버전",
   "Restore": "복원",
-<<<<<<< HEAD
   "Quick Starts": "퀵스타트",
   "Learn how to create, import, and run applications on OpenShift with step-by-step instructions and tasks.": "단계별 지침 및 작업을 통해 OpenShift에서 애플리케이션을 만들고 가져오고 실행하는 방법을 알아봅니다.",
-  "Only {{volumeMode}} volume mode is available for {{storageClass}} with {{accessMode}} access mode": "{{accessMode}} 액세스 모드가 있는 {{storageClass}}에서는 {{volumeMode}} 볼륨 모드만 사용할 수 있습니다.",
-=======
   "Only {volumeMode} volume mode is available for {storageClass} with {accessMode} access mode": "{accessMode} 액세스 모드가 있는 {storageClass}에서는 {volumeMode} 볼륨 모드만 사용할 수 있습니다.",
->>>>>>> 8135af44
   "VolumeSnapshotClass with same provisioner as claim": "클레임과 동일한 프로비저너를 사용하는 볼륨 스냅샷 클래스",
   "Select volume snapshot class": "볼륨 스냅 샷 클래스 선택",
   "PersistentVolumeClaim details": "영구 볼륨 클레임 세부 정보",
