--- conflicted
+++ resolved
@@ -38,13 +38,9 @@
   "Status": "ステータス",
   "API version": "API バージョン",
   "Restore": "復元",
-<<<<<<< HEAD
   "Quick Starts": "クイックスタート",
   "Learn how to create, import, and run applications on OpenShift with step-by-step instructions and tasks.": "ステップごとの手順およびタスクを使用して、OpenShift でアプリケーションを作成し、インポートし、実行する方法を説明します。",
-  "Only {volumeMode} volume mode is available for {storageClass} with {accessMode} access mode": "{accessMode} アクセスモードの {storageClass} には {volumeMode} ボリュームモードのみを使用できます。",
-=======
   "Only {{volumeMode}} volume mode is available for {{storageClass}} with {{accessMode}} access mode": "{{accessMode}} アクセスモードの {{storageClass}} には {{volumeMode}} ボリュームモードのみを使用できます。",
->>>>>>> f0aa2911
   "VolumeSnapshotClass with same provisioner as claim": "要求と同じプロビジョナーを持つボリュームスナップショットクラス",
   "Select volume snapshot class": "ボリュームスナップショットクラスの選択",
   "PersistentVolumeClaim details": "永続ボリューム要求の詳細",
