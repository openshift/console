--- conflicted
+++ resolved
@@ -157,16 +157,12 @@
               </DescriptionListDescription>
             </DescriptionListGroup>
             {_.has(node, 'spec.unschedulable') && (
-<<<<<<< HEAD
-              <dd>{_.get(node, 'spec.unschedulable', '-').toString()}</dd>
-=======
               <DescriptionListGroup>
                 <DescriptionListTerm>{t('console-app~Unschedulable')}</DescriptionListTerm>
                 <DescriptionListDescription className="text-capitalize">
                   {_.get(node, 'spec.unschedulable', '-').toString()}
                 </DescriptionListDescription>
               </DescriptionListGroup>
->>>>>>> f326915a
             )}
             <DescriptionListGroup>
               <DescriptionListTerm>{t('console-app~Created')}</DescriptionListTerm>
@@ -177,26 +173,6 @@
           </DescriptionList>
         </div>
         <div className="col-md-6 col-xs-12">
-<<<<<<< HEAD
-          <dl className="co-m-pane__details">
-            <dt>{t('console-app~Operating system')}</dt>
-            <dd>{_.get(node, 'status.nodeInfo.operatingSystem', '-')}</dd>
-            <dt>{t('console-app~OS image')}</dt>
-            <dd>{_.get(node, 'status.nodeInfo.osImage', '-')}</dd>
-            <dt>{t('console-app~Architecture')}</dt>
-            <dd>{_.get(node, 'status.nodeInfo.architecture', '-')}</dd>
-            <dt>{t('console-app~Kernel version')}</dt>
-            <dd>{_.get(node, 'status.nodeInfo.kernelVersion', '-')}</dd>
-            <dt>{t('console-app~Boot ID')}</dt>
-            <dd>{_.get(node, 'status.nodeInfo.bootID', '-')}</dd>
-            <dt>{t('console-app~Container runtime')}</dt>
-            <dd>{_.get(node, 'status.nodeInfo.containerRuntimeVersion', '-')}</dd>
-            <dt>{t('console-app~Kubelet version')}</dt>
-            <dd>{_.get(node, 'status.nodeInfo.kubeletVersion', '-')}</dd>
-            <dt>{t('console-app~Kube-Proxy version')}</dt>
-            <dd>{_.get(node, 'status.nodeInfo.kubeProxyVersion', '-')}</dd>
-          </dl>
-=======
           <DescriptionList>
             <DescriptionListGroup>
               <DescriptionListTerm>{t('console-app~Operating system')}</DescriptionListTerm>
@@ -247,7 +223,6 @@
               </DescriptionListDescription>
             </DescriptionListGroup>
           </DescriptionList>
->>>>>>> f326915a
         </div>
       </div>
     </PaneBody>
