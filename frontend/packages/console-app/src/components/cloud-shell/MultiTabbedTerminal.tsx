--- conflicted
+++ resolved
@@ -2,9 +2,6 @@
 import { Button, Tab, TabTitleText, TabTitleIcon } from '@patternfly/react-core';
 import { CloseIcon, PlusIcon } from '@patternfly/react-icons';
 import { useTranslation } from 'react-i18next';
-<<<<<<< HEAD
-import { useTelemetry } from '@console/shared/src/hooks/useTelemetry';
-=======
 import { connect } from 'react-redux';
 import { getUser } from '@console/dynamic-plugin-sdk';
 import { useAccessReview2 } from '@console/internal/components/utils/rbac';
@@ -15,18 +12,14 @@
   withUserSettingsCompatibility,
   WithUserSettingsCompatibilityProps,
 } from '@console/shared';
+import { useTelemetry } from '@console/shared/src/hooks/useTelemetry';
 import { FLAG_V1ALPHA2DEVWORKSPACE } from '../../consts';
 import { v1alpha1WorkspaceModel, WorkspaceModel } from '../../models';
->>>>>>> f75bb948
 import { Tabs } from '../tabs';
 import { sendActivityTick, TICK_INTERVAL } from './cloud-shell-utils';
 import CloudShellTerminal from './CloudShellTerminal';
-<<<<<<< HEAD
-
-=======
 import { CLOUD_SHELL_NAMESPACE, CLOUD_SHELL_NAMESPACE_CONFIG_STORAGE_KEY } from './const';
 import useCloudShellWorkspace from './useCloudShellWorkspace';
->>>>>>> f75bb948
 import './MultiTabbedTerminal.scss';
 
 const MAX_TERMINAL_TABS = 8;
@@ -51,9 +44,7 @@
   const [terminalTabs, setTerminalTabs] = React.useState<number[]>([1]);
   const [activeTabKey, setActiveTabKey] = React.useState<number>(1);
   const { t } = useTranslation();
-<<<<<<< HEAD
   const fireTelemetryEvent = useTelemetry();
-=======
   const [isAdmin, isAdminCheckLoading] = useAccessReview2({
     namespace: 'openshift-terminal',
     verb: 'create',
@@ -130,7 +121,6 @@
       document.removeEventListener('visibilitychange', handleVisibilityChange);
     };
   }, [workspaceName, namespace]);
->>>>>>> f75bb948
 
   const addNewTerminal = () => {
     if (terminalTabs.length < MAX_TERMINAL_TABS) {
