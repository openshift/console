--- conflicted
+++ resolved
@@ -4,27 +4,6 @@
 import { WorkspaceModel } from '../../../models';
 import { InternalCloudShellExec, CloudShellExecProps } from '../CloudShellExec';
 import TerminalLoadingBox from '../TerminalLoadingBox';
-<<<<<<< HEAD
-import useActivityTick from '../useActivityTick';
-
-Object.defineProperty(window, 'requestAnimationFrame', {
-  writable: true,
-  value: (callback) => callback(),
-});
-
-jest.mock('@console/shared', () => {
-  const originalModule = (jest as any).requireActual('@console/shared');
-  return {
-    ...originalModule,
-    useTelemetry: () => {},
-  };
-});
-
-jest.mock('../useActivityTick', () => ({
-  default: jest.fn(),
-}));
-=======
->>>>>>> f75bb948
 
 const workspace = 'test1';
 const namespace = 'namespace1';
