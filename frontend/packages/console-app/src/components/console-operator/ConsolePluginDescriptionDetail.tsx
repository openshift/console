--- conflicted
+++ resolved
@@ -17,11 +17,7 @@
     [pluginInfoEntries, pluginName],
   );
 
-<<<<<<< HEAD
-  return pluginInfo && isLoadedDynamicPluginInfo(pluginInfo) ? (
-=======
   return pluginInfo?.status === 'loaded' ? (
->>>>>>> 8455ef98
     <>{pluginInfo.metadata.customProperties?.console?.description || DASH}</>
   ) : (
     <>{DASH}</>
