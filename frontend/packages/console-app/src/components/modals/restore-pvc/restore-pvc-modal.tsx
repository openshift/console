import { useCallback, useState, FormEvent } from 'react';
import {
  FormGroup,
  FormHelperText,
  Grid,
  GridItem,
  HelperText,
  HelperTextItem,
  TextInput,
} from '@patternfly/react-core';
import { Trans, useTranslation } from 'react-i18next';
import { useNavigate } from 'react-router-dom';
import { VolumeModeSelector } from '@console/app/src/components/volume-modes/volume-mode';
import { OverlayComponent } from '@console/dynamic-plugin-sdk/src/app/modal-support/OverlayProvider';
import { useOverlay } from '@console/dynamic-plugin-sdk/src/app/modal-support/useOverlay';
import {
  ModalBody,
  ModalComponentProps,
  ModalSubmitFooter,
  ModalTitle,
  ModalWrapper,
} from '@console/internal/components/factory';
import {
  dropdownUnits,
  snapshotPVCStorageClassAnnotation,
  snapshotPVCAccessModeAnnotation,
  snapshotPVCVolumeModeAnnotation,
} from '@console/internal/components/storage/shared';
import {
  ResourceIcon,
<<<<<<< HEAD
  withHandlePromise,
=======
  history,
>>>>>>> 5981a88e
  RequestSizeInput,
  resourcePathFromModel,
  convertToBaseValue,
  humanizeBinaryBytesWithoutB,
  humanizeBinaryBytes,
} from '@console/internal/components/utils';
import { useK8sGet } from '@console/internal/components/utils/k8s-get-hook';
import { StorageClassDropdown } from '@console/internal/components/utils/storage-class-dropdown';
import {
  NamespaceModel,
  PersistentVolumeClaimModel,
  VolumeSnapshotModel,
  StorageClassModel,
} from '@console/internal/models';
import {
  k8sCreate,
  VolumeSnapshotKind,
  StorageClassResourceKind,
  PersistentVolumeClaimKind,
} from '@console/internal/module/k8s';
import {
  getName,
  getNamespace,
  Status,
  isCephProvisioner,
  getAnnotations,
  onlyPvcSCs,
} from '@console/shared';
import { Timestamp } from '@console/shared/src/components/datetime/Timestamp';
import { usePromiseHandler } from '@console/shared/src/hooks/promise-handler';
import { AccessModeSelector } from '../../access-modes/access-mode';

import './restore-pvc-modal.scss';

<<<<<<< HEAD
const RestorePVCModal = withHandlePromise<RestorePVCModalProps>(
  ({ close, cancel, resource, errorMessage, inProgress, handlePromise }) => {
    const { t } = useTranslation();
    const navigate = useNavigate();
    const [restorePVCName, setPVCName] = useState(`${getName(resource) || 'pvc'}-restore`);
    const volumeSnapshotAnnotations = getAnnotations(resource);
    const snapshotBaseSize = convertToBaseValue(resource?.status?.restoreSize ?? '0');
    const snapshotHumanizedSize = humanizeBinaryBytesWithoutB(snapshotBaseSize);
    const [requestedSize, setRequestedSize] = useState(snapshotHumanizedSize.value);
    const [requestedUnit, setRequestedUnit] = useState(snapshotHumanizedSize.unit);
    const [pvcSC, setPVCStorageClass] = useState('');
    const requestedBytes = convertToBaseValue(requestedSize + requestedUnit);
    const validSize = requestedBytes >= snapshotBaseSize;
    const [restoreAccessMode, setRestoreAccessMode] = useState('');
    const [updatedProvisioner, setUpdatedProvisioner] = useState('');
    const namespace = getNamespace(resource);
    const snapshotName = getName(resource);
=======
const RestorePVCModal = ({ close, cancel, resource }: RestorePVCModalProps) => {
  const [handlePromise, inProgress, errorMessage] = usePromiseHandler<PersistentVolumeClaimKind>();
  const { t } = useTranslation();
  const [restorePVCName, setPVCName] = React.useState(`${getName(resource) || 'pvc'}-restore`);
  const volumeSnapshotAnnotations = getAnnotations(resource);
  const snapshotBaseSize = convertToBaseValue(resource?.status?.restoreSize ?? '0');
  const snapshotHumanizedSize = humanizeBinaryBytesWithoutB(snapshotBaseSize);
  const [requestedSize, setRequestedSize] = React.useState(snapshotHumanizedSize.value);
  const [requestedUnit, setRequestedUnit] = React.useState(snapshotHumanizedSize.unit);
  const [pvcSC, setPVCStorageClass] = React.useState('');
  const requestedBytes = convertToBaseValue(requestedSize + requestedUnit);
  const validSize = requestedBytes >= snapshotBaseSize;
  const [restoreAccessMode, setRestoreAccessMode] = React.useState('');
  const [updatedProvisioner, setUpdatedProvisioner] = React.useState('');
  const namespace = getNamespace(resource);
  const snapshotName = getName(resource);
>>>>>>> 5981a88e

  const [pvcResource, pvcResourceLoaded, pvcResourceLoadError] = useK8sGet<
    PersistentVolumeClaimKind
  >(PersistentVolumeClaimModel, resource?.spec?.source?.persistentVolumeClaimName, namespace);

  const pvcStorageClassName = pvcResource?.spec?.storageClassName;
  const [scResource, scResourceLoaded, scResourceLoadError] = useK8sGet<StorageClassResourceKind>(
    StorageClassModel,
    pvcStorageClassName,
  );

<<<<<<< HEAD
    const [volumeMode, setVolumeMode] = useState('');
    const requestedSizeInputChange = ({ value, unit }) => {
      setRequestedSize(value);
      setRequestedUnit(unit);
    };
=======
  const [volumeMode, setVolumeMode] = React.useState('');
  const requestedSizeInputChange = ({ value, unit }) => {
    setRequestedSize(value);
    setRequestedUnit(unit);
  };
>>>>>>> 5981a88e

  const handleStorageClass = (updatedStorageClass: StorageClassResourceKind) => {
    setPVCStorageClass(updatedStorageClass?.metadata.name || '');
    setUpdatedProvisioner(updatedStorageClass?.provisioner);
  };

<<<<<<< HEAD
    const submit = (event: FormEvent<EventTarget>) => {
      event.preventDefault();
      const restorePVCTemplate: PersistentVolumeClaimKind = {
        apiVersion: PersistentVolumeClaimModel.apiVersion,
        kind: PersistentVolumeClaimModel.kind,
        metadata: {
          name: restorePVCName,
          namespace,
=======
  const submit = (event: React.FormEvent<EventTarget>) => {
    event.preventDefault();
    const restorePVCTemplate: PersistentVolumeClaimKind = {
      apiVersion: PersistentVolumeClaimModel.apiVersion,
      kind: PersistentVolumeClaimModel.kind,
      metadata: {
        name: restorePVCName,
        namespace,
      },
      spec: {
        storageClassName: pvcSC,
        dataSource: {
          name: snapshotName,
          kind: VolumeSnapshotModel.kind,
          apiGroup: VolumeSnapshotModel.apiGroup,
>>>>>>> 5981a88e
        },
        accessModes: [restoreAccessMode],
        volumeMode,
        resources: {
          requests: {
            storage: `${requestedSize}${requestedUnit}`,
          },
        },
<<<<<<< HEAD
      };

      return handlePromise(
        k8sCreate(PersistentVolumeClaimModel, restorePVCTemplate, { ns: namespace }),
        (newPVC) => {
          close();
          navigate(
            resourcePathFromModel(PersistentVolumeClaimModel, newPVC.metadata.name, namespace),
          );
        },
      );
=======
      },
>>>>>>> 5981a88e
    };

    handlePromise(k8sCreate(PersistentVolumeClaimModel, restorePVCTemplate, { ns: namespace }))
      .then((newPVC) => {
        close();
        history.push(
          resourcePathFromModel(PersistentVolumeClaimModel, newPVC.metadata.name, namespace),
        );
      })
      .catch(() => {});
  };
  return (
    <form onSubmit={submit} name="form" className="modal-content pf-v6-c-form pf-v6-c-form--no-gap">
      <ModalTitle>{t('console-app~Restore as new PVC')}</ModalTitle>
      <ModalBody>
        <p>
          <Trans t={t} ns="console-app">
            When restore action for snapshot <strong>{{ snapshotName }}</strong> is finished a new
            crash-consistent PVC copy will be created.
          </Trans>
        </p>
        <FormGroup
          label={t('console-app~Name')}
          isRequired
          fieldId="pvc-name"
          className="co-restore-pvc-modal__input"
        >
          <TextInput
            isRequired
            type="text"
            id="pvc-name"
            data-test="pvc-name"
            name="restore-pvc-modal__name"
            value={restorePVCName}
            onChange={(_event, value: string) => setPVCName(value)}
          />
        </FormGroup>
        <FormGroup fieldId="restore-storage-class" className="co-restore-pvc-modal__input">
          {!pvcStorageClassName || !scResourceLoaded ? (
            <div className="skeleton-text" />
          ) : (
            <StorageClassDropdown
              onChange={handleStorageClass}
              filter={(scObj: StorageClassResourceKind) =>
                onlyPvcSCs(scObj, scResourceLoadError, scResource)
              }
              id="restore-storage-class"
              required
              selectedKey={volumeSnapshotAnnotations?.[snapshotPVCStorageClassAnnotation]}
            />
          )}
        </FormGroup>
        <AccessModeSelector
          onChange={setRestoreAccessMode}
          className="co-restore-pvc-modal__input"
          provisioner={updatedProvisioner}
          loaded={pvcResourceLoaded}
          loadError={pvcResourceLoadError}
          pvcResource={pvcResource}
          availableAccessModes={volumeSnapshotAnnotations?.[snapshotPVCAccessModeAnnotation]?.split(
            ',',
          )}
        />
        <VolumeModeSelector
          onChange={setVolumeMode}
          className="co-restore-pvc-modal__input"
          provisioner={updatedProvisioner}
          pvcResource={pvcResource}
          accessMode={restoreAccessMode}
          storageClass={pvcSC}
          loaded={pvcResourceLoaded}
          availableVolumeMode={volumeSnapshotAnnotations?.[snapshotPVCVolumeModeAnnotation]}
        />
        <FormGroup
          label={t('console-app~Size')}
          isRequired
          fieldId="pvc-size"
          className="co-restore-pvc-modal__input co-restore-pvc-modal__ocs-size"
        >
          {!!pvcStorageClassName && scResourceLoaded ? (
            <RequestSizeInput
              name="requestSize"
              onChange={requestedSizeInputChange}
              defaultRequestSizeUnit={requestedUnit}
              defaultRequestSizeValue={requestedSize}
              dropdownUnits={dropdownUnits}
              isInputDisabled={scResourceLoadError || isCephProvisioner(scResource?.provisioner)}
              required
            />
          ) : (
            <div className="skeleton-text" />
          )}

          {!validSize && (
            <FormHelperText>
              <HelperText>
                <HelperTextItem variant="error">
                  {t(
                    'console-app~Size should be equal or greater than the restore size of snapshot.',
                  )}
                </HelperTextItem>
              </HelperText>
            </FormHelperText>
          )}
        </FormGroup>
        <div className="co-restore-pvc-modal__details-section">
          <p className="pf-v6-u-text-color-subtle">
            {t('console-app~{{resourceKind}} details', {
              resourceKind: VolumeSnapshotModel.label,
            })}
          </p>
          <Grid hasGutter>
            <GridItem span={6}>
              <div className="co-restore-pvc-modal__pvc-details">
                <strong>{t('console-app~Created at')}</strong>
                <span>
                  <Timestamp timestamp={resource?.metadata?.creationTimestamp} />
                </span>
              </div>
              <div className="co-restore-pvc-modal__pvc-details">
                <strong>{t('console-app~Status')}</strong>
                <Status status={resource?.status?.readyToUse ? 'Ready' : 'Not Ready'} />
              </div>
              <div className="co-restore-pvc-modal__pvc-details">
                <strong>{t('console-app~Size')}</strong>
                <p>{humanizeBinaryBytes(snapshotBaseSize).string}</p>
              </div>
            </GridItem>
            <GridItem span={6}>
              <div className="co-restore-pvc-modal__pvc-details">
                <strong>{t('console-app~Namespace')}</strong>
                <div>
                  <ResourceIcon kind={NamespaceModel.kind} />
                  <span>{namespace}</span>
                </div>
              </div>
              <div className="co-restore-pvc-modal__pvc-details">
                <strong>{t('console-app~API version')}</strong>
                <p>{resource?.apiVersion}</p>
              </div>
            </GridItem>
          </Grid>
        </div>
      </ModalBody>
      <ModalSubmitFooter
        submitDisabled={!pvcSC || !validSize}
        inProgress={inProgress}
        errorMessage={errorMessage}
        submitText={t('console-app~Restore')}
        cancel={cancel}
      />
    </form>
  );
};

export const RestorePVCModalProvider: OverlayComponent<RestorePVCModalProps> = (props) => {
  return (
    <ModalWrapper blocking onClose={props.closeOverlay}>
      <RestorePVCModal close={props.closeOverlay} cancel={props.closeOverlay} {...props} />
    </ModalWrapper>
  );
};

export const useRestorePVCModal = (props) => {
  const launcher = useOverlay();
  const { resourceKind, resource } = props;

  return useCallback(
    () =>
      resourceKind && resource && launcher<RestorePVCModalProps>(RestorePVCModalProvider, props),
    // eslint-disable-next-line react-hooks/exhaustive-deps
    [launcher, resourceKind, resource],
  );
};

type RestorePVCModalProps = {
  resource: VolumeSnapshotKind;
<<<<<<< HEAD
} & HandlePromiseProps &
  ModalComponentProps;
=======
} & ModalComponentProps;

export default createModalLauncher(RestorePVCModal);
>>>>>>> 5981a88e
<|MERGE_RESOLUTION|>--- conflicted
+++ resolved
@@ -9,7 +9,6 @@
   TextInput,
 } from '@patternfly/react-core';
 import { Trans, useTranslation } from 'react-i18next';
-import { useNavigate } from 'react-router-dom';
 import { VolumeModeSelector } from '@console/app/src/components/volume-modes/volume-mode';
 import { OverlayComponent } from '@console/dynamic-plugin-sdk/src/app/modal-support/OverlayProvider';
 import { useOverlay } from '@console/dynamic-plugin-sdk/src/app/modal-support/useOverlay';
@@ -28,11 +27,7 @@
 } from '@console/internal/components/storage/shared';
 import {
   ResourceIcon,
-<<<<<<< HEAD
-  withHandlePromise,
-=======
   history,
->>>>>>> 5981a88e
   RequestSizeInput,
   resourcePathFromModel,
   convertToBaseValue,
@@ -67,42 +62,22 @@
 
 import './restore-pvc-modal.scss';
 
-<<<<<<< HEAD
-const RestorePVCModal = withHandlePromise<RestorePVCModalProps>(
-  ({ close, cancel, resource, errorMessage, inProgress, handlePromise }) => {
-    const { t } = useTranslation();
-    const navigate = useNavigate();
-    const [restorePVCName, setPVCName] = useState(`${getName(resource) || 'pvc'}-restore`);
-    const volumeSnapshotAnnotations = getAnnotations(resource);
-    const snapshotBaseSize = convertToBaseValue(resource?.status?.restoreSize ?? '0');
-    const snapshotHumanizedSize = humanizeBinaryBytesWithoutB(snapshotBaseSize);
-    const [requestedSize, setRequestedSize] = useState(snapshotHumanizedSize.value);
-    const [requestedUnit, setRequestedUnit] = useState(snapshotHumanizedSize.unit);
-    const [pvcSC, setPVCStorageClass] = useState('');
-    const requestedBytes = convertToBaseValue(requestedSize + requestedUnit);
-    const validSize = requestedBytes >= snapshotBaseSize;
-    const [restoreAccessMode, setRestoreAccessMode] = useState('');
-    const [updatedProvisioner, setUpdatedProvisioner] = useState('');
-    const namespace = getNamespace(resource);
-    const snapshotName = getName(resource);
-=======
 const RestorePVCModal = ({ close, cancel, resource }: RestorePVCModalProps) => {
   const [handlePromise, inProgress, errorMessage] = usePromiseHandler<PersistentVolumeClaimKind>();
   const { t } = useTranslation();
-  const [restorePVCName, setPVCName] = React.useState(`${getName(resource) || 'pvc'}-restore`);
+  const [restorePVCName, setPVCName] = useState(`${getName(resource) || 'pvc'}-restore`);
   const volumeSnapshotAnnotations = getAnnotations(resource);
   const snapshotBaseSize = convertToBaseValue(resource?.status?.restoreSize ?? '0');
   const snapshotHumanizedSize = humanizeBinaryBytesWithoutB(snapshotBaseSize);
-  const [requestedSize, setRequestedSize] = React.useState(snapshotHumanizedSize.value);
-  const [requestedUnit, setRequestedUnit] = React.useState(snapshotHumanizedSize.unit);
-  const [pvcSC, setPVCStorageClass] = React.useState('');
+  const [requestedSize, setRequestedSize] = useState(snapshotHumanizedSize.value);
+  const [requestedUnit, setRequestedUnit] = useState(snapshotHumanizedSize.unit);
+  const [pvcSC, setPVCStorageClass] = useState('');
   const requestedBytes = convertToBaseValue(requestedSize + requestedUnit);
   const validSize = requestedBytes >= snapshotBaseSize;
-  const [restoreAccessMode, setRestoreAccessMode] = React.useState('');
-  const [updatedProvisioner, setUpdatedProvisioner] = React.useState('');
+  const [restoreAccessMode, setRestoreAccessMode] = useState('');
+  const [updatedProvisioner, setUpdatedProvisioner] = useState('');
   const namespace = getNamespace(resource);
   const snapshotName = getName(resource);
->>>>>>> 5981a88e
 
   const [pvcResource, pvcResourceLoaded, pvcResourceLoadError] = useK8sGet<
     PersistentVolumeClaimKind
@@ -114,36 +89,18 @@
     pvcStorageClassName,
   );
 
-<<<<<<< HEAD
-    const [volumeMode, setVolumeMode] = useState('');
-    const requestedSizeInputChange = ({ value, unit }) => {
-      setRequestedSize(value);
-      setRequestedUnit(unit);
-    };
-=======
-  const [volumeMode, setVolumeMode] = React.useState('');
+  const [volumeMode, setVolumeMode] = useState('');
   const requestedSizeInputChange = ({ value, unit }) => {
     setRequestedSize(value);
     setRequestedUnit(unit);
   };
->>>>>>> 5981a88e
 
   const handleStorageClass = (updatedStorageClass: StorageClassResourceKind) => {
     setPVCStorageClass(updatedStorageClass?.metadata.name || '');
     setUpdatedProvisioner(updatedStorageClass?.provisioner);
   };
 
-<<<<<<< HEAD
-    const submit = (event: FormEvent<EventTarget>) => {
-      event.preventDefault();
-      const restorePVCTemplate: PersistentVolumeClaimKind = {
-        apiVersion: PersistentVolumeClaimModel.apiVersion,
-        kind: PersistentVolumeClaimModel.kind,
-        metadata: {
-          name: restorePVCName,
-          namespace,
-=======
-  const submit = (event: React.FormEvent<EventTarget>) => {
+  const submit = (event: FormEvent<EventTarget>) => {
     event.preventDefault();
     const restorePVCTemplate: PersistentVolumeClaimKind = {
       apiVersion: PersistentVolumeClaimModel.apiVersion,
@@ -158,7 +115,6 @@
           name: snapshotName,
           kind: VolumeSnapshotModel.kind,
           apiGroup: VolumeSnapshotModel.apiGroup,
->>>>>>> 5981a88e
         },
         accessModes: [restoreAccessMode],
         volumeMode,
@@ -167,21 +123,7 @@
             storage: `${requestedSize}${requestedUnit}`,
           },
         },
-<<<<<<< HEAD
-      };
-
-      return handlePromise(
-        k8sCreate(PersistentVolumeClaimModel, restorePVCTemplate, { ns: namespace }),
-        (newPVC) => {
-          close();
-          navigate(
-            resourcePathFromModel(PersistentVolumeClaimModel, newPVC.metadata.name, namespace),
-          );
-        },
-      );
-=======
       },
->>>>>>> 5981a88e
     };
 
     handlePromise(k8sCreate(PersistentVolumeClaimModel, restorePVCTemplate, { ns: namespace }))
@@ -359,11 +301,4 @@
 
 type RestorePVCModalProps = {
   resource: VolumeSnapshotKind;
-<<<<<<< HEAD
-} & HandlePromiseProps &
-  ModalComponentProps;
-=======
-} & ModalComponentProps;
-
-export default createModalLauncher(RestorePVCModal);
->>>>>>> 5981a88e
+} & ModalComponentProps;