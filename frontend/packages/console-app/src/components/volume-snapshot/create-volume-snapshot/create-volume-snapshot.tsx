import * as React from 'react';
import {
  Grid,
  GridItem,
  ActionGroup,
  Button,
  Alert,
  DescriptionList,
  DescriptionListGroup,
  DescriptionListTerm,
  DescriptionListDescription,
  Content,
  ContentVariants,
} from '@patternfly/react-core';
import { Trans, useTranslation } from 'react-i18next';
import { useParams, useNavigate } from 'react-router-dom';
import { PVCStatusComponent } from '@console/internal/components/persistent-volume-claim';
import {
  getAccessModeOptions,
  snapshotPVCStorageClassAnnotation,
  snapshotPVCAccessModeAnnotation,
  snapshotPVCVolumeModeAnnotation,
} from '@console/internal/components/storage/shared';
import {
  ListDropdown,
  ButtonBar,
  ResourceIcon,
  resourceObjPath,
  convertToBaseValue,
  humanizeBinaryBytes,
  getURLSearchParams,
} from '@console/internal/components/utils';
import { useK8sGet } from '@console/internal/components/utils/k8s-get-hook';
import { useK8sWatchResource } from '@console/internal/components/utils/k8s-watch-hook';
import { PVCDropdown } from '@console/internal/components/utils/pvc-dropdown';
import {
  PersistentVolumeClaimModel,
  VolumeSnapshotModel,
  VolumeSnapshotClassModel,
  StorageClassModel,
  NamespaceModel,
} from '@console/internal/models';
import {
  referenceForModel,
  k8sCreate,
  referenceFor,
  VolumeSnapshotClassKind,
  StorageClassResourceKind,
  PersistentVolumeClaimKind,
  VolumeSnapshotKind,
  apiVersionForModel,
  ListKind,
} from '@console/internal/module/k8s';
import { getName, getNamespace, getAnnotations } from '@console/shared';
import { DocumentTitle } from '@console/shared/src/components/document-title/DocumentTitle';
import { PageHeading } from '@console/shared/src/components/heading/PageHeading';
import PaneBody from '@console/shared/src/components/layout/PaneBody';
import { LinkTo } from '@console/shared/src/components/links/LinkTo';
import { usePromiseHandler } from '@console/shared/src/hooks/promise-handler';
import './_create-volume-snapshot.scss';

const LoadingComponent: React.FC = () => (
  <Grid className="skeleton-box">
    <GridItem className="skeleton-activity" />
    <GridItem className="skeleton-activity" />
    <GridItem className="skeleton-activity" />
    <GridItem className="skeleton-activity" />
    <GridItem className="skeleton-activity" />
    <GridItem className="skeleton-activity" />
    <GridItem className="skeleton-activity" />
    <GridItem className="skeleton-activity" />
  </Grid>
);

const SnapshotClassDropdown = (props: SnapshotClassDropdownProps) => {
  const { selectedKey, filter } = props;
  const kind = referenceForModel(VolumeSnapshotClassModel);
  const resources = [{ kind }];
  const { t } = useTranslation();
  return (
    <ListDropdown
      {...props}
      desc={t('console-app~VolumeSnapshotClass with same provisioner as claim')}
      dataFilter={filter}
      resources={resources}
      selectedKeyKind={kind}
      placeholder={t('console-app~Select volume snapshot class')}
      selectedKey={selectedKey}
    />
  );
};

const PVCSummary: React.FC<PVCSummaryProps> = ({ persistentVolumeClaim }) => {
  const { t } = useTranslation();
  const storageClass = persistentVolumeClaim?.spec?.storageClassName;
  const requestedCapacity = persistentVolumeClaim?.spec?.resources?.requests?.storage;
  const sizeBase = convertToBaseValue(requestedCapacity);
  const sizeMetrics = requestedCapacity ? humanizeBinaryBytes(sizeBase).string : '-';
  const accessModes = getAccessModeOptions().find(
    (accessMode) => accessMode.value === persistentVolumeClaim?.spec?.accessModes?.[0],
  );
  const volumeMode = persistentVolumeClaim?.spec?.volumeMode;
  return (
    <>
      <Content component={ContentVariants.h3}>
        {t('console-app~PersistentVolumeClaim details')}
      </Content>
      <DescriptionList>
        <DescriptionListGroup>
          <DescriptionListTerm>{t('console-app~Name')}</DescriptionListTerm>
          <DescriptionListDescription>
            <ResourceIcon kind={PersistentVolumeClaimModel.kind} />
            {getName(persistentVolumeClaim)}
          </DescriptionListDescription>
        </DescriptionListGroup>
        <DescriptionListGroup>
          <DescriptionListTerm>{t('console-app~Namespace')}</DescriptionListTerm>
          <DescriptionListDescription>
            <ResourceIcon kind={NamespaceModel.kind} />
            {getNamespace(persistentVolumeClaim)}
          </DescriptionListDescription>
        </DescriptionListGroup>
        <DescriptionListGroup>
          <DescriptionListTerm>{t('console-app~Status')}</DescriptionListTerm>
          <DescriptionListDescription>
            <PVCStatusComponent pvc={persistentVolumeClaim} />
          </DescriptionListDescription>
        </DescriptionListGroup>
        <DescriptionListGroup>
          <DescriptionListTerm>{t('console-app~StorageClass')}</DescriptionListTerm>
          <DescriptionListDescription>
            <ResourceIcon kind={StorageClassModel.kind} />
            {storageClass}
          </DescriptionListDescription>
        </DescriptionListGroup>
        <DescriptionListGroup>
          <DescriptionListTerm>{t('console-app~Requested capacity')}</DescriptionListTerm>
          <DescriptionListDescription>{sizeMetrics}</DescriptionListDescription>
        </DescriptionListGroup>
        <DescriptionListGroup>
          <DescriptionListTerm>{t('console-app~Access mode')}</DescriptionListTerm>
          <DescriptionListDescription>{accessModes.title}</DescriptionListDescription>
        </DescriptionListGroup>
        <DescriptionListGroup>
          <DescriptionListTerm>{t('console-app~Volume mode')}</DescriptionListTerm>
          <DescriptionListDescription>{volumeMode}</DescriptionListDescription>
        </DescriptionListGroup>
      </DescriptionList>
    </>
  );
};

const defaultSnapshotClassAnnotation: string = 'snapshot.storage.kubernetes.io/is-default-class';
const isDefaultSnapshotClass = (volumeSnapshotClass: VolumeSnapshotClassKind) =>
  getAnnotations(volumeSnapshotClass, { defaultSnapshotClassAnnotation: 'false' })[
    defaultSnapshotClassAnnotation
  ] === 'true';

<<<<<<< HEAD
const CreateSnapshotForm = withHandlePromise<SnapshotResourceProps>((props) => {
  const { namespace, pvcName, handlePromise, inProgress, errorMessage } = props;
  const navigate = useNavigate();
=======
const CreateSnapshotForm = (props: SnapshotResourceProps) => {
  const { namespace, pvcName } = props;
  const [handlePromise, inProgress, errorMessage] = usePromiseHandler<VolumeSnapshotKind>();

>>>>>>> 5981a88e
  const { t } = useTranslation();
  const [selectedPVCName, setSelectedPVCName] = React.useState(pvcName);
  const [pvcObj, setPVCObj] = React.useState<PersistentVolumeClaimKind>(null);
  const [snapshotName, setSnapshotName] = React.useState(`${pvcName || 'pvc'}-snapshot`);
  const [snapshotClassName, setSnapshotClassName] = React.useState('');
  const [vscObj, , vscErr] = useK8sGet<ListKind<VolumeSnapshotClassKind>>(VolumeSnapshotClassModel);
  const [scObjList, scObjListLoaded, scObjListErr] = useK8sGet<ListKind<StorageClassResourceKind>>(
    StorageClassModel,
  );
  const title = t('console-app~Create VolumeSnapshot');
  const resourceWatch = React.useMemo(() => {
    return Object.assign(
      {
        kind: PersistentVolumeClaimModel.kind,
        namespace,
        isList: true,
      },
      selectedPVCName ? { name: selectedPVCName } : null,
    );
  }, [namespace, selectedPVCName]);

  const [data, loaded, loadError] = useK8sWatchResource<PersistentVolumeClaimKind[]>(resourceWatch);
  const scList = scObjListLoaded ? scObjList.items : [];
  const provisioner = scList.find((sc) => sc.metadata.name === pvcObj?.spec?.storageClassName)
    ?.provisioner;
  const snapshotClassFilter = React.useCallback(
    (snapshotClass: VolumeSnapshotClassKind) => provisioner?.includes(snapshotClass?.driver),
    [provisioner],
  );
  const vscList = React.useMemo(() => vscObj?.items || [], [vscObj]);
  const getDefaultItem = React.useCallback(
    (snapFilter) => {
      const filteredVSC = vscList.filter(snapFilter);
      const defaultFilteredVSC = filteredVSC.filter(isDefaultSnapshotClass);
      const defaultItem = getName(defaultFilteredVSC?.[0]) || getName(filteredVSC?.[0]);

      return defaultItem;
    },
    [vscList],
  );

  React.useEffect(() => {
    const currentPVC = data.find((pvc) => pvc.metadata.name === selectedPVCName);
    setPVCObj(currentPVC);
    setSnapshotClassName(getDefaultItem(snapshotClassFilter));
  }, [data, selectedPVCName, namespace, loadError, snapshotClassFilter, getDefaultItem]);

  const handleSnapshotName: React.ReactEventHandler<HTMLInputElement> = (event) =>
    setSnapshotName(event.currentTarget.value);

  const handlePVCName = (name: string) => {
    const currentPVC = data.find((pvc) => pvc.metadata.name === name);
    setPVCObj(currentPVC);
    setSnapshotName(`${name}-snapshot`);
    setSelectedPVCName(name);
  };

  const create = (event: React.FormEvent<EventTarget>): void => {
    event.preventDefault();
    const snapshotTemplate: VolumeSnapshotKind = {
      apiVersion: apiVersionForModel(VolumeSnapshotModel),
      kind: VolumeSnapshotModel.kind,
      metadata: {
        name: snapshotName,
        namespace: getNamespace(pvcObj),
        annotations: {
          [snapshotPVCAccessModeAnnotation]: pvcObj.spec.accessModes.join(','),
          [snapshotPVCStorageClassAnnotation]: pvcObj.spec.storageClassName,
          [snapshotPVCVolumeModeAnnotation]: pvcObj.spec.volumeMode,
        },
      },
      spec: {
        volumeSnapshotClassName: snapshotClassName,
        source: {
          persistentVolumeClaimName: selectedPVCName,
        },
      },
    };

<<<<<<< HEAD
    handlePromise(k8sCreate(VolumeSnapshotModel, snapshotTemplate), (resource) => {
      navigate(resourceObjPath(resource, referenceFor(resource)));
    });
=======
    handlePromise(k8sCreate(VolumeSnapshotModel, snapshotTemplate))
      .then((resource) => {
        history.push(resourceObjPath(resource, referenceFor(resource)));
      })
      .catch(() => {});
>>>>>>> 5981a88e
  };

  const isBound = (pvc: PersistentVolumeClaimKind) => pvc?.status?.phase === 'Bound';

  return (
    <div className="co-volume-snapshot__body">
      <div className="co-m-pane__form">
        <DocumentTitle>{title}</DocumentTitle>
        <PageHeading
          title={title}
          linkProps={{
            component: LinkTo(
              `/k8s/ns/${namespace || 'default'}/${referenceForModel(VolumeSnapshotModel)}/~new`,
              { replace: true },
            ),
            id: 'yaml-link',
            'data-test': 'yaml-link',
            label: t('console-app~Edit YAML'),
          }}
        />
        <PaneBody>
          <form onSubmit={create}>
            {pvcName ? (
              <p>
                <Trans ns="console-app">
                  Creating snapshot for claim <strong>{{ pvcName }}</strong>
                </Trans>
              </p>
            ) : (
              /* eslint-disable jsx-a11y/label-has-associated-control */
              <>
                <label className="co-required" html-for="claimName">
                  {t('console-app~PersistentVolumeClaim')}
                </label>
                <PVCDropdown
                  dataTest="pvc-dropdown"
                  namespace={namespace}
                  onChange={handlePVCName}
                  selectedKey={selectedPVCName}
                  dataFilter={isBound}
                  desc={t('console-app~PersistentVolumeClaim in {{namespace}} namespace', {
                    namespace,
                  })}
                />
              </>
            )}
            <div className="form-group co-volume-snapshot__form">
              <label className="co-required" htmlFor="snapshot-name">
                {t('console-app~Name')}
              </label>
              <span className="pf-v6-c-form-control">
                <input
                  type="text"
                  onChange={handleSnapshotName}
                  name="snapshotName"
                  id="snapshot-name"
                  value={snapshotName}
                  required
                />
              </span>
            </div>
            {pvcObj && (
              <div className="form-group co-volume-snapshot__form">
                <label className="co-required" htmlFor="snapshot-class">
                  {t('console-app~Snapshot Class')}
                </label>
                {vscErr || scObjListErr ? (
                  <Alert
                    className="co-alert co-volume-snapshot__alert-body"
                    variant="danger"
                    title="Error fetching info on claim's provisioner"
                    isInline
                  />
                ) : (
                  <SnapshotClassDropdown
                    filter={snapshotClassFilter}
                    onChange={setSnapshotClassName}
                    dataTest="snapshot-dropdown"
                    selectedKey={snapshotClassName}
                  />
                )}
              </div>
            )}
            <ButtonBar errorMessage={errorMessage || loadError} inProgress={inProgress}>
              <ActionGroup className="pf-v6-c-form">
                <Button
                  type="submit"
                  variant="primary"
                  id="save-changes"
                  isDisabled={!snapshotClassName || !snapshotName || !selectedPVCName}
                >
                  {t('console-app~Create')}
                </Button>
                <Button type="button" variant="secondary" onClick={() => navigate(-1)}>
                  {t('console-app~Cancel')}
                </Button>
              </ActionGroup>
            </ButtonBar>
          </form>
        </PaneBody>
      </div>
      <PaneBody className="co-volume-snapshot__info">
        {selectedPVCName && pvcObj && loaded && <PVCSummary persistentVolumeClaim={pvcObj} />}
        {!loaded && <LoadingComponent />}
      </PaneBody>
    </div>
  );
};

export const VolumeSnapshot: React.FC = () => {
  const params = useParams();
  const { pvc } = getURLSearchParams();
  return <CreateSnapshotForm namespace={params.ns} pvcName={pvc} />;
};

type SnapshotClassDropdownProps = {
  selectedKey: string;
  filter: (obj) => boolean;
  onChange: (string) => void;
  id?: string;
  dataTest?: string;
};

type SnapshotResourceProps = {
  namespace: string;
  pvcName?: string;
};

type PVCSummaryProps = {
  persistentVolumeClaim: PersistentVolumeClaimKind;
};<|MERGE_RESOLUTION|>--- conflicted
+++ resolved
@@ -156,16 +156,11 @@
     defaultSnapshotClassAnnotation
   ] === 'true';
 
-<<<<<<< HEAD
-const CreateSnapshotForm = withHandlePromise<SnapshotResourceProps>((props) => {
-  const { namespace, pvcName, handlePromise, inProgress, errorMessage } = props;
-  const navigate = useNavigate();
-=======
 const CreateSnapshotForm = (props: SnapshotResourceProps) => {
   const { namespace, pvcName } = props;
+  const navigate = useNavigate();
   const [handlePromise, inProgress, errorMessage] = usePromiseHandler<VolumeSnapshotKind>();
 
->>>>>>> 5981a88e
   const { t } = useTranslation();
   const [selectedPVCName, setSelectedPVCName] = React.useState(pvcName);
   const [pvcObj, setPVCObj] = React.useState<PersistentVolumeClaimKind>(null);
@@ -245,17 +240,11 @@
       },
     };
 
-<<<<<<< HEAD
-    handlePromise(k8sCreate(VolumeSnapshotModel, snapshotTemplate), (resource) => {
-      navigate(resourceObjPath(resource, referenceFor(resource)));
-    });
-=======
     handlePromise(k8sCreate(VolumeSnapshotModel, snapshotTemplate))
       .then((resource) => {
-        history.push(resourceObjPath(resource, referenceFor(resource)));
+        navigate(resourceObjPath(resource, referenceFor(resource)));
       })
       .catch(() => {});
->>>>>>> 5981a88e
   };
 
   const isBound = (pvc: PersistentVolumeClaimKind) => pvc?.status?.phase === 'Bound';
