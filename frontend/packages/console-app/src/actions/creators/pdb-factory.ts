import { useMemo } from 'react';
import i18next from 'i18next';
import * as _ from 'lodash';
import { Action } from '@console/dynamic-plugin-sdk';
import { asAccessReview } from '@console/internal/components/utils';
import { useK8sWatchResource } from '@console/internal/components/utils/k8s-watch-hook';
import {
  K8sResourceCommon,
  K8sPodControllerKind,
  K8sKind,
  referenceForModel,
} from '@console/internal/module/k8s';
import { deletePDBModal } from '../../components/pdb/modals';
import { PodDisruptionBudgetKind } from '../../components/pdb/types';
import { getPDBResource } from '../../components/pdb/utils/get-pdb-resources';
import { PodDisruptionBudgetModel } from '../../models';
import { ResourceActionFactory } from './types';

const pdbRoute = (
  { metadata: { name = '', namespace = '' } = {} }: K8sResourceCommon,
  kindObj: K8sKind,
) => `/k8s/ns/${namespace}/${referenceForModel(kindObj)}/form?name=${name}`;

const PodDisruptionBudgetActionFactory: ResourceActionFactory = {
  AddPDB: (kindObj: K8sKind, obj: K8sPodControllerKind): Action => ({
    id: 'add-pdb',
    label: i18next.t('console-app~Add PodDisruptionBudget'),
    cta: {
      href: pdbRoute(obj, kindObj),
    },
    accessReview: asAccessReview(kindObj, obj, 'create'),
  }),
  EditPDB: (kindObj: K8sKind, obj: K8sPodControllerKind): Action => ({
    id: 'edit-pdb',
    label: i18next.t('console-app~Edit PodDisruptionBudget'),
    cta: {
      href: pdbRoute(obj, kindObj),
    },
    accessReview: asAccessReview(kindObj, obj, 'patch'),
  }),
  DeletePDB: (
    kindObj: K8sKind,
    obj: K8sPodControllerKind,
    opts: { relatedResource: PodDisruptionBudgetKind },
  ): Action => ({
    id: 'delete-pdb',
    label: i18next.t('console-app~Remove PodDisruptionBudget'),
    insertBefore: 'edit-resource-limits',
    cta: () => {
      deletePDBModal({
<<<<<<< HEAD
        workloadName: obj.metadata.name,
        pdb: opts.relatedResource,
=======
        workloadName: obj.metadata?.name || '',
        pdb: matchedPDB,
>>>>>>> 11df15c5
      });
    },
    accessReview: asAccessReview(kindObj, obj, 'delete'),
  }),
};

const getPDBActions = (
  kind: K8sKind,
  obj: K8sPodControllerKind,
  matchedPDB: PodDisruptionBudgetKind,
): Action[] => {
  if (_.isEmpty(matchedPDB)) return [PodDisruptionBudgetActionFactory.AddPDB(kind, obj)];

  return [
    PodDisruptionBudgetActionFactory.EditPDB(kind, obj),
    PodDisruptionBudgetActionFactory.DeletePDB(kind, obj, { relatedResource: matchedPDB }),
  ];
};

export const usePDBActions = (kindObj: K8sKind, resource: K8sPodControllerKind) => {
  const namespace = resource?.metadata?.namespace;

  const watchedResource = useMemo(
    () => ({
      isList: true,
      groupVersionKind: {
        group: PodDisruptionBudgetModel.apiGroup,
        kind: PodDisruptionBudgetModel.kind,
        version: PodDisruptionBudgetModel.apiVersion,
      },
      namespace,
      namespaced: true,
    }),
    [namespace],
  );

  const [pdbResources] = useK8sWatchResource<PodDisruptionBudgetKind[]>(watchedResource);

  const matchedPDB = getPDBResource(pdbResources, resource);

  const result = useMemo(() => {
    return [getPDBActions(kindObj, resource, matchedPDB)];
  }, [kindObj, matchedPDB, resource]);

  return result;
};<|MERGE_RESOLUTION|>--- conflicted
+++ resolved
@@ -48,13 +48,8 @@
     insertBefore: 'edit-resource-limits',
     cta: () => {
       deletePDBModal({
-<<<<<<< HEAD
-        workloadName: obj.metadata.name,
+        workloadName: obj.metadata?.name || '',
         pdb: opts.relatedResource,
-=======
-        workloadName: obj.metadata?.name || '',
-        pdb: matchedPDB,
->>>>>>> 11df15c5
       });
     },
     accessReview: asAccessReview(kindObj, obj, 'delete'),
@@ -67,10 +62,10 @@
   matchedPDB: PodDisruptionBudgetKind,
 ): Action[] => {
   if (_.isEmpty(matchedPDB)) return [PodDisruptionBudgetActionFactory.AddPDB(kind, obj)];
-
+  const opts = { relatedResource: matchedPDB };
   return [
     PodDisruptionBudgetActionFactory.EditPDB(kind, obj),
-    PodDisruptionBudgetActionFactory.DeletePDB(kind, obj, { relatedResource: matchedPDB }),
+    PodDisruptionBudgetActionFactory.DeletePDB(kind, obj, opts),
   ];
 };
 
