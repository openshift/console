import i18next from 'i18next';
import { NavigateFunction } from 'react-router-dom';
import { resourceObjPath } from '@console/internal/components/utils';
import { JobModel } from '@console/internal/models';
import {
  K8sKind,
  k8sCreate,
  CronJobKind,
  JobKind,
  referenceFor,
  K8sResourceCommon,
} from '@console/internal/module/k8s';
import { ResourceActionFactory } from './types';

const startJob = (obj: CronJobKind): Promise<JobKind> => {
  const reqPayload = {
    apiVersion: 'batch/v1',
    kind: 'Job',
    metadata: {
      name: `${obj.metadata?.name}-${Date.now()}`,
      namespace: obj.metadata?.namespace,
      annotations: obj.metadata?.annotations,
      ownerReferences: [
        {
          apiVersion: 'batch/v1',
          controller: true,
          kind: 'CronJob',
          name: obj.metadata?.name,
          uid: obj.metadata?.uid,
        },
      ],
    },
    spec: {
      ...obj.spec.jobTemplate.spec,
    },
  };

  return k8sCreate(JobModel, reqPayload as K8sResourceCommon);
};

export const CronJobActionFactory: ResourceActionFactory = {
  StartJob: (kind: K8sKind, obj: CronJobKind, opts: { navigate: NavigateFunction }) => ({
    id: 'start-job',
    label: i18next.t('console-app~Start Job'),
    cta: () => {
      startJob(obj)
<<<<<<< HEAD
        .then((job) => opts.navigate(resourceObjPath(job, referenceFor(job))))
=======
        .then((job) => {
          const path = resourceObjPath(job, referenceFor(job));
          if (path) {
            history.push(path);
          }
        })
>>>>>>> 11df15c5
        .catch((error) => {
          // TODO: Show error in notification in the follow on tech-debt.
          // eslint-disable-next-line no-console
          console.error('Failed to start a Job.', error);
        });
    },
    accessReview: {
      group: kind.apiGroup,
      resource: kind.plural,
      name: obj.metadata?.name,
      namespace: obj.metadata?.namespace,
      verb: 'create',
    },
  }),
};<|MERGE_RESOLUTION|>--- conflicted
+++ resolved
@@ -1,5 +1,5 @@
 import i18next from 'i18next';
-import { NavigateFunction } from 'react-router-dom';
+import { NavigateFunction } from 'react-router';
 import { resourceObjPath } from '@console/internal/components/utils';
 import { JobModel } from '@console/internal/models';
 import {
@@ -9,6 +9,7 @@
   JobKind,
   referenceFor,
   K8sResourceCommon,
+  K8sResourceKind,
 } from '@console/internal/module/k8s';
 import { ResourceActionFactory } from './types';
 
@@ -39,21 +40,20 @@
 };
 
 export const CronJobActionFactory: ResourceActionFactory = {
-  StartJob: (kind: K8sKind, obj: CronJobKind, opts: { navigate: NavigateFunction }) => ({
+  StartJob: (
+    kind: K8sKind,
+    obj: CronJobKind,
+    opts?: {
+      message?: JSX.Element;
+      navigate?: NavigateFunction;
+      relatedResource?: K8sResourceKind;
+    },
+  ) => ({
     id: 'start-job',
     label: i18next.t('console-app~Start Job'),
     cta: () => {
       startJob(obj)
-<<<<<<< HEAD
-        .then((job) => opts.navigate(resourceObjPath(job, referenceFor(job))))
-=======
-        .then((job) => {
-          const path = resourceObjPath(job, referenceFor(job));
-          if (path) {
-            history.push(path);
-          }
-        })
->>>>>>> 11df15c5
+        .then((job) => opts?.navigate?.(resourceObjPath(job, referenceFor(job))))
         .catch((error) => {
           // TODO: Show error in notification in the follow on tech-debt.
           // eslint-disable-next-line no-console
