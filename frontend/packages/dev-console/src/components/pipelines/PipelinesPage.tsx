import * as React from 'react';
import { FireMan_ as FireMan } from '@console/internal/components/factory';
import { Firehose } from '@console/internal/components/utils';
import { PipelineModel } from '../../models';
<<<<<<< HEAD
import { filters } from './PipelineAugmentRuns';
import PipelineAugmentRunsWrapper from './PipelineAugmentRunsWrapper';
=======
import DefaultPage from '../DefaultPage';
>>>>>>> 1661657a

interface PipelinesPageProps {
  namespace: string;
}

<<<<<<< HEAD
const PipelinesPage: React.FC<PipelinesPageProps> = ({ namespace }) => {
  const resources = [
    {
      isList: true,
      kind: PipelineModel.kind,
      namespace,
      prop: PipelineModel.id,
      filters,
    },
  ];
  return (
    <FireMan
      canCreate={false}
      canExpand={false}
      filterLabel="by name"
      textFilter="name"
      resources={resources}
    >
      <Firehose resources={resources}>
        <PipelineAugmentRunsWrapper />
      </Firehose>
    </FireMan>
=======
const PipelinesPage: React.FC<any> = (props) => {
  return props.namespace ? (
    <ListPage
      {...props}
      canCreate={false}
      kind={PipelineModel.kind}
      ListComponent={PipelineList}
      rowFilters={filters}
    />
  ) : (
    <DefaultPage title="Pipelines">Select a project to view the list of pipelines</DefaultPage>
>>>>>>> 1661657a
  );
};

export default PipelinesPage;<|MERGE_RESOLUTION|>--- conflicted
+++ resolved
@@ -2,18 +2,14 @@
 import { FireMan_ as FireMan } from '@console/internal/components/factory';
 import { Firehose } from '@console/internal/components/utils';
 import { PipelineModel } from '../../models';
-<<<<<<< HEAD
 import { filters } from './PipelineAugmentRuns';
 import PipelineAugmentRunsWrapper from './PipelineAugmentRunsWrapper';
-=======
 import DefaultPage from '../DefaultPage';
->>>>>>> 1661657a
 
 interface PipelinesPageProps {
   namespace: string;
 }
 
-<<<<<<< HEAD
 const PipelinesPage: React.FC<PipelinesPageProps> = ({ namespace }) => {
   const resources = [
     {
@@ -24,7 +20,7 @@
       filters,
     },
   ];
-  return (
+  return namespace ? (
     <FireMan
       canCreate={false}
       canExpand={false}
@@ -36,19 +32,8 @@
         <PipelineAugmentRunsWrapper />
       </Firehose>
     </FireMan>
-=======
-const PipelinesPage: React.FC<any> = (props) => {
-  return props.namespace ? (
-    <ListPage
-      {...props}
-      canCreate={false}
-      kind={PipelineModel.kind}
-      ListComponent={PipelineList}
-      rowFilters={filters}
-    />
   ) : (
     <DefaultPage title="Pipelines">Select a project to view the list of pipelines</DefaultPage>
->>>>>>> 1661657a
   );
 };
 
