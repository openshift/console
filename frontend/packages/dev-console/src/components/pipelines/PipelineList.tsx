--- conflicted
+++ resolved
@@ -1,15 +1,9 @@
 import * as React from 'react';
 import { Table } from '@console/internal/components/factory';
-import { getResources, PropPipelineData, Resource } from '../../utils/pipeline-augment';
+import { PropPipelineData } from '../../utils/pipeline-augment';
 import { PipelineModel } from '../../models';
 import PipelineHeader from './PipelineHeader';
 import PipelineRow from './PipelineRow';
-<<<<<<< HEAD
-import { PropPipelineData } from '../../utils/pipeline-augment';
-import { PipelineModel } from '../../models';
-=======
-import PipelineAugmentRuns from './PipelineAugmentRuns';
->>>>>>> bf8d3be0
 
 export interface PipelineListProps {
   data?: PropPipelineData[];
