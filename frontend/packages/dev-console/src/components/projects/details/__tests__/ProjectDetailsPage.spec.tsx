<<<<<<< HEAD
import { shallow } from 'enzyme';
import * as _ from 'lodash';
import * as Router from 'react-router-dom';
import { DetailsPage } from '@console/internal/components/factory';
import * as rbacModule from '@console/internal/components/utils/rbac';
import { Breadcrumbs } from '@console/shared/src/components/breadcrumbs/Breadcrumbs';
import CreateProjectListPage from '../../CreateProjectListPage';
=======
import { configure, render, screen } from '@testing-library/react';
import { useParams } from 'react-router-dom-v5-compat';
import { useAccessReview } from '@console/internal/components/utils/rbac';
>>>>>>> 11df15c5
import { ProjectDetailsPage, PageContents } from '../ProjectDetailsPage';
import '@testing-library/jest-dom';

configure({ testIdAttribute: 'data-test' });

jest.mock('@console/internal/components/factory', () => ({
  DetailsPage: () => 'DetailsPage',
}));

jest.mock('@console/internal/components/dashboard/project-dashboard/project-dashboard', () => ({
  ProjectDashboard: () => 'ProjectDashboard',
}));

jest.mock('@console/internal/components/namespace', () => ({
  NamespaceDetails: () => 'NamespaceDetails',
  projectMenuActions: [],
}));

jest.mock('@console/internal/components/start-guide', () => ({
  withStartGuide: (Component) => Component,
}));

jest.mock('@console/internal/components/utils', () => ({
  history: { push: jest.fn() },
  useAccessReview: jest.fn(),
  Page: {},
}));

jest.mock('@console/internal/components/utils/rbac', () => ({
  useAccessReview: jest.fn(),
}));

jest.mock('@console/internal/models', () => ({
  ProjectModel: { kind: 'Project' },
  RoleBindingModel: {
    apiGroup: 'rbac.authorization.k8s.io',
    plural: 'rolebindings',
  },
  UserModel: {
    apiGroup: 'user.openshift.io',
    plural: 'users',
  },
}));

jest.mock('@console/shared', () => ({
  ALL_NAMESPACES_KEY: '__ALL_NAMESPACES__',
}));

jest.mock('@console/shared/src/components/document-title/DocumentTitle', () => ({
  DocumentTitle: (props) => props.children,
}));

jest.mock('@console/shared/src/components/breadcrumbs/Breadcrumbs', () => ({
  Breadcrumbs: () => 'Breadcrumbs',
}));

jest.mock('../../../NamespacedPage', () => ({
  __esModule: true,
  default: (props) => props.children,
  NamespacedPageVariants: { light: 'light' },
}));

jest.mock('../../CreateProjectListPage', () => ({
  __esModule: true,
  default: () => 'CreateProjectListPage',
  CreateAProjectButton: () => 'CreateAProjectButton',
}));

jest.mock('../../../project-access/ProjectAccessPage', () => ({
  __esModule: true,
  default: () => 'ProjectAccessPage',
}));

jest.mock('react-router-dom', () => ({
  ...jest.requireActual('react-router-dom'),
  useParams: jest.fn(),
}));

jest.mock('react-i18next', () => ({
  __esModule: true,
  useTranslation: () => ({
    t: (key: string) => key,
  }),
  Trans: (props) => props.children,
}));

describe('ProjectDetailsPage', () => {
  afterEach(() => {
    jest.resetAllMocks();
  });

  it('expect ProjectDetailsPage to render the project list page when in the all-projects namespace', () => {
    (useAccessReview as jest.Mock).mockReturnValue(true);
    (useParams as jest.Mock).mockReturnValue({});

    render(<PageContents />);

    expect(screen.getByText(/CreateProjectListPage/)).toBeInTheDocument();
  });

  it('expect ProjectDetailsPage to show a namespaced details page for a namespace', () => {
    (useAccessReview as jest.Mock).mockReturnValue(true);
    (useParams as jest.Mock).mockReturnValue({ ns: 'test-project' });

    render(<PageContents />);

    expect(screen.getByText(/DetailsPage/)).toBeInTheDocument();
  });

  it('expect ProjectDetailsPage not to render breadcrumbs', () => {
    (useAccessReview as jest.Mock).mockReturnValue(true);
    (useParams as jest.Mock).mockReturnValue({ ns: 'test-project' });

    render(<ProjectDetailsPage />);

    expect(screen.queryByText(/Breadcrumbs/)).not.toBeInTheDocument();
  });

  it('should render when user has no access to role bindings', () => {
    (useAccessReview as jest.Mock).mockReturnValue(false);
    (useParams as jest.Mock).mockReturnValue({ ns: 'test-project' });

    render(<PageContents />);

    expect(screen.getByText(/DetailsPage/)).toBeInTheDocument();
  });
});<|MERGE_RESOLUTION|>--- conflicted
+++ resolved
@@ -1,16 +1,6 @@
-<<<<<<< HEAD
-import { shallow } from 'enzyme';
-import * as _ from 'lodash';
-import * as Router from 'react-router-dom';
-import { DetailsPage } from '@console/internal/components/factory';
-import * as rbacModule from '@console/internal/components/utils/rbac';
-import { Breadcrumbs } from '@console/shared/src/components/breadcrumbs/Breadcrumbs';
-import CreateProjectListPage from '../../CreateProjectListPage';
-=======
 import { configure, render, screen } from '@testing-library/react';
-import { useParams } from 'react-router-dom-v5-compat';
+import { useParams } from 'react-router-dom';
 import { useAccessReview } from '@console/internal/components/utils/rbac';
->>>>>>> 11df15c5
 import { ProjectDetailsPage, PageContents } from '../ProjectDetailsPage';
 import '@testing-library/jest-dom';
 
