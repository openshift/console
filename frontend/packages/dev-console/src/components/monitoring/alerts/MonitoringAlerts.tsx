--- conflicted
+++ resolved
@@ -150,13 +150,8 @@
 
 const mapStateToProps = (state: RootState): StateProps => {
   return {
-<<<<<<< HEAD
-    rules: state.UI.getIn(['monitoring', 'devRules']),
+    rules: state.observe.getIn(['devRules']),
     filters: state.sdkK8s.getIn([reduxID, 'filters']),
-=======
-    rules: state.observe.getIn(['devRules']),
-    filters: state.k8s.getIn([reduxID, 'filters']),
->>>>>>> 69a7d772
     listSorts: state.UI.getIn(['listSorts', reduxID]),
   };
 };
