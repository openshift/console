<<<<<<< HEAD
import { shallow, ShallowWrapper } from 'enzyme';
import * as Router from 'react-router-dom';
import CreateProjectListPage from '../../projects/CreateProjectListPage';
=======
import * as React from 'react';
import { configure, screen } from '@testing-library/react';
import * as Router from 'react-router-dom-v5-compat';
import { renderWithProviders } from '@console/shared/src/test-utils/unit-test-utils';
>>>>>>> 11df15c5
import { PageContents as AddPage } from '../AddPage';
import '@testing-library/jest-dom';

configure({ testIdAttribute: 'data-test' });

jest.mock('react-router-dom', () => ({
  ...jest.requireActual('react-router-dom'),
  useParams: jest.fn(),
}));

jest.mock('@console/shared', () => {
  const originalModule = jest.requireActual('@console/shared');
  return {
    ...originalModule,
    useFlag: jest.fn<boolean>().mockReturnValue(false),
  };
});

jest.mock('react-i18next', () => ({
  useTranslation: () => ({
    t: (key: string) => key,
    i18n: { language: 'en' },
  }),
  Trans: ({ children }: { children: React.ReactNode }) => children,
  withTranslation: () => (Component: React.ComponentType) => Component,
}));

jest.mock('@console/plugin-sdk/src/api/useExtensions', () => ({
  useExtensions: () => [],
}));

jest.mock('../../../utils/useAddActionExtensions', () => ({
  useAddActionExtensions: () => [[], true, false],
}));

jest.mock('../hooks/useAccessFilterExtensions', () => ({
  useAccessFilterExtensions: () => [[], true],
}));

jest.mock('../hooks/useShowAddCardItemDetails', () => ({
  useShowAddCardItemDetails: () => [true, jest.fn()],
}));

jest.mock(
  '@console/internal/components/dashboard/project-dashboard/getting-started/GettingStartedSection',
  () => ({
    GettingStartedSection: () => null,
  }),
);

jest.mock('@console/topology/src/components/quick-search/TopologyQuickSearch', () => ({
  __esModule: true,
  default: () => null,
}));

jest.mock('@console/topology/src/components/quick-search/TopologyQuickSearchButton', () => ({
  __esModule: true,
  default: () => null,
}));

describe('AddPage', () => {
  it('should render AddCardsLoader if namespace exists', () => {
    jest.spyOn(Router, 'useParams').mockReturnValue({
      ns: 'ns',
    });
    renderWithProviders(<AddPage />);
    expect(screen.getByTestId('add-page')).toBeInTheDocument();
  });

  it('should render CreateProjectListPage if namespace does not exist', () => {
    jest.spyOn(Router, 'useParams').mockReturnValue({});
    renderWithProviders(<AddPage />);
    expect(screen.getByText(/select a namespace to start adding/i)).toBeInTheDocument();
  });
});<|MERGE_RESOLUTION|>--- conflicted
+++ resolved
@@ -1,13 +1,7 @@
-<<<<<<< HEAD
-import { shallow, ShallowWrapper } from 'enzyme';
+import { ReactNode, ComponentType } from 'react';
+import { configure, screen } from '@testing-library/react';
 import * as Router from 'react-router-dom';
-import CreateProjectListPage from '../../projects/CreateProjectListPage';
-=======
-import * as React from 'react';
-import { configure, screen } from '@testing-library/react';
-import * as Router from 'react-router-dom-v5-compat';
 import { renderWithProviders } from '@console/shared/src/test-utils/unit-test-utils';
->>>>>>> 11df15c5
 import { PageContents as AddPage } from '../AddPage';
 import '@testing-library/jest-dom';
 
@@ -31,8 +25,8 @@
     t: (key: string) => key,
     i18n: { language: 'en' },
   }),
-  Trans: ({ children }: { children: React.ReactNode }) => children,
-  withTranslation: () => (Component: React.ComponentType) => Component,
+  Trans: ({ children }: { children: ReactNode }) => children,
+  withTranslation: () => (Component: ComponentType) => Component,
 }));
 
 jest.mock('@console/plugin-sdk/src/api/useExtensions', () => ({
