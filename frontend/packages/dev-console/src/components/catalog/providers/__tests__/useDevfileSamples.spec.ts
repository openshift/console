--- conflicted
+++ resolved
@@ -23,13 +23,9 @@
     const { result } = testHook(() => useDevfileSamples({}));
 
     expect(getMock).toHaveBeenCalledTimes(1);
-<<<<<<< HEAD
-    expect(getMock).toHaveBeenLastCalledWith('/api/devfile/samples/?registry=sample-placeholder');
-=======
     expect(getMock).toHaveBeenLastCalledWith(
-      '/api/devfile/samples?registry=https://registry.devfile.io',
+      '/api/devfile/samples/?registry=https://registry.devfile.io',
     );
->>>>>>> 20c588dd
 
     expect(result.current).toEqual([[], false, undefined]);
 
@@ -45,13 +41,9 @@
     const { result } = testHook(() => useDevfileSamples({}));
 
     expect(getMock).toHaveBeenCalledTimes(1);
-<<<<<<< HEAD
-    expect(getMock).toHaveBeenLastCalledWith('/api/devfile/samples/?registry=sample-placeholder');
-=======
     expect(getMock).toHaveBeenLastCalledWith(
-      '/api/devfile/samples?registry=https://registry.devfile.io',
+      '/api/devfile/samples/?registry=https://registry.devfile.io',
     );
->>>>>>> 20c588dd
 
     expect(result.current).toEqual([[], false, undefined]);
 
