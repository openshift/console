import { configure, render, screen } from '@testing-library/react';
import { defaultAccessRoles } from '../project-access-form-utils';
import ProjectAccess from '../ProjectAccess';
import '@testing-library/jest-dom';

configure({ testIdAttribute: 'data-test' });

jest.mock('@console/internal/components/utils', () => ({
  LoadingBox: () => 'LoadingBox',
  StatusBox: () => 'StatusBox',
  documentationURLs: { usingRBAC: 'rbac-url' },
  getDocumentationURL: jest.fn(() => 'http://example.com/rbac'),
  history: { goBack: jest.fn() },
  isManaged: jest.fn(() => false),
}));

jest.mock('formik', () => ({
  Formik: () => 'Formik',
}));

jest.mock('@patternfly/react-core', () => ({
  Content: (props) => props.children,
  ContentVariants: { p: 'p' },
}));

jest.mock('react-router-dom-v5-compat', () => ({
  Link: () => 'Link',
}));

jest.mock('@console/shared/src/components/document-title/DocumentTitle', () => ({
  DocumentTitle: (props) => props.children,
}));

jest.mock('@console/shared/src/components/heading/PageHeading', () => ({
  PageHeading: () => 'PageHeading',
}));

jest.mock('@console/shared/src/components/links/ExternalLink', () => ({
  ExternalLink: () => 'ExternalLink',
}));

jest.mock('../../NamespacedPage', () => ({
  __esModule: true,
  default: (props) => props.children,
  NamespacedPageVariants: { light: 'light' },
}));

jest.mock('../ProjectAccessForm', () => ({
  __esModule: true,
  default: () => 'ProjectAccessForm',
}));

jest.mock('@console/internal/models', () => ({
  RoleBindingModel: { plural: 'rolebindings' },
  RoleModel: { plural: 'roles' },
}));

jest.mock('react-i18next', () => ({
  __esModule: true,
  useTranslation: () => ({
    t: (key: string) => key,
  }),
  Trans: (props) => props.children,
}));

jest.mock('lodash', () => ({
  isEmpty: jest.fn((obj) => obj === undefined || obj === null || Object.keys(obj).length === 0),
}));

jest.mock('../project-access-form-submit-utils', () => ({
  getNewRoles: jest.fn(() => []),
  getRemovedRoles: jest.fn(() => []),
  sendRoleBindingRequest: jest.fn(() => []),
  getRolesWithMultipleSubjects: jest.fn(() => ({
    updateRolesWithMultipleSubjects: [],
    removeRoleSubjectFlag: false,
  })),
  getRolesToUpdate: jest.fn(() => []),
}));

jest.mock('../project-access-form-utils', () => ({
  getUserRoleBindings: jest.fn(() => []),
  defaultAccessRoles: { admin: 'admin' },
}));

jest.mock('../project-access-form-validation-utils', () => ({
  validationSchema: {},
}));

type ProjectAccessProps = React.ComponentProps<typeof ProjectAccess>;
let projectAccessProps: ProjectAccessProps;

describe('Project Access', () => {
  beforeEach(() => {
    projectAccessProps = {
      namespace: 'abc',
      roleBindings: {
        data: [],
        loaded: false,
        loadError: {},
      },
      roles: {
        data: defaultAccessRoles,
        loaded: true,
      },
    };
  });

  it('should show the LoadingBox when role bindings are not loaded, but user has access to role bindings', () => {
    render(<ProjectAccess {...projectAccessProps} />);

    expect(screen.getByText(/LoadingBox/)).toBeInTheDocument();
    expect(screen.queryByText(/Formik/)).not.toBeInTheDocument();
  });

  it('should show the StatusBox when there is error loading the role bindings', () => {
<<<<<<< HEAD
    if (projectAccessProps.roleBindings) {
      projectAccessProps.roleBindings.loadError = {
        error: 'user has no access to role bindigs',
      } as any;
    }
    const renderProjectAccess = shallow(<ProjectAccess {...projectAccessProps} />);
    expect(renderProjectAccess.find(StatusBox).exists()).toBeTruthy();
    expect(renderProjectAccess.find(Formik).exists()).toBe(false);
  });

  it('should load the Formik Form Component when role bindings loads without any error', () => {
    // Ensure roleBindings is defined before accessing its properties
    if (projectAccessProps.roleBindings) {
      projectAccessProps.roleBindings.loaded = true;
      projectAccessProps.roleBindings.loadError = {} as any;
    }
    const renderProjectAccess = shallow(<ProjectAccess {...projectAccessProps} />);
    expect(renderProjectAccess.find(Formik).exists()).toBe(true);
=======
    projectAccessProps.roleBindings.loadError = { error: 'user has no access to role bindigs' };
    render(<ProjectAccess {...projectAccessProps} />);

    expect(screen.getByText(/StatusBox/)).toBeInTheDocument();
    expect(screen.queryByText(/Formik/)).not.toBeInTheDocument();
  });

  it('should load the Formik Form Component when role bindings loads without any error', () => {
    projectAccessProps.roleBindings.loaded = true;
    projectAccessProps.roleBindings.loadError = undefined;
    render(<ProjectAccess {...projectAccessProps} />);

    expect(screen.getByText(/Formik/)).toBeInTheDocument();
>>>>>>> debf6158
  });
});<|MERGE_RESOLUTION|>--- conflicted
+++ resolved
@@ -114,7 +114,6 @@
   });
 
   it('should show the StatusBox when there is error loading the role bindings', () => {
-<<<<<<< HEAD
     if (projectAccessProps.roleBindings) {
       projectAccessProps.roleBindings.loadError = {
         error: 'user has no access to role bindigs',
@@ -133,20 +132,5 @@
     }
     const renderProjectAccess = shallow(<ProjectAccess {...projectAccessProps} />);
     expect(renderProjectAccess.find(Formik).exists()).toBe(true);
-=======
-    projectAccessProps.roleBindings.loadError = { error: 'user has no access to role bindigs' };
-    render(<ProjectAccess {...projectAccessProps} />);
-
-    expect(screen.getByText(/StatusBox/)).toBeInTheDocument();
-    expect(screen.queryByText(/Formik/)).not.toBeInTheDocument();
-  });
-
-  it('should load the Formik Form Component when role bindings loads without any error', () => {
-    projectAccessProps.roleBindings.loaded = true;
-    projectAccessProps.roleBindings.loadError = undefined;
-    render(<ProjectAccess {...projectAccessProps} />);
-
-    expect(screen.getByText(/Formik/)).toBeInTheDocument();
->>>>>>> debf6158
   });
 });