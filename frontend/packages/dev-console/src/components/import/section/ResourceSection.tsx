import * as React from 'react';
import { FormikValues, useField, useFormikContext } from 'formik';
import * as _ from 'lodash';
import { Trans, useTranslation } from 'react-i18next';
<<<<<<< HEAD
import { Link } from 'react-router-dom';
import { FLAG_OPENSHIFT_DEPLOYMENTCONFIG } from '@console/dev-console/src/const';
=======
import { Link } from 'react-router-dom-v5-compat';
>>>>>>> 4dd9a7ca
import { ImportStrategy } from '@console/git-service/src';
import { getActiveNamespace } from '@console/internal/actions/ui';
import { useAccessReview } from '@console/internal/components/utils';
import { DeploymentModel, DeploymentConfigModel } from '@console/internal/models';
import { connectToFlags } from '@console/internal/reducers/connectToFlags';
import { FlagsObject } from '@console/internal/reducers/features';
import { FLAG_KNATIVE_SERVING_SERVICE, ServiceModel } from '@console/knative-plugin';
import { SingleDropdownField, SelectInputOption } from '@console/shared';
import { FLAG_OPENSHIFT_DEPLOYMENTCONFIG } from '../../../const';
import { Resources, ReadableResourcesNames } from '../import-types';
import FormSection from './FormSection';
import { useResourceType } from './useResourceType';
import './ResourceSection.scss';

type ResourceSectionProps = {
  flags: FlagsObject;
};

const ResourceSection: React.FC<ResourceSectionProps> = ({ flags }) => {
  const { t } = useTranslation();
  const [field] = useField<Resources[]>('resourceTypesNotValid');
  const fieldName = 'resources';
  const { values, setFieldValue } = useFormikContext<FormikValues>();
  const invalidTypes = React.useMemo(() => field.value || [], [field]);

  const [resourceType] = useResourceType();

  React.useEffect(() => {
    !['edit', 'knatify', 'serverlessFunction'].includes(values.formType) &&
      setFieldValue('resources', resourceType);
  }, [resourceType, setFieldValue, values.formType]);

  const knativeServiceAccess = useAccessReview({
    group: ServiceModel.apiGroup,
    resource: ServiceModel.plural,
    namespace: getActiveNamespace(),
    verb: 'create',
  });
  const canIncludeKnative =
    !invalidTypes.includes(Resources.KnativeService) &&
    flags[FLAG_KNATIVE_SERVING_SERVICE] &&
    knativeServiceAccess;

  const canIncludeDeploymentConfig =
    !invalidTypes.includes(Resources.OpenShift) && flags[FLAG_OPENSHIFT_DEPLOYMENTCONFIG];

  const [, setResourceType] = useResourceType();

  const onChange = React.useCallback(
    (selection: string) => {
      const value = _.findKey(ReadableResourcesNames, (name) => t(name) === selection);
      setResourceType(value);
      setFieldValue(fieldName, value);
    },
    [setFieldValue, setResourceType, t],
  );

  const selectInputOptions = React.useMemo(() => {
    const options: SelectInputOption[] = [];
    if (!invalidTypes.includes(Resources.Kubernetes)) {
      options.push({
        label: t(ReadableResourcesNames[Resources.Kubernetes]),
        value: Resources.Kubernetes,
        description: t(
          'devconsole~A {{deploymentLabel}} enables declarative updates for Pods and ReplicaSets.',
          { deploymentLabel: DeploymentModel.label },
        ),
      });
    }
    if (canIncludeDeploymentConfig) {
      options.push({
        label: t(ReadableResourcesNames[Resources.OpenShift]),
        value: Resources.OpenShift,
        description: t(
          'devconsole~A {{deploymentConfigLabel}} defines the template for a Pod and manages deploying new Images or configuration changes.',
          { deploymentConfigLabel: DeploymentConfigModel.label },
        ),
      });
    }

    if (canIncludeKnative) {
      options.push({
        label: t(ReadableResourcesNames[Resources.KnativeService]),
        value: Resources.KnativeService,
        description: t(
          'devconsole~A type of deployment that enables Serverless scaling to 0 when idle.',
        ),
      });
    }
    return options;
  }, [invalidTypes, canIncludeDeploymentConfig, canIncludeKnative, t]);

  if (
    !['edit', 'knatify'].includes(values.formType) &&
    values.import?.selectedStrategy?.type !== ImportStrategy.SERVERLESS_FUNCTION
  ) {
    return (
      <FormSection>
        <SingleDropdownField
          name={fieldName}
          label={t('devconsole~Resource type')}
          options={selectInputOptions}
          onChange={onChange}
          getLabelFromValue={(value: string) => t(ReadableResourcesNames[value])}
          helpText={
            <p className="pf-v6-c-form__helper-text">
              <Trans t={t} ns="devconsole">
                Resource type to generate. The default can be set in{' '}
                <Link to="/user-preferences/applications">User Preferences</Link>.
              </Trans>
            </p>
          }
          toggleOnSelection
        />
      </FormSection>
    );
  }
  return null;
};

export default connectToFlags(
  FLAG_KNATIVE_SERVING_SERVICE,
  FLAG_OPENSHIFT_DEPLOYMENTCONFIG,
)(ResourceSection);<|MERGE_RESOLUTION|>--- conflicted
+++ resolved
@@ -2,12 +2,8 @@
 import { FormikValues, useField, useFormikContext } from 'formik';
 import * as _ from 'lodash';
 import { Trans, useTranslation } from 'react-i18next';
-<<<<<<< HEAD
 import { Link } from 'react-router-dom';
 import { FLAG_OPENSHIFT_DEPLOYMENTCONFIG } from '@console/dev-console/src/const';
-=======
-import { Link } from 'react-router-dom-v5-compat';
->>>>>>> 4dd9a7ca
 import { ImportStrategy } from '@console/git-service/src';
 import { getActiveNamespace } from '@console/internal/actions/ui';
 import { useAccessReview } from '@console/internal/components/utils';
