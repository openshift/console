--- conflicted
+++ resolved
@@ -7,16 +7,13 @@
 import { ImportStrategy } from '@console/git-service/src';
 import { getActiveNamespace } from '@console/internal/actions/ui';
 import { BuildStrategyType } from '@console/internal/components/build';
-<<<<<<< HEAD
 import { FLAG_KNATIVE_SERVING_SERVICE } from '@console/knative-plugin/src/const';
 import { ServiceModel } from '@console/knative-plugin/src/models';
 import { getFieldId, useFlag, useFormikValidationFix } from '@console/shared/src';
 import ServerlessFxIcon from './ServerlessFxIcon';
-=======
 import { FLAG_OPENSHIFT_PIPELINE_AS_CODE } from '@console/pipelines-plugin/src/const';
 import { getFieldId, useFlag, useFormikValidationFix } from '@console/shared/src';
 import PacIcon from './PacIcon';
->>>>>>> 179ef910
 import './ImportStrategySelector.scss';
 
 const ImportStrategySelector: React.FC = () => {
@@ -57,7 +54,6 @@
     },
   ];
 
-<<<<<<< HEAD
   const [knativeServiceAccess] = useAccessReview({
     group: ServiceModel.apiGroup,
     resource: ServiceModel.plural,
@@ -75,7 +71,9 @@
       priority: 3,
       detectedFiles: [],
       icon: <ServerlessFxIcon />,
-=======
+     });
+  }
+
   const isRepositoryEnabled = useFlag(FLAG_OPENSHIFT_PIPELINE_AS_CODE);
 
   if (recommendedStrategy?.type === ImportStrategy.PAC && isRepositoryEnabled) {
@@ -86,7 +84,6 @@
       priority: 3,
       detectedFiles: [],
       icon: <PacIcon />,
->>>>>>> 179ef910
     });
   }
 
