--- conflicted
+++ resolved
@@ -10,17 +10,13 @@
 } from '@console/shared';
 import { GitReadableTypes, GitTypes } from '../import-types';
 import { detectGitType, detectGitRepoName } from '../import-validation-utils';
-<<<<<<< HEAD
-import { getSampleRepo, getSampleRef, getSampleContextDir } from '../../../utils/imagestream-utils';
 import { DevfileParser } from '@console/git-service/src/utils/devfile-parser';
-=======
 import {
   getSampleRepo,
   getSampleRef,
   getSampleContextDir,
   NormalizedBuilderImages,
 } from '../../../utils/imagestream-utils';
->>>>>>> 4bc1ea6b
 import FormSection from '../section/FormSection';
 import SampleRepo from './SampleRepo';
 import AdvancedGitOptions from './AdvancedGitOptions';
@@ -28,17 +24,11 @@
 
 export interface GitSectionProps {
   showSample?: boolean;
-<<<<<<< HEAD
   buildStrategy? : string
-}
-
-const GitSection: React.FC<GitSectionProps> = ({ showSample, buildStrategy }) => {
-=======
   builderImages: NormalizedBuilderImages;
 }
 
-const GitSection: React.FC<GitSectionProps> = ({ showSample, builderImages }) => {
->>>>>>> 4bc1ea6b
+const GitSection: React.FC<GitSectionProps> = ({ showSample, buildStrategy, builderImages }) => {
   const { values, setFieldValue, setFieldTouched, touched, dirty } = useFormikContext<
     FormikValues
   >();
