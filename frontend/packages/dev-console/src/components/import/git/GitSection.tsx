--- conflicted
+++ resolved
@@ -10,11 +10,8 @@
 import { detectImportStrategies } from '@console/git-service/src/utils/import-strategy-detector';
 import { getActiveNamespace } from '@console/internal/actions/ui';
 import { BuildStrategyType } from '@console/internal/components/build';
-<<<<<<< HEAD
 import { FLAG_KNATIVE_SERVING_SERVICE, ServiceModel } from '@console/knative-plugin';
-=======
 import { FLAG_OPENSHIFT_PIPELINE_AS_CODE } from '@console/pipelines-plugin/src/const';
->>>>>>> 179ef910
 import {
   InputField,
   DropdownField,
@@ -281,11 +278,7 @@
         values.docker?.dockerfilePath,
       );
 
-<<<<<<< HEAD
-      const importStrategyData = await detectImportStrategies(url, gitService, canIncludeKnative);
-=======
-      const importStrategyData = await detectImportStrategies(url, gitService, isRepositoryEnabled);
->>>>>>> 179ef910
+      const importStrategyData = await detectImportStrategies(url, gitService, isRepositoryEnabled, canIncludeKnative);
 
       const {
         loaded,
@@ -379,14 +372,13 @@
             setFieldValue('docker.dockerfileHasError', false);
             break;
           }
-<<<<<<< HEAD
           case ImportStrategy.SERVERLESS_FUNCTION: {
             setFieldValue('build.strategy', BuildStrategyType.ServerlessFunction);
-=======
+            break;
+          }
           case ImportStrategy.PAC: {
             setFieldValue('build.strategy', BuildStrategyType.Pac);
             setFieldValue('pac.pacHasError', false);
->>>>>>> 179ef910
             break;
           }
           default:
@@ -414,11 +406,8 @@
       values.application.name,
       values.application.selectedKey,
       values.build.strategy,
-<<<<<<< HEAD
       canIncludeKnative,
-=======
       isRepositoryEnabled,
->>>>>>> 179ef910
       nameTouched,
       importType,
       imageStreamName,
