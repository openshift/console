--- conflicted
+++ resolved
@@ -60,10 +60,7 @@
       const devfileParser = new DevfileParser(DevfileContents);
       
       setFieldValue('git.isUrlValidating', false);
-<<<<<<< HEAD
-=======
-
->>>>>>> b457b483
+      
       if (buildStrategy === 'Devfile' ) {
         if (isReachable && isDevfilePresent){
           const DevfileVersion = await devfileParser.getDevfileVersion(DevfileContents)
