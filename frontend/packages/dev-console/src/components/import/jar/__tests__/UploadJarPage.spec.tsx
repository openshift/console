--- conflicted
+++ resolved
@@ -1,11 +1,5 @@
-<<<<<<< HEAD
-import { shallow } from 'enzyme';
+import { configure, render, screen } from '@testing-library/react';
 import * as Router from 'react-router-dom';
-import { LoadingBox } from '@console/internal/components/utils';
-=======
-import { configure, render, screen } from '@testing-library/react';
-import * as Router from 'react-router-dom-v5-compat';
->>>>>>> 11df15c5
 import { useK8sWatchResources } from '@console/internal/components/utils/k8s-watch-hook';
 import UploadJarPage from '../UploadJarPage';
 import '@testing-library/jest-dom';
@@ -20,10 +14,6 @@
   useK8sWatchResources: jest.fn(),
 }));
 
-<<<<<<< HEAD
-jest.mock('react-router-dom', () => ({
-  ...jest.requireActual('react-router-dom'),
-=======
 jest.mock('@console/shared/src/components/heading/PageHeading', () => ({
   PageHeading: (props) => `PageHeading title="${props.title}" helpText="${props.helpText}"`,
 }));
@@ -50,9 +40,34 @@
   default: () => 'UploadJar',
 }));
 
-jest.mock('react-router-dom-v5-compat', () => ({
-  ...jest.requireActual('react-router-dom-v5-compat'),
->>>>>>> 11df15c5
+jest.mock('@console/shared/src/components/heading/PageHeading', () => ({
+  PageHeading: (props) => `PageHeading title="${props.title}" helpText="${props.helpText}"`,
+}));
+
+jest.mock('@console/shared/src/components/document-title/DocumentTitle', () => ({
+  DocumentTitle: (props) => props.children,
+}));
+
+jest.mock('../../../NamespacedPage', () => ({
+  __esModule: true,
+  default: (props) => props.children,
+  NamespacedPageVariants: {
+    light: 'light',
+  },
+}));
+
+jest.mock('../../../QueryFocusApplication', () => ({
+  __esModule: true,
+  default: (props) => props.children && props.children('test-app'),
+}));
+
+jest.mock('../UploadJar', () => ({
+  __esModule: true,
+  default: () => 'UploadJar',
+}));
+
+jest.mock('react-router-dom', () => ({
+  ...jest.requireActual('react-router-dom'),
   useParams: jest.fn(),
   useLocation: jest.fn(),
 }));
