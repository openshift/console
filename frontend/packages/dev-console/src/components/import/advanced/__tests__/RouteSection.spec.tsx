<<<<<<< HEAD
import * as React from 'react';
import { shallow } from 'enzyme';
import { SingleTypeaheadField } from '@console/shared/src';
import { InsecureTrafficType, Resources, TerminationType } from '../../import-types';
import PortInputField from '../../route/PortInputField';
=======
import { configure, screen } from '@testing-library/react';
import { renderWithProviders } from '@console/shared/src/test-utils/unit-test-utils';
import { Resources } from '../../import-types';
>>>>>>> debf6158
import RouteSection from '../RouteSection';
import '@testing-library/jest-dom';

configure({ testIdAttribute: 'data-test' });

jest.mock('react-i18next', () => ({
  __esModule: true,
  useTranslation: () => ({
    t: (key: string) => key,
  }),
  Trans: (props) => props.children,
  withTranslation: () => (Component: React.ComponentType) => Component,
}));

jest.mock('@console/internal/module/k8s', () => ({
  ...jest.requireActual('@console/internal/module/k8s'),
  referenceFor: () => 'apps~v1~Deployment',
  modelFor: () => ({ kind: 'Deployment', crd: false }),
}));

jest.mock('../../route/PortInputField', () => ({
  __esModule: true,
  default: (props) => `Port Input Field defaultPort=${props.defaultPort}`,
}));

jest.mock('@console/shared', () => ({
  ...jest.requireActual('@console/shared'),
  CheckboxField: (props) => `CheckboxField ${props.name}`,
}));

jest.mock('../../route/AdvancedRouteOptions', () => ({
  __esModule: true,
  default: () => 'Advanced Route Options',
}));

jest.mock('formik', () => ({
  useFormikContext: jest.fn(() => ({
    values: {
      image: { ports: [] },
    },
    setFieldValue: jest.fn(),
    setFieldTouched: jest.fn(),
  })),
}));

describe('RouteSection', () => {
  let props: React.ComponentProps<typeof RouteSection>;

  beforeEach(() => {
    props = {
      route: {
        create: true,
        defaultUnknownPort: 8080,
        disable: false,
        hostname: '',
        path: '',
        secure: false,
        targetPort: '',
        tls: {
          caCertificate: '',
          certificate: '',
          destinationCACertificate: '',
          insecureEdgeTerminationPolicy: 'None' as InsecureTrafficType,
          key: '',
          termination: 'None' as TerminationType,
        },
        unknownTargetPort: '',
        labels: {},
      },
      resources: Resources.OpenShift,
    };
  });

  afterEach(() => {
    jest.resetAllMocks();
  });

  it('Render RouteCheckbox', () => {
    renderWithProviders(<RouteSection {...props} />);

    expect(screen.getByText(/Port Input Field/)).toBeInTheDocument();
    expect(screen.getByText(/CheckboxField route\.create/)).toBeInTheDocument();
    expect(screen.getByText(/Advanced Route Options/)).toBeInTheDocument();
  });

  it('should show the Target port field if the create route checkbox is checked', () => {
    renderWithProviders(<RouteSection {...props} />);

    expect(screen.getByText(/Port Input Field defaultPort=8080/)).toBeInTheDocument();
  });

  it('should also show the Target port field if the create route checkbox is not checked', () => {
    props.route.create = false;
    renderWithProviders(<RouteSection {...props} />);

    expect(screen.getByText(/Port Input Field defaultPort=8080/)).toBeInTheDocument();
  });
});<|MERGE_RESOLUTION|>--- conflicted
+++ resolved
@@ -1,14 +1,10 @@
-<<<<<<< HEAD
 import * as React from 'react';
 import { shallow } from 'enzyme';
 import { SingleTypeaheadField } from '@console/shared/src';
 import { InsecureTrafficType, Resources, TerminationType } from '../../import-types';
 import PortInputField from '../../route/PortInputField';
-=======
 import { configure, screen } from '@testing-library/react';
 import { renderWithProviders } from '@console/shared/src/test-utils/unit-test-utils';
-import { Resources } from '../../import-types';
->>>>>>> debf6158
 import RouteSection from '../RouteSection';
 import '@testing-library/jest-dom';
 
