--- conflicted
+++ resolved
@@ -5,13 +5,8 @@
 import { act } from 'react-dom/test-utils';
 import { setI18n } from 'react-i18next';
 import { Provider } from 'react-redux';
-<<<<<<< HEAD
 import * as Router from 'react-router-dom';
-import { PageHeading, ButtonBar } from '@console/internal/components/utils/';
-=======
-import * as Router from 'react-router-dom-v5-compat';
 import { ButtonBar } from '@console/internal/components/utils/';
->>>>>>> ea86bea8
 import store from '@console/internal/redux';
 import { PageHeading } from '@console/shared/src/components/heading/PageHeading';
 import NamespacedPage from '../../NamespacedPage';
