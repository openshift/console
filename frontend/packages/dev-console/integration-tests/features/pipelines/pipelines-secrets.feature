--- conflicted
+++ resolved
@@ -8,7 +8,6 @@
       And user is at pipelines page
 
 
-<<<<<<< HEAD
    @smoke
    Scenario: Add Secrets : P-11-TC01
       Given user has created pipeline "pipe-task-with-resource" with git resources
@@ -32,41 +31,16 @@
       And user enters the Username, Password as "<username>", "<password>"
       And user clicks on tick mark
       Then "<secret_name>" is added under secrets section
-=======
-@pipelines, @smoke
-Scenario: Add Secrets : P-11-TC01
-   Given user has created pipeline "pipe-task-with-resource" with git resources
-   When user selects "Start" option from kebab menu for pipeline "pipe-task-with-resource"
-   And user clicks on Show Credentials link present in Start Pipeline modal
-   And user clicks on "Add Secret" link
-   Then user is able to see Create Secret section
-   And user is able to see Secret Name, Access to, Server UrL fields and authernication type fields
-
-
-@pipelines, @smoke
-Scenario Outline: Add secret to pipeline with authentication type as Basic Authentication : P-11-TC02
-   Given user has created pipeline "pipe-task-with-resource-1" with git resources
-   And user is at Start Pipeline modal
-   When user enters URL, Revision as "<git_private_repo_url>" and "master"
-   And user enters Secret Name as "<secret_name>"
-   And user selects the "Git Server" option from accessTo drop down
-   And user enters the server url as "https://github.com"
-   And user selects the Authentication type as "Basic Authentication"
-   And user enters the Username, Password as "<username>", "<password>"
-   And user clicks on tick mark
-   Then "<secret_name>" is added under secrets section
->>>>>>> e5183e26
 
    Examples:
    | git_private_repo_url                    | secret_name  | username | password |
    | https://github.com/sclorg/nodejs-ex.git | secret-basic | aaa      | aaa      |
 
 
-<<<<<<< HEAD
    @regression
    Scenario Outline: Add secret to pipeline with authentication type as SSH Key : P-11-TC04   
-      Given user has created pipeline "pipe-task-with-resource-1" with git resources
-      And user is at Start Pipeline modal
+      Given user has created pipeline "pipe-task-with-resource-2" with git resources
+      And user is at Start Pipeline modal for pipeline "pipe-task-with-resource-2"
       When user enters URL, Revision as "<git_private_repo_url>" and "master"
       And user enters Secret Name as "<secret_name>"
       And user selects the "Git Server" option from accessTo drop down
@@ -75,31 +49,16 @@
       And user enters the SSH KEY as "<ssh_key>"
       And user clicks on tick mark
       Then "<secret_name>" is added under secrets section
-=======
-@pipelines, @regression
-Scenario Outline: Add secret to pipeline with authentication type as SSH Key : P-11-TC04   
-   Given user has created pipeline "pipe-task-with-resource-1" with git resources
-   And user is at Start Pipeline modal
-   When user enters URL, Revision as "<git_private_repo_url>" and "master"
-   And user enters Secret Name as "<secret_name>"
-   And user selects the "Git Server" option from accessTo drop down
-   And user enters the server url as "https://github.com"
-   And user selects the Authentication type as "SSH Key"
-   And user enters the SSH KEY as "<ssh_key>"
-   And user clicks on tick mark
-   Then "<secret_name>" is added under secrets section
->>>>>>> e5183e26
 
    Examples:
    | git_private_repo_url                    | secret_name   | ssh_key | 
    | https://github.com/sclorg/nodejs-ex.git | secret-sshkey | aaa     |
 
 
-<<<<<<< HEAD
    @regression
    Scenario Outline: Add secret to pipeline with authentication type as Image Registry Credentials : P-11-TC03
-      Given user has created pipeline "pipe-task-with-resource-2" with git resources
-      And user is at Start Pipeline modal
+      Given user has created pipeline "pipe-task-with-resource-3" with git resources
+      And user is at Start Pipeline modal for pipeline "pipe-task-with-resource-3"
       When user enters URL, Revision as "<git_private_repo_url>" and "master"
       And user enters Secret Name as "<secret_name>"
       And user selects the "Git Server" option from accessTo drop down
@@ -108,20 +67,6 @@
       And user enters the Username, Password, email as "<username>", "<password>", "<email>"
       And user clicks on tick mark
       Then "<secret_name>" is added under secrets section
-=======
-@pipelines, @regression
-Scenario Outline: Add secret to pipeline with authentication type as Image Registry Credentials : P-11-TC03
-   Given user has created pipeline "pipe-task-with-resource-2" with git resources
-   And user is at Start Pipeline modal
-   When user enters URL, Revision as "<git_private_repo_url>" and "master"
-   And user enters Secret Name as "<secret_name>"
-   And user selects the "Git Server" option from accessTo drop down
-   And user enters the server url as "https://github.com"
-   And user selects the Authentication type as "Image Registry Credentials"
-   And user enters the Username, Password, email as "<username>", "<password>", "<email>"
-   And user clicks on tick mark
-   Then "<secret_name>" is added under secrets section
->>>>>>> e5183e26
 
    Examples:
    | git_private_repo_url                    | secret_name  | username | password | email      | 
