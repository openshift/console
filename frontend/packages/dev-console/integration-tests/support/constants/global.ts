--- conflicted
+++ resolved
@@ -5,11 +5,8 @@
   Topology = 'Topology',
   Observe = 'Observe',
   Builds = 'Builds',
-<<<<<<< HEAD
   ShipwrightBuilds = 'Shipwright Builds',
-=======
   BuildConfigs = 'BuildConfigs',
->>>>>>> f0195bb9
   Search = 'Search',
   Helm = 'Helm',
   Project = 'Project',
