--- conflicted
+++ resolved
@@ -275,13 +275,8 @@
       }
     });
     projectNameSpace.clickProjectDropdown();
-<<<<<<< HEAD
-    cy.get('div.pf-c-menu__search').then(($search) => {
-      if ($search.find('[data-test="showSystemSwitch"]').length > 0) {
-=======
     cy.get('body').then(($body) => {
       if ($body.find(userPreferencePO.userMenu).text().includes('kube:admin')) {
->>>>>>> d2e30aa5
         cy.byTestID('showSystemSwitch').check(); // Ensure that all projects are showing
         cy.byTestID('dropdown-menu-item-link').should('have.length.gt', 5);
       }
