--- conflicted
+++ resolved
@@ -267,19 +267,7 @@
     return [...loadedPluginEntries, ...failedPluginEntries, ...pendingPluginEntries];
   }
 
-<<<<<<< HEAD
-  findDynamicPluginInfo(pluginName?: string): DynamicPluginInfo | undefined {
-    return this.getDynamicPluginInfo().find((entry) =>
-      isLoadedDynamicPluginInfo(entry)
-        ? entry.metadata.name === pluginName
-        : entry.pluginName === pluginName,
-    );
-  }
-
-  getDynamicPluginManifest(pluginName: string): DynamicPluginManifest | undefined {
-=======
   getDynamicPluginManifest(pluginName: string): DynamicPluginManifest {
->>>>>>> 8455ef98
     return this.getLoadedDynamicPlugin(pluginName)?.manifest;
   }
 
