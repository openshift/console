<<<<<<< HEAD
import { shallow, ShallowWrapper } from 'enzyme';
import * as Router from 'react-router-dom';
import { NamespaceBar } from '@console/internal/components/namespace-bar';
import { MultiTabListPage } from '@console/shared';
=======
import { render } from '@testing-library/react';
import * as Router from 'react-router-dom-v5-compat';
>>>>>>> 11df15c5
import ServingListPage from '../ServingListsPage';
import '@testing-library/jest-dom';

jest.mock('react-router-dom', () => ({
  ...jest.requireActual('react-router-dom'),
  useParams: jest.fn(),
}));

jest.mock('@console/internal/components/namespace-bar', () => ({
  NamespaceBar: 'NamespaceBar',
}));

jest.mock('@console/shared', () => ({
  MultiTabListPage: 'MultiTabListPage',
}));

jest.mock('react-i18next', () => ({
  useTranslation: () => ({
    t: (key: string) => key,
  }),
}));

jest.mock('@console/internal/module/k8s', () => ({
  referenceForModel: jest.fn(() => 'serving.knative.dev~v1~Service'),
}));

jest.mock('../../../revisions/RevisionsPage', () => ({
  __esModule: true,
  default: 'RevisionsPage',
}));

jest.mock('../../../routes/RoutesPage', () => ({
  __esModule: true,
  default: 'RoutesPage',
}));

jest.mock('../../../services/ServicesPage', () => ({
  __esModule: true,
  default: 'ServicesPage',
}));

describe('ServingListPage', () => {
  beforeEach(() => {
    jest.spyOn(Router, 'useParams').mockReturnValue({
      ns: 'my-project',
    });
  });

  it('should render NamespaceBar and MultiTabListPage', () => {
    const { container } = render(<ServingListPage />);
    expect(container.querySelector('namespacebar')).toBeInTheDocument();
    expect(container.querySelector('multitablistpage')).toBeInTheDocument();
  });

  it('should render the main components without errors', () => {
    const { container } = render(<ServingListPage />);
    expect(container.querySelector('namespacebar')).toBeInTheDocument();
    expect(container.querySelector('multitablistpage')).toBeInTheDocument();
  });
});<|MERGE_RESOLUTION|>--- conflicted
+++ resolved
@@ -1,12 +1,5 @@
-<<<<<<< HEAD
-import { shallow, ShallowWrapper } from 'enzyme';
+import { render } from '@testing-library/react';
 import * as Router from 'react-router-dom';
-import { NamespaceBar } from '@console/internal/components/namespace-bar';
-import { MultiTabListPage } from '@console/shared';
-=======
-import { render } from '@testing-library/react';
-import * as Router from 'react-router-dom-v5-compat';
->>>>>>> 11df15c5
 import ServingListPage from '../ServingListsPage';
 import '@testing-library/jest-dom';
 
