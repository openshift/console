--- conflicted
+++ resolved
@@ -1,13 +1,7 @@
 import * as React from 'react';
 import { SimpleDropdown, SimpleDropdownItem } from '@patternfly/react-templates';
 import { useTranslation } from 'react-i18next';
-<<<<<<< HEAD
-import { useNavigate } from 'react-router-dom';
-import { Dropdown } from '@console/internal/components/utils';
-import { MenuAction, MenuActions } from '@console/shared/src';
-=======
 import { LinkTo } from '@console/shared/src/components/links/LinkTo';
->>>>>>> 4dd9a7ca
 
 type CreateActionDropdownProps = {
   namespace: string;
@@ -15,13 +9,6 @@
 
 export const CreateActionDropdown: React.FC<CreateActionDropdownProps> = ({ namespace }) => {
   const { t } = useTranslation();
-<<<<<<< HEAD
-  const navigate = useNavigate();
-  const menuActions: MenuActions = {
-    importfromGit: {
-      label: t('knative-plugin~Import from Git'),
-      onSelection: () => `/serverless-function/ns/${namespace || 'default'}`,
-=======
 
   const menuActions: SimpleDropdownItem[] = [
     {
@@ -30,7 +17,6 @@
       component: LinkTo(`/serverless-function/ns/${namespace || 'default'}`),
       // @ts-expect-error non-prop attribute is used for cypress
       'data-test-dropdown-menu': 'importFromGit',
->>>>>>> 4dd9a7ca
     },
     {
       value: 'functionsUsingSamples',
@@ -39,35 +25,7 @@
       // @ts-expect-error non-prop attribute is used for cypress
       'data-test-dropdown-menu': 'functionsUsingSamples',
     },
-<<<<<<< HEAD
-  };
-
-  const items = menuActions
-    ? Object.keys(menuActions).reduce<Record<string, string>>((acc, key) => {
-        const menuAction: MenuAction = menuActions[key];
-        const { label } = menuAction;
-        if (!label) return acc;
-
-        return {
-          ...acc,
-          [key]: label,
-        };
-      }, {})
-    : undefined;
-
-  const onSelectCreateAction = (actionName: string): void => {
-    const selectedMenuItem: MenuAction = menuActions[actionName];
-    let url: string;
-    if (selectedMenuItem.onSelection) {
-      url = selectedMenuItem.onSelection(actionName, selectedMenuItem, url);
-    }
-    if (url) {
-      navigate(url);
-    }
-  };
-=======
   ];
->>>>>>> 4dd9a7ca
 
   return (
     <SimpleDropdown
