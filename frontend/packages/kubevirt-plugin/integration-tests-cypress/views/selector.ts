--- conflicted
+++ resolved
@@ -105,10 +105,6 @@
 export const resourceStatus = '[data-test="resource-status"]';
 export const loadingBox = '.loading-box.loading-box__loaded';
 
-<<<<<<< HEAD
-=======
-
->>>>>>> a3b08027
 // VM's disks tab
 export enum disksTab {
   addDiskBtn = 'button[id="add-disk"]',
