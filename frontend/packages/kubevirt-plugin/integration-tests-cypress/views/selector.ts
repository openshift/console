export enum detailsTab {
  // general fields
  vmName = '[data-test-selector="details-item-value__Name"]',
  vmNS = '[data-test-selector="details-item-value__Namespace"]',
  vmLabels = '[data-test="label-list"]',
  vmDesc = '[data-test-id="details-Description"]',
  vmOS = '[data-test-id="details-Operating System"]',
  vmTemplate = '[data-test-id="details-Template"]',
  vmStatus = '[data-test="status-text"]',
  vmPod = '[data-test-id="details-Pod"]',
  vmBootOrder = '[data-test-id="details-Boot Order"]',
  vmIP = '[data-test-id="details-IP Address"]',
  vmHostname = '[data-test-id="details-Hostname"]',
  vmTimezone = '[data-test-id="details-Time Zone"]',
  vmNode = '[data-test-id="details-Node"]',

  services = '#services',
  activeUser = '#logged-in-users',

  vmEditWithPencil = '[data-test="edit-button"]',
}

export enum dashboardTab {
  detailsCardItem = '.co-details-card__item-value',
  utilsCardItem = '[data-test-id="utilization-item"]',
  inventoryCardItem = '.co-inventory-card__item',
  vmHealth = '[data-item-id="Virtual Machine-health-item"]',
  guestAgentHealth = '[data-item-id="Guest Agent-health-item"]',
  guestAgentOK = '[data-test="success-icon"]',
  eventsCardBody = '.co-activity-card__recent-accordion',
}

export enum actionButtons {
  actionDropdownButton = 'actions-menu-button',
  confirmButton = '[data-test="confirm-action"]',
  cancelButton = '[data-test-id="modal-cancel-action"]',
  confirmCloneButton = 'button[id="confirm-action"]',
  kebabButton = 'kebab-button',
}

// modal
export const modalTitle = '[data-test-id="modal-title"]';
export const modalConfirm = '[data-test="confirm-action"]';
export const modalCancel = '[data-test-id="modal-cancel-action"]';
export const startOnClone = 'input[id="clone-dialog-vm-start"]';
export const saveAndRestart = '#save-and-restart';

// alert
export const alertTitle = '.pf-c-alert__title';
export const errorAlert = '.pf-c-alert.pf-m-inline.pf-m-danger.co-alert.co-alert--scrollable';
export const pendingChangeAlert = '.pf-c-alert.pf-m-inline.pf-m-warning.kv__pending_changes-alert';
export const alertDescription = '.pf-c-alert__description';
export const warningAlert = '.pf-c-alert.pf-m-inline.pf-m-warning';

// nic modal
export enum nicDialog {
  addNIC = 'button[id="add-nic"]',
  model = 'button[id="nic-select-model"]',
  nicName = 'input[id="nic-name"]',
  NAD = 'select[id="nic-network"]',
  nicType = 'button[id="nic-select-type"]',
  add = 'button[data-test="confirm-action"]',
}

// disk modal
export enum diskDialog {
  addDisk = 'button[id="add-disk"]',
  source = 'button[id="disk-select-source"]',
  diskURL = 'input[id="disk-url"]',
  diskContainer = 'input[id="disk-container"]',
  diskName = 'input[id="disk-name"]',
  size = 'input[id="disk-size-row-size"]',
  diskType = 'select[id="disk-type"]',
  storageClass = '[data-test="storage-class-dropdown"]',
  diskInterface = 'button[id="disk-select-interface"]',
  add = 'button[data-test="confirm-action"]',
  diskPVC = 'select[id="disk-pvc"]',
  autoDetach = 'input[id="disk-auto-detach"]',
}

// storageClass
export enum storageClass {
  advanced = '[data-test="advanced-section"]',
  dropdown = '[data-test="storage-class-dropdown"]',
  selectMenu = '.co-resource-item__resource-name',
}

// yaml page
export const createYAMLButton = 'button[data-test="save-changes"]';

// multiple IP pop-up
export const ipPopOverContent = '.pf-c-popover__content';

// template list
export const nameFilter = 'input[data-test="name-filter-input"]';
// export const starIcon = '.pf-c-button.pf-m-plain.kv-pin-remove-btn';
export const unStarIcon = '.pf-c-button.pf-m-plain.kv-pin-btn';
export const supportLevel = '[data-test-id="details-Support"]';
export const supportLevelTag = '[data-test="template-support"]';
export const createVMBtn = 'button[data-test="create-from-template"]';
export const templateLink = (name: string) => `[data-test-id="${name}"]`;
export const resourceTitle = '[data-test-id="resource-title"]';
export const resourceStatus = '[data-test="resource-status"]';
export const loadingBox = '.loading-box.loading-box__loaded';
export const menuItemMain = '.pf-c-select__menu-item-main';

<<<<<<< HEAD
export const menuItemMain = '.pf-c-select__menu-item-main';

export enum disksTab {
  addDiskBtn = 'button[id="add-disk"]',
  deleteDiskBtn = 'button[data-test-action="Delete"]',
  currVMStatusLbl = 'span[data-test="resource-status"]',
}
=======
// VMs list view
export const filterBtn = '[data-test-id="filter-dropdown-toggle"]';
export const filterStatus = (status: string) => `[data-test-row-filter="${status}"]`;
>>>>>>> d749a446
<|MERGE_RESOLUTION|>--- conflicted
+++ resolved
@@ -104,16 +104,12 @@
 export const loadingBox = '.loading-box.loading-box__loaded';
 export const menuItemMain = '.pf-c-select__menu-item-main';
 
-<<<<<<< HEAD
-export const menuItemMain = '.pf-c-select__menu-item-main';
+// VMs list view
+export const filterBtn = '[data-test-id="filter-dropdown-toggle"]';
+export const filterStatus = (status: string) => `[data-test-row-filter="${status}"]`;
 
 export enum disksTab {
   addDiskBtn = 'button[id="add-disk"]',
   deleteDiskBtn = 'button[data-test-action="Delete"]',
   currVMStatusLbl = 'span[data-test="resource-status"]',
-}
-=======
-// VMs list view
-export const filterBtn = '[data-test-id="filter-dropdown-toggle"]';
-export const filterStatus = (status: string) => `[data-test-row-filter="${status}"]`;
->>>>>>> d749a446
+}