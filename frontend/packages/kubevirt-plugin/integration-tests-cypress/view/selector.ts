--- conflicted
+++ resolved
@@ -55,13 +55,9 @@
   diskName = 'input[id="disk-name"]',
   size = 'input[id="disk-size-row-size"]',
   diskType = 'select[id="disk-type"]',
-<<<<<<< HEAD
   diskPVC = 'select[id="disk-pvc"]',
   autoDetach = 'input[id="disk-auto-detach"]',
-  storageClass = 'select[id="disk-storage-class"]',
-=======
   storageClass = '[data-test="storage-class-dropdown"]',
->>>>>>> b67ac465
   diskInterface = 'button[id="disk-select-interface"]',
   add = 'button[data-test="confirm-action"]',
 }
