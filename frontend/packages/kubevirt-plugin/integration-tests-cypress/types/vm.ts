import { DISK_DRIVE, DISK_SOURCE, Flavor } from '../const/index';
import { ProvisionSource } from '../enums/provisionSource';

export type Disk = {
  name?: string;
  size?: string;
  storageClass?: string;
  interface?: string;
  drive?: DISK_DRIVE;
  advanced?: {
    volumeMode?: string;
    accessMode?: string;
  };
  source?: DISK_SOURCE;
  bootable?: boolean;
  autoDetach?: boolean;
<<<<<<< HEAD
=======
  provisionSource?: ProvisionSource;
  description?: string;
>>>>>>> f86d0271
  preallocation?: boolean;
};

export type Network = {
  name?: string;
  model?: string;
  mac?: string;
  nad: string;
  network?: string;
  type?: string;
};

export type CloudInitConfig = {
  yamlView?: boolean;
  userName?: string;
  password?: string;
  hostname?: string;
  customScript?: string;
  sshKeys?: string[];
};

export type VirtualMachineData = {
  name?: string;
  description?: string;
  namespace?: string;
  template?: string;
  templateProvider?: string;
  templateSupport?: boolean;
  templateNamespace?: string;
  flavor?: Flavor;
  os?: string;
  pvcName?: string;
  pvcNS?: string;
  pvcSize?: string;
  provisionSource?: ProvisionSource;
  networkInterfaces?: Network[];
  disks?: Disk[];
  cloudInit?: CloudInitConfig;
  cdrom?: boolean;
  sshEnable?: boolean;
  startOnCreation?: boolean;
  sourceAvailable?: boolean;
};<|MERGE_RESOLUTION|>--- conflicted
+++ resolved
@@ -14,11 +14,8 @@
   source?: DISK_SOURCE;
   bootable?: boolean;
   autoDetach?: boolean;
-<<<<<<< HEAD
-=======
   provisionSource?: ProvisionSource;
   description?: string;
->>>>>>> f86d0271
   preallocation?: boolean;
 };
 
