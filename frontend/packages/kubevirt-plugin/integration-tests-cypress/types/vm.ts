--- conflicted
+++ resolved
@@ -13,13 +13,10 @@
   };
   source?: DISK_SOURCE;
   bootable?: boolean;
-<<<<<<< HEAD
   autoDetach?: boolean;
-  url?: string;
-  pvc?: string;
-=======
+  provisionSource?: ProvisionSource;
+  description?: string;
   preallocation?: boolean;
->>>>>>> b67ac465
 };
 
 export type Network = {
