--- conflicted
+++ resolved
@@ -39,11 +39,8 @@
 import { VMWrapper } from '../../k8s/wrapper/vm/vm-wrapper';
 import { DiskWrapper } from '../../k8s/wrapper/vm/disk-wrapper';
 import { getDataVolumeStorageSize } from '../dv/selectors';
-<<<<<<< HEAD
 import { getFlavorData } from '../vm/flavor-data';
-=======
 import { VM_TEMPLATE_NAME_PARAMETER } from '../../constants';
->>>>>>> 78f48ef8
 
 export const getTemplatesWithLabels = (templates: TemplateKind[], labels: string[]) => {
   const requiredLabels = labels.filter((label) => label);
