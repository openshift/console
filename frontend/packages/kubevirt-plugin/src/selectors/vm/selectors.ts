import * as _ from 'lodash';
import { getName } from '@console/shared/src/selectors/common';
import { createBasicLookup } from '@console/shared/src/utils/utils';
import {
  BUS_VIRTIO,
  TEMPLATE_FLAVOR_LABEL,
  TEMPLATE_OS_LABEL,
  TEMPLATE_OS_NAME_ANNOTATION,
  TEMPLATE_WORKLOAD_LABEL,
} from '../../constants/vm';
import { V1Network, V1NetworkInterface, VMKind, VMLikeEntityKind, CPURaw } from '../../types';
import { findKeySuffixValue, getSimpleName, getValueByPrefix } from '../utils';
import { getAnnotations, getLabels } from '../selectors';
import { NetworkWrapper } from '../../k8s/wrapper/vm/network-wrapper';
import { getDataVolumeStorageSize, getDataVolumeStorageClassName } from '../dv/selectors';
import { V1Disk } from '../../types/vm/disk/V1Disk';
import { getDiskBus } from './disk';
import {
  getVolumeContainerImage,
  getVolumePersistentVolumeClaimName,
  getVolumeCloudInitNoCloud,
} from './volume';
import { vCPUCount } from './cpu';

export const getMemory = (vm: VMKind) =>
  _.get(vm, 'spec.template.spec.domain.resources.requests.memory');
export const getCPU = (vm: VMKind): CPURaw => _.get(vm, 'spec.template.spec.domain.cpu');
export const getDisks = (vm: VMKind, defaultValue = []): V1Disk[] =>
  _.get(vm, 'spec.template.spec.domain.devices.disks') == null
    ? defaultValue
    : vm.spec.template.spec.domain.devices.disks;
export const getInterfaces = (vm: VMKind, defaultValue = []): V1NetworkInterface[] =>
  _.get(vm, 'spec.template.spec.domain.devices.interfaces') == null
    ? defaultValue
    : vm.spec.template.spec.domain.devices.interfaces;

export const getNetworks = (vm: VMKind, defaultValue = []): V1Network[] =>
  _.get(vm, 'spec.template.spec.networks') == null ? defaultValue : vm.spec.template.spec.networks;
export const getVolumes = (vm: VMKind, defaultValue = []) =>
  _.get(vm, 'spec.template.spec.volumes') == null ? defaultValue : vm.spec.template.spec.volumes;
export const getDataVolumeTemplates = (vm: VMKind, defaultValue = []) =>
  _.get(vm, 'spec.dataVolumeTemplates') == null ? defaultValue : vm.spec.dataVolumeTemplates;

<<<<<<< HEAD
export const getOperatingSystem = (vmLike: VMLikeEntityKind): string =>
  findKeySuffixValue(getLabels(vmLike), TEMPLATE_OS_LABEL);
export const getOperatingSystemName = (vmLike: VMLikeEntityKind) =>
  getValueByPrefix(
    getAnnotations(vmLike),
    `${TEMPLATE_OS_NAME_ANNOTATION}/${getOperatingSystem(vmLike)}`,
  );
=======
export const getOperatingSystem = (vm: VMLikeEntityKind): string =>
  findKeySuffixValue(getLabels(vm), TEMPLATE_OS_LABEL);
export const getOperatingSystemName = (vm: VMKind): string =>
  getValueByPrefix(getAnnotations(vm), `${TEMPLATE_OS_NAME_ANNOTATION}/${getOperatingSystem(vm)}`);
>>>>>>> 2663f6e0
export const getWorkloadProfile = (vm: VMLikeEntityKind) =>
  findKeySuffixValue(getLabels(vm), TEMPLATE_WORKLOAD_LABEL);
export const getFlavor = (vmLike: VMLikeEntityKind) =>
  findKeySuffixValue(getLabels(vmLike), TEMPLATE_FLAVOR_LABEL);

export const isVMRunning = (value: VMKind) =>
  _.get(value, 'spec.running', false) as VMKind['spec']['running'];

export const isVMReady = (value: VMKind) =>
  _.get(value, 'status.ready', false) as VMKind['status']['ready'];

export const isVMCreated = (value: VMKind) =>
  _.get(value, 'status.created', false) as VMKind['status']['created'];

export const getVmPreferableDiskBus = (vm: VMKind) =>
  getDisks(vm)
    .map((disk) => getDiskBus(disk))
    .find((bus) => bus) || BUS_VIRTIO;

export const getUsedNetworks = (vm: VMKind): NetworkWrapper[] => {
  const interfaces = getInterfaces(vm);
  const networkLookup = createBasicLookup<any>(getNetworks(vm), getSimpleName);

  return interfaces
    .map((i) => NetworkWrapper.initialize(networkLookup[i.name]))
    .filter((i) => i.getType());
};

export const getFlavorDescription = (vm: VMKind) => {
  const cpu = vCPUCount(getCPU(vm));
  const memory = getMemory(vm);
  const cpuStr = cpu ? `${cpu} CPU` : '';
  const memoryStr = memory ? `${memory} Memory` : '';
  const resourceStr = cpuStr && memoryStr ? `${cpuStr}, ${memoryStr}` : `${cpuStr}${memoryStr}`;
  return resourceStr || undefined;
};

export const getVMStatusConditions = (vm: VMKind) =>
  _.get(vm, 'status.conditions', []) as VMKind['status']['conditions'];

export const getCloudInitVolume = (vm: VMKind) => {
  const cloudInitVolume = getVolumes(vm).find(getVolumeCloudInitNoCloud);

  if (cloudInitVolume) {
    // make sure volume is used by disk
    const disks = getDisks(vm);
    if (disks.find((disk) => disk.name === cloudInitVolume.name)) {
      return cloudInitVolume;
    }
  }
  return null;
};

export const hasAutoAttachPodInterface = (vm: VMKind, defaultValue = false) =>
  _.get(vm, 'spec.template.spec.domain.devices.autoattachPodInterface', defaultValue);

export const getCDRoms = (vm: VMKind) => getDisks(vm).filter((device) => !!device.cdrom);

export const getContainerImageByDisk = (vm: VMKind, name: string) =>
  getVolumeContainerImage(getVolumes(vm).find((vol) => name === vol.name));

export const getPVCSourceByDisk = (vm: VMKind, diskName: string) =>
  getVolumePersistentVolumeClaimName(getVolumes(vm).find((vol) => vol.name === diskName));

export const getURLSourceByDisk = (vm: VMKind, name: string) => {
  const dvTemplate = getDataVolumeTemplates(vm).find((vol) => getName(vol).includes(name));
  return (
    dvTemplate &&
    dvTemplate.spec &&
    dvTemplate.spec.source &&
    dvTemplate.spec.source.http &&
    dvTemplate.spec.source.http.url
  );
};

export const getStorageSizeByDisk = (vm: VMKind, diskName: string) =>
  getDataVolumeStorageSize(
    getDataVolumeTemplates(vm).find((vol) => getName(vol).includes(diskName)),
  );

export const getStorageClassNameByDisk = (vm: VMKind, diskName: string) =>
  getDataVolumeStorageClassName(
    getDataVolumeTemplates(vm).find((vol) => getName(vol).includes(diskName)),
  );<|MERGE_RESOLUTION|>--- conflicted
+++ resolved
@@ -41,7 +41,6 @@
 export const getDataVolumeTemplates = (vm: VMKind, defaultValue = []) =>
   _.get(vm, 'spec.dataVolumeTemplates') == null ? defaultValue : vm.spec.dataVolumeTemplates;
 
-<<<<<<< HEAD
 export const getOperatingSystem = (vmLike: VMLikeEntityKind): string =>
   findKeySuffixValue(getLabels(vmLike), TEMPLATE_OS_LABEL);
 export const getOperatingSystemName = (vmLike: VMLikeEntityKind) =>
@@ -49,12 +48,6 @@
     getAnnotations(vmLike),
     `${TEMPLATE_OS_NAME_ANNOTATION}/${getOperatingSystem(vmLike)}`,
   );
-=======
-export const getOperatingSystem = (vm: VMLikeEntityKind): string =>
-  findKeySuffixValue(getLabels(vm), TEMPLATE_OS_LABEL);
-export const getOperatingSystemName = (vm: VMKind): string =>
-  getValueByPrefix(getAnnotations(vm), `${TEMPLATE_OS_NAME_ANNOTATION}/${getOperatingSystem(vm)}`);
->>>>>>> 2663f6e0
 export const getWorkloadProfile = (vm: VMLikeEntityKind) =>
   findKeySuffixValue(getLabels(vm), TEMPLATE_WORKLOAD_LABEL);
 export const getFlavor = (vmLike: VMLikeEntityKind) =>
