--- conflicted
+++ resolved
@@ -1,11 +1,6 @@
-<<<<<<< HEAD
-import { shallow } from 'enzyme';
-import { Link } from 'react-router-dom';
-=======
 import * as React from 'react';
 import { render, screen } from '@testing-library/react';
-import { MemoryRouter } from 'react-router-dom-v5-compat';
->>>>>>> 11df15c5
+import { MemoryRouter } from 'react-router-dom';
 import { K8sResourceKind } from '@console/internal/module/k8s';
 import ApplicationGroupResource from '../ApplicationGroupResource';
 import '@testing-library/jest-dom';
