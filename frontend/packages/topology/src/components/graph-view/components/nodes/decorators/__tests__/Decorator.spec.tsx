<<<<<<< HEAD
import { shallow } from 'enzyme';
import { Link } from 'react-router-dom';
=======
import { SVGDefsProvider } from '@patternfly/react-topology';
import { screen } from '@testing-library/react';
import { renderWithProviders } from '@console/shared/src/test-utils/unit-test-utils';
>>>>>>> 11df15c5
import Decorator from '../Decorator';
import '@testing-library/jest-dom';

describe('Decorator', () => {
  const renderInSvg = (ui: React.ReactElement) => {
    return renderWithProviders(
      <svg>
        <SVGDefsProvider>{ui}</SVGDefsProvider>
      </svg>,
    );
  };

  it('should show anchors for external links', () => {
    renderInSvg(<Decorator x={0} y={0} radius={10} external href="http://test" />);
    const anchor = screen.getByRole('button');
    expect(anchor).toHaveAttribute('href', 'http://test');
  });

  it('should show Links for internal links', () => {
    renderInSvg(<Decorator x={0} y={0} radius={10} href="/test" />);
    const link = screen.getByRole('button');
    expect(link).toHaveAttribute('href', '/test');
  });
});<|MERGE_RESOLUTION|>--- conflicted
+++ resolved
@@ -1,11 +1,6 @@
-<<<<<<< HEAD
-import { shallow } from 'enzyme';
-import { Link } from 'react-router-dom';
-=======
 import { SVGDefsProvider } from '@patternfly/react-topology';
 import { screen } from '@testing-library/react';
 import { renderWithProviders } from '@console/shared/src/test-utils/unit-test-utils';
->>>>>>> 11df15c5
 import Decorator from '../Decorator';
 import '@testing-library/jest-dom';
 
