--- conflicted
+++ resolved
@@ -14,20 +14,14 @@
 }
 
 export const setUser = (userInfo: UserInfo) => action(ActionType.SetUser, { userInfo });
-<<<<<<< HEAD
-
+export const setUserResource = (userResource: UserKind) =>
+  action(ActionType.SetUserResource, { userResource });
 export const beginImpersonate = (
   kind: string,
   name: string,
   subprotocols: string[],
   groups?: string[],
 ) => action(ActionType.BeginImpersonate, { kind, name, subprotocols, groups });
-=======
-export const setUserResource = (userResource: UserKind) =>
-  action(ActionType.SetUserResource, { userResource });
-export const beginImpersonate = (kind: string, name: string, subprotocols: string[]) =>
-  action(ActionType.BeginImpersonate, { kind, name, subprotocols });
->>>>>>> 25235b8a
 export const endImpersonate = () => action(ActionType.EndImpersonate);
 export const setAdmissionWebhookWarning = (id: string, warning: AdmissionWebhookWarning) =>
   action(ActionType.SetAdmissionWebhookWarning, { id, warning });
