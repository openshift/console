--- conflicted
+++ resolved
@@ -52,7 +52,13 @@
 
   if (response.status === 401 && shouldLogout(url)) {
     // FIXME: Remove reference to `store`
-    authSvc.logout(window.location.pathname, InternalReduxStore.getState().UI.get('activeCluster'));
+    authSvc.logout(
+      window.location.pathname,
+      storeHandler
+        .getStore()
+        ?.getState()
+        .UI.get('activeCluster'),
+    );
   }
 
   const contentType = response.headers.get('content-type');
@@ -108,19 +114,14 @@
 };
 // TODO: Rename this to something more general since it also includes the `X-Cluster` header.
 export const getImpersonateHeaders = (): ImpersonateHeaders => {
-<<<<<<< HEAD
-  if (!InternalReduxStore) return undefined;
-  const { kind, name } = InternalReduxStore.getState().UI.get('impersonate', {});
-  const activeCluster = InternalReduxStore.getState().UI.get('activeCluster', 'local-cluster');
+  const store = storeHandler.getStore();
+  if (!store) return undefined;
+  const { kind, name } = getImpersonate(store.getState()) || {};
+  const activeCluster = store.getState().UI.get('activeCluster', 'local-cluster');
+
   const headers: ImpersonateHeaders = {
     'X-Cluster': activeCluster,
   };
-=======
-  const store = storeHandler.getStore();
-  if (!store) return undefined;
-
-  const { kind, name } = getImpersonate(store.getState()) || {};
->>>>>>> 572cb05d
   if ((kind === 'User' || kind === 'Group') && name) {
     // Even if we are impersonating a group, we still need to set Impersonate-User to something or k8s will complain
     headers['Impersonate-User'] = name;
