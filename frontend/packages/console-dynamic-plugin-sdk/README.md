# OpenShift Console Dynamic Plugins

Based on the concept of [webpack module federation](https://webpack.js.org/concepts/module-federation/),
dynamic plugins are loaded and interpreted from remote sources at runtime. The standard way to deliver
and expose dynamic plugins to Console is through [OLM operators](https://github.com/operator-framework).

Dynamic plugins are decoupled from the Console application, which means both plugins and Console can be
released, installed and upgraded independently from each other. To ensure compatibility with Console and
other plugins, each plugin must declare its dependencies using [semantic version](https://semver.org/)
ranges.

Example project structure:

```
dynamic-demo-plugin/
├── src/
├── console-extensions.json
├── package.json
├── tsconfig.json
└── webpack.config.ts
```

## Related Documentation

_[Extension Documentation][console-doc-extensions]_ - Detailed documentation of all available Console
extension points.

_[API Documentation][console-doc-api]_ - Detailed documentation of React components, hooks and other APIs
provided by Console to its dynamic plugins.

_[OpenShift Console Dynamic Plugins feature page][console-doc-feature-page]_ - A high-level overview of
dynamic plugins in relation to OLM operators and cluster administration.

## Plugin project references

If you're new to dynamic plugins, we suggest to clone the [Console plugin template][console-plugin-template]
repo and follow its instructions on setting up a local plugin development environment. We recommend running
the Console application with a container image to avoid having to build Console locally.

The [CronTab plugin](https://github.com/openshift/console-crontab-plugin) is a sample plugin that uses the
`CronTab` Custom Resource Definition (CRD) from
[Kubernetes documentation](https://kubernetes.io/docs/tasks/extend-kubernetes/custom-resources/custom-resource-definitions/)
and implements basic CRD operations such as creating, editing and deleting.

The [Console demo plugin][console-demo-plugin] located in the Console repo is primarily meant for testing
the current Console plugin SDK features.

Here is a list of real world dynamic plugins that may serve as a further reference point:

| Plugin Name                                                | Git Repo                                                               |
| ---------------------------------------------------------- | ---------------------------------------------------------------------- |
| `kubevirt-plugin` (KubeVirt)                               | https://github.com/kubevirt-ui/kubevirt-plugin                         |
| `networking-console-plugin` (OpenShift Networking)         | https://github.com/openshift/networking-console-plugin                 |
| `netobserv-plugin` (Network Observability)                 | https://github.com/netobserv/network-observability-console-plugin      |
| `odf-console` (OpenShift Data Foundation)                  | https://github.com/red-hat-storage/odf-console/tree/master/plugins/odf |
| `odf-multicluster-console` (ODF MultiCluster Orchestrator) | https://github.com/red-hat-storage/odf-console/tree/master/plugins/mco |
| `pipelines-console-plugin` (OpenShift Pipelines)           | https://github.com/openshift-pipelines/console-plugin                  |
| `acm` (Red Hat Advanced Cluster Management)                | https://github.com/stolostron/console/tree/main/frontend/plugins/acm   |
| `mce` (MultiCluster Engine for Kubernetes)                 | https://github.com/stolostron/console/tree/main/frontend/plugins/mce   |
| `ossmconsole` (OpenShift Service Mesh)                     | https://github.com/kiali/openshift-servicemesh-plugin                  |
| `kuadrant-console-plugin` (Red Hat Connectivity Link)      | https://github.com/kuadrant/kuadrant-console-plugin                    |

There's also the [Cat Facts Operator](https://github.com/RyanMillerC/cat-facts-operator) which serves
as a reference point for writing an OLM operator that ships with its own Console dynamic plugin.

## Distributable SDK package overview

| Package Name                                      | Description                                                                      |
| ------------------------------------------------- | -------------------------------------------------------------------------------- |
| `@openshift-console/dynamic-plugin-sdk` ★         | Provides core APIs, types and utilities used by dynamic plugins at runtime.      |
| `@openshift-console/dynamic-plugin-sdk-webpack` ★ | Provides webpack `ConsoleRemotePlugin` used to build all dynamic plugin assets.  |
| `@openshift-console/dynamic-plugin-sdk-internal`  | Internal package exposing additional Console code.                               |
| `@openshift-console/plugin-shared`                | Provides reusable components and utility functions to build OCP dynamic plugins. |

Packages marked with ★ provide essential plugin APIs with backwards compatibility. Other packages may be
used with multiple versions of OpenShift Console but don't provide any backwards compatibility guarantees.

## OpenShift Console Versions vs SDK Versions

Console plugin SDK packages follow a semver scheme where the major and minor version number indicates
the earliest supported OCP Console version, and the patch version number indicates the release of that
particular package.

During development, we will publish prerelease versions of plugin SDK packages, e.g. `4.19.0-prerelease.1`.
Once the given Console version is released (GA), we will publish corresponding plugin SDK packages without
the prerelease tag, e.g. `4.19.0`.

For older 1.x plugin SDK packages, refer to the following version compatibility table:

| Console Version | SDK Package                                     | Last Package Version |
| --------------- | ----------------------------------------------- | -------------------- |
| 4.18.x          | `@openshift-console/dynamic-plugin-sdk`         | 1.8.0                |
|                 | `@openshift-console/dynamic-plugin-sdk-webpack` | 1.3.0                |
| 4.17.x          | `@openshift-console/dynamic-plugin-sdk`         | 1.6.0                |
|                 | `@openshift-console/dynamic-plugin-sdk-webpack` | 1.2.0                |
| 4.16.x          | `@openshift-console/dynamic-plugin-sdk`         | 1.4.0                |
|                 | `@openshift-console/dynamic-plugin-sdk-webpack` | 1.1.1                |
| 4.15.x          | `@openshift-console/dynamic-plugin-sdk`         | 1.0.0                |
|                 | `@openshift-console/dynamic-plugin-sdk-webpack` | 1.0.2                |
| 4.14.x          | `@openshift-console/dynamic-plugin-sdk`         | 0.0.21               |
|                 | `@openshift-console/dynamic-plugin-sdk-webpack` | 0.0.11               |
| 4.13.x          | `@openshift-console/dynamic-plugin-sdk`         | 0.0.19               |
|                 | `@openshift-console/dynamic-plugin-sdk-webpack` | 0.0.9                |
| 4.12.x          | `@openshift-console/dynamic-plugin-sdk`         | 0.0.18               |
|                 | `@openshift-console/dynamic-plugin-sdk-webpack` | 0.0.9                |

Note: this table includes Console versions which currently receive technical support, as per
[Red Hat OpenShift Container Platform Life Cycle Policy](https://access.redhat.com/support/policy/updates/openshift).

## OpenShift Console Versions vs PatternFly Versions

Each Console version supports specific version(s) of [PatternFly](https://www.patternfly.org/) in terms
of CSS styling. This table will help align compatible versions of PatternFly to versions of the OpenShift
Console.

| Console Version | PatternFly Versions | Notes                                 |
| --------------- | ------------------- | ------------------------------------- |
| 4.19.x          | 6.x + 5.x           | New dynamic plugins should use PF 6.x |
| 4.15.x - 4.18.x | 5.x + 4.x           | New dynamic plugins should use PF 5.x |
| 4.12.x - 4.14.x | 4.x                 |                                       |

Refer to [PatternFly Upgrade Notes][console-pf-upgrade-notes] containing links to PatternFly documentation.

## Shared modules

Console is [configured](./src/shared-modules.ts) to share specific modules with its dynamic plugins.

The following shared modules are provided by Console, without plugins providing their own fallback:

- `@openshift-console/dynamic-plugin-sdk`
- `@openshift-console/dynamic-plugin-sdk-internal`
- `react`
- `react-i18next`
- `react-redux`
- `react-router`
- `react-router-dom`
- `react-router-dom-v5-compat`
- `redux`
- `redux-thunk`

Any shared modules provided by Console without plugin provided fallback are listed as `dependencies`
in the `package.json` manifest of `@openshift-console/dynamic-plugin-sdk` package.

### Changes in shared modules and plugin APIs

This section documents notable changes in the Console provided shared modules across Console versions.

#### Console 4.14.x

- Added `react-router-dom-v5-compat` module to allow plugins to migrate to React Router v6. Check the
  [Official v5 to v6 Migration Guide](https://github.com/remix-run/react-router/discussions/8753)
  (section "Migration Strategy" and beyond) for details.

#### Console 4.15.x

- The Console application now uses React Router v6 code internally. Plugins that only target OpenShift
  Console 4.15 or later should fully upgrade to React Router v6 via `react-router-dom-v5-compat` module.

#### Console 4.16.x

- Removed `react-helmet` module.
- All Console provided PatternFly 4.x shared modules are deprecated and will be removed in the future.
  See [PatternFly Upgrade Notes][console-pf-upgrade-notes] for details on upgrading to PatternFly 5.
- All Console provided React Router v5 shared modules are deprecated and will be removed in the future.
  Plugins should upgrade to React Router v6 via `react-router-dom-v5-compat` module.

#### Console 4.19.x

- Removed PatternFly 4.x shared modules. Console now uses PatternFly 6.x and provides PatternFly 5.x
  styles for compatibility with existing plugins.
<<<<<<< HEAD
- Upgraded `react-router` and `react-router-dom` shared modules to v6. Plugins using these modules must
  ensure that their dependencies are up to date.
- Shared module `react-router-dom-v5-compat` is deprecated and will be removed in the future.
- Upgraded `react-router-dom-v5-compat` to version `npm:react-router-dom@^6.30.x`. This change is API-
  compatible with the previous version of `react-router-dom-v5-compat`. Plugins that need to support
  versions of OpenShift starting from `4.14.x` can continue to use this deprecated shared module as is.
- Upgraded `monaco-editor` to version `0.51.0`.

##### CSS styling

=======

##### CSS styling

- Support for PatternFly 5.x within Console is deprecated and will be removed in the future.

> [!WARNING]
> Usage of non-PatternFly CSS provided by Console in plugins is not supported. This section only serves
> as a courtesy for plugins which use these unsupported CSS classes.

>>>>>>> fc879678
- Removed `@fortawesome/font-awesome` and `openshift-logos-icon`. Plugins should use PatternFly icons
  from `@patternfly/react-icons` instead. The `fa-spin` class remains but is deprecated and will be
  removed in the future. Plugins should provide their own CSS to spin icons if needed.
- Removed styling for generic HTML heading elements (e.g., `<h1>`). Use PatternFly components to achieve
  correct styling.
- Removed `co-m-horizontal-nav` styling. Use [PatternFly Tabs](https://www.patternfly.org/components/tabs/)
  instead.
- Removed `co-m-page__body` styling. Use [PatternFly Flex](https://www.patternfly.org/layouts/flex) instead.
- Removed `co-m-pane__body` spacing styling. Use
  [PatternFly PageSection](https://www.patternfly.org/components/page#pagesection) instead.
- Removed `co-m-nav-title` spacing styling. Use
  [PatternFly PageSection](https://www.patternfly.org/components/page#pagesection) instead.
- Removed `co-button-help-icon`, `co-inline`, `co-resource-list*`, `co-toolbar*` styling.
- Removed `co-m-pane__details` and `details-item` styling. Use
  [PatternFly DescriptionList](https://www.patternfly.org/components/description-list) instead.

### PatternFly 5+ dynamic modules

Newer versions of `@openshift-console/dynamic-plugin-sdk-webpack` package include support for automatic
detection and sharing of individual PatternFly 5+ dynamic modules.

Plugins using PatternFly 5.x and newer should avoid non-index imports, for example:

```ts
// Do _not_ do this:
import { MonitoringIcon } from '@patternfly/react-icons/dist/esm/icons/monitoring-icon';
// Instead, do this:
import { MonitoringIcon } from '@patternfly/react-icons';
```

## Content Security Policy

Console application uses [Content Security Policy](https://developer.mozilla.org/en-US/docs/Web/HTTP/CSP)
(CSP) to detect and mitigate certain types of attacks. By default, the list of allowed
[CSP sources](https://developer.mozilla.org/en-US/docs/Web/HTTP/Headers/Content-Security-Policy/Sources)
includes the document origin `'self'` and Console webpack dev server when running off-cluster.

All dynamic plugin assets _should_ be loaded using `/api/plugins/<plugin-name>` Bridge endpoint which
matches the `'self'` CSP source for all Console assets served via Bridge.

Refer to `BuildCSPDirectives` function in
[`pkg/utils/utils.go`](https://github.com/openshift/console/blob/main/pkg/utils/utils.go)
for details on the current Console CSP implementation.

Refer to [Dynamic Plugins feature page][console-doc-feature-page] section on Content Security Policy
for more details.

### Changes in Console CSP

This section documents notable changes in the Console Content Security Policy implementation.

#### Console 4.18.x

Console CSP feature is disabled by default. To test your plugins with CSP, enable the
`ConsolePluginContentSecurityPolicy` feature gate on a test cluster. This feature gate
should **not** be enabled on production clusters. Enabling this feature gate allows you
to set `spec.contentSecurityPolicy` in your `ConsolePlugin` resource to extend existing
CSP directives, for example:

```yaml
apiVersion: console.openshift.io/v1
kind: ConsolePlugin
metadata:
  name: cron-tab
spec:
  displayName: 'Cron Tab'
  contentSecurityPolicy:
    - directive: 'ScriptSrc'
      values:
        - 'https://example1.com/'
        - 'https://example2.com/'
```

When enabled, Console CSP operates in report-only mode; CSP violations will be logged in
the browser and CSP violation data will be reported through telemetry service in production
deployments.

In a future release, Console will begin enforcing CSP. Consider testing and preparing your
plugins now to avoid CSP related issues in future.

#### Console 4.19.x

The CSP feature is enabled by default. CSP implementation remains in report-only mode.

## Plugin metadata

Older versions of webpack `ConsoleRemotePlugin` assumed that the plugin metadata is specified via
`consolePlugin` object within the `package.json` file, for example:

```jsonc
{
  "name": "dynamic-demo-plugin",
  "version": "0.0.0",
  // scripts, dependencies, devDependencies, ...
  "consolePlugin": {
    "name": "console-demo-plugin",
    "version": "0.0.0",
    "displayName": "Console Demo Plugin",
    "description": "Plasma reactors online. Initiating hyper drive.",
    "exposedModules": {
      "barUtils": "./utils/bar"
    },
    "dependencies": {
      "@console/pluginAPI": "~4.11.0"
    }
  }
}
```

Newer versions of webpack `ConsoleRemotePlugin` allow passing the plugin metadata directly as an
object, for example:

```ts
new ConsoleRemotePlugin({
  pluginMetadata: {
    /* same metadata like above */
  },
});
```

`name` serves as the plugin's unique identifier. Its value should be the same as `metadata.name`
of the corresponding `ConsolePlugin` resource on the cluster. Therefore, it must be a valid
[DNS subdomain name](https://kubernetes.io/docs/concepts/overview/working-with-objects/names/#dns-subdomain-names).

`version` must be [semver](https://semver.org/) compliant version string.

Dynamic plugins can expose modules representing plugin code that can be referenced, loaded and executed
at runtime. A separate [webpack chunk](https://webpack.js.org/guides/code-splitting/) is generated for
each entry in the `exposedModules` object. Exposed modules are resolved relative to the plugin's webpack
`context` option.

The `@console/pluginAPI` dependency is optional and refers to Console versions this dynamic plugin is
compatible with. The `dependencies` object may also refer to other dynamic plugins that are required for
this plugin to work correctly. For dependencies where the version string may include a
[semver pre-release](https://semver.org/#spec-item-9) identifier, adapt your semver range constraint
(dependency value) to include the relevant pre-release prefix, e.g. use `~4.11.0-0.ci` when targeting
pre-release versions like `4.11.0-0.ci-1234`.

## Extensions contributed by the plugin

Older versions of webpack `ConsoleRemotePlugin` assumed that the list of extensions contributed by the
plugin is specified via the `console-extensions.json` file, for example:

```jsonc
// This file is parsed as JSONC (JSON with Comments)
[
  {
    "type": "console.flag",
    "properties": {
      "handler": { "$codeRef": "barUtils.testHandler" }
    }
  },
  {
    "type": "console.flag/model",
    "properties": {
      "flag": "EXAMPLE",
      "model": {
        "group": "kubevirt.io",
        "version": "v1alpha3",
        "kind": "ExampleModel"
      }
    }
  }
]
```

Newer versions of webpack `ConsoleRemotePlugin` allow passing the extension list directly as an array
of objects, for example:

```ts
new ConsoleRemotePlugin({
  extensions: [
    /* same extensions like above */
  ],
});
```

Each extension a single instance of extending the Console application's functionality. Extensions are
declarative and expressed as plain static objects.

Extension `type` determines the kind of extension to perform, while any data and/or code necessary to
interpret such extensions are declared through their `properties`.

Extensions may contain code references pointing to specific modules exposed by the plugin. For example:

- `{ $codeRef: 'barUtils' }` - refers to `default` export of `barUtils` module
- `{ $codeRef: 'barUtils.testHandler' }` - refers to `testHandler` export of `barUtils` module

When loading dynamic plugins, all encoded code references `{ $codeRef: string }` are transformed into
functions `() => Promise<T>` used to load the referenced objects on demand. Only the plugin's exposed
modules (i.e. the keys of `exposedModules` object) may be used in code references.

## Webpack config

Dynamic plugins _must_ be built with [webpack](https://webpack.js.org/) in order for their modules to
seamlessly integrate with Console application at runtime. Use webpack version 5+ which includes native
support for module federation.

All dynamic plugin assets are generated via webpack `ConsoleRemotePlugin`.

```ts
import { ConsoleRemotePlugin } from '@openshift-console/dynamic-plugin-sdk-webpack';
import { Configuration } from 'webpack';

const config: Configuration = {
  entry: {}, // Plugin container entry is generated by DynamicRemotePlugin
  plugins: [new ConsoleRemotePlugin()],
  // ... rest of webpack configuration
};

export default config;
```

Refer to `ConsoleRemotePluginOptions` type for details on supported Console plugin build options.

## Generated assets

Building the above example plugin produces the following assets:

```
dynamic-demo-plugin/dist/
├── exposed-barUtils-chunk.js
├── plugin-entry.js
└── plugin-manifest.json
```

`plugin-manifest.json` is the dynamic plugin manifest. It contains both plugin metadata and extension
declarations to be loaded and interpreted by Console at runtime. This is the first plugin asset loaded
by Console.

`plugin-entry.js` is the
[webpack container entry chunk](https://webpack.js.org/concepts/module-federation/#low-level-concepts).
It provides access to specific modules exposed by the plugin. It's loaded right after the plugin manifest.

`exposed-barUtils-chunk.js` is the generated webpack chunk for `barUtils` exposed module. It's loaded
via the plugin entry chunk (`plugin-entry.js`) when needed.

Plugins may also include other assets, such as JSON localization files that follow the general pattern
`locales/<lang>/plugin__<plugin-name>.json` or static images referenced from the plugin code.

## Serving plugin assets

Dynamic plugins are deployed as workloads on the cluster. Each plugin deployment should include a web
server that hosts the [generated assets](#generated-assets) of the given plugin.

Console Bridge server adds `X-Content-Type-Options: nosniff` HTTP response header to all plugin asset
requests for added security. Web browsers that comply with this security header will block `<script>`
initiated requests when the MIME type of requested asset is not valid.

**Important!** Make sure to provide valid JavaScript MIME type via the `Content-Type` response header
for all assets served by your plugin web server.

## Local plugin development

Clone Console repo and build the Bridge server by running `build-backend.sh` script.

Run the following commands to log in as `kubeadmin` user and start a local Bridge server instance.
The `-plugins` argument tells Bridge to force load your plugin upon Console application startup.
The `-i18n-namespaces` argument registers the corresponding i18n namespace for your plugin in Console.

```sh
oc login https://example.openshift.com:6443 -u kubeadmin -p example-password
source ./contrib/oc-environment.sh
# Note: the plugin web server URL should include a trailing slash
./bin/bridge -plugins foo-plugin=http://localhost:9001/ -i18n-namespaces=plugin__foo-plugin
```

To work with multiple plugins, provide multiple arguments to Bridge server:

```sh
./bin/bridge \
  -plugins foo-plugin=http://localhost:9001/ -i18n-namespaces=plugin__foo-plugin \
  -plugins bar-plugin=http://localhost:9002/ -i18n-namespaces=plugin__bar-plugin
```

Once the Bridge server is running, start your plugin web server(s), and ensure that plugin assets can
be fetched via `/api/plugins/<plugin-name>` Bridge endpoint. For example, the following URLs should
provide the same content:

- http://localhost:9000/api/plugins/foo-plugin/plugin-manifest.json
- http://localhost:9001/plugin-manifest.json

Open the Console in your web browser and inspect the value of `window.SERVER_FLAGS.consolePlugins` to
see the list of dynamic plugins the Console loads at runtime. For local development, this should only
include plugin(s) listed via `-plugins` Bridge argument.

Console development builds allow you to interact with the `PluginStore` object that manages all
plugins and their extensions directly in your web browser with `window.pluginStore`. Please note
that this is _not_ a public API and is meant only for debugging local Console development builds.

### Using local Console plugin SDK code

If you need to make modifications to Console dynamic plugin SDK code and reflect them in your
plugin builds, follow these steps:

1. Make changes in Console repo. Run `yarn build` in `frontend/packages/console-dynamic-plugin-sdk`
   directory to rebuild plugin SDK files at `frontend/packages/console-dynamic-plugin-sdk/dist`.
2. Make sure your plugin's `package.json` dependencies refer to local plugin SDK files, for example:

```json
"@openshift-console/dynamic-plugin-sdk": "file:../openshift/console/frontend/packages/console-dynamic-plugin-sdk/dist/core",
"@openshift-console/dynamic-plugin-sdk-webpack": "file:../openshift/console/frontend/packages/console-dynamic-plugin-sdk/dist/webpack",
```

3. Refresh your plugin's `node_modules` whenever you change local plugin SDK files:

```sh
rm -rf node_modules/@openshift-console && yarn --check-files
```

4. Build your plugin as usual. The build should now use the current local plugin SDK files.

## Plugin detection and management

[Console operator](https://github.com/openshift/console-operator) detects available plugins through
`ConsolePlugin` resources on the cluster. It also maintains a cluster-wide list of currently enabled
plugins via `spec.plugins` field in its config (`Console` resource instance named `cluster`).

When the `spec.plugins` value in Console operator config changes, Console operator computes the actual
list of plugins to load in Console as an intersection between all available plugins vs. plugins marked
as enabled. Updating Console operator config triggers a new rollout of the Console (Bridge) deployment.
Bridge reads the computed list of plugins upon its startup and injects this list into Console web page
via `SERVER_FLAGS` object.

## Disabling plugins in the browser

Console users can disable specific or all dynamic plugins that would normally get loaded upon Console
startup via `disable-plugins` query parameter. The value of this parameter is either a comma separated
list of plugin names (disable specific plugins) or an empty string (disable all plugins).

## Runtime constraints and specifics

- Loading multiple plugins with the same `name` (but with a different `version`) is not allowed.
- Console will [override](https://webpack.js.org/concepts/module-federation/#overriding) certain modules
  to ensure a single version of React etc. is loaded and used by the application.
- Enabling a plugin makes all of its extensions available for consumption. Individual extensions cannot
  be enabled or disabled separately.

## Publishing SDK packages

To see the latest published version of the given package:

```sh
yarn info <package-name> dist-tags --json | jq .data.latest
```

Before publishing, it's recommended to log into your npm user account:

```sh
npm login
```

Build all distributable [SDK packages](#sdk-packages) into `dist` directory:

```sh
yarn build
```

Finally, publish relevant packages to [npm registry](https://www.npmjs.com/):

```sh
yarn publish dist/<pkg> --no-git-tag-version --new-version <version>
```

If the given package doesn't exist in npm registry, add `--access public` to `yarn publish` command.

If the newly published version comes before the latest published version in terms of semver rules
(e.g. hotfix release 1.0.2 for an older minor version stream 1.0.x), ensure the `latest` dist-tag
still applies to the appropriate package version:

```sh
npm dist-tag add <package-name>@<version> latest
```

## Future Deprecations in Shared Plugin Dependencies

Console provides certain packages as shared modules to all of its dynamic plugins. Some of these shared
modules may be removed in the future. Plugin authors will need to manually add these items to their webpack
configs or choose other options.

The list of shared modules planned for deprecation:

- `react-router-dom-v5-compat`

## i18n translations for messages

The following demonstrates how to translate messages in the console plugin using the [i18next](https://www.i18next.com/) and [react-i18next](https://react.i18next.com/) libraries. Also included are the instructions for uploading/downloading strings to/from the Phrase Translation Memory System (TMS).

### Step 1: Mark strings with `t` function for translation

You can use the `useTranslation` hook within the component, or the `i18next` function outside the component, along with the namespace. The i18n namespace must match the name of the `ConsolePlugin` resource with the `plugin__` prefix to avoid naming conflicts. For example, a console plugin named console-crontab-plugin use the `plugin__console-crontab-plugin` namespace. See the following for examples:

```tsx
import i18next from 'i18next';
import { useTranslation } from 'react-i18next';

const helloWorldMessages = {
  Foo: {
    title: i18next.t('plugin__console-crontab-plugin~Foo'),
    message: i18next.t('plugin__console-crontab-plugin~This is foo description...'),
  },
  Bar: {
    title: i18next.t('plugin__console-crontab-plugin~Bar'),
    message: i18next.t('plugin__console-crontab-plugin~This is bar description...'),
  },
};

const Header: React.FC = () => {
  const { t } = useTranslation('plugin__console-crontab-plugin');
  return <h1>{t('Hello, World!')}</h1>;
};
```

For labels in `console-extensions.json`, you can use the format `%plugin__console-crontab-plugin~My Label%`. Console will replace the value with the string for the current language from the `plugin__console-crontab-plugin` namespace. For example:

```json
{
  "type": "console.navigation/section",
  "properties": {
    "id": "admin-demo-section",
    "perspective": "admin",
    "name": "%plugin__console-crontab-plugin~Hello World%"
  }
}
```

Then, run `yarn i18n` to update the JSON files in the `locales` folder of the plugin console after adding or updating strings.

### Step 2: Request a Phrase Translation Memory System (TMS) user account

i. Request an account from the localization team for the console plugin project.
ii. Create a Project Template to include the supported language in the Phrase TMS portal. Refer to the [Phrase Project Templates ](https://support.phrase.com/hc/en-us/articles/5709647439772-Project-Templates-TMS) on how to create/update the Project Template. You must have Phrase project owner permissions to perform this task. The localization team can help with creating the Project Template and setup.

### Step 3: Create utility scripts to automate i18n-related tasks

Create scripts for uploading and downloading the i18n JSON files to/from the Phrase portal. See the [console](https://github.com/openshift/console/tree/main/frontend/i18n-scripts) repository or [Advanced Cluster Management (ACM) console plugin](https://github.com/stolostron/console/tree/main/frontend/i18n-scripts) repository for similar scripts.

### Step 4: Upload to Phrase portal

i. Install the unofficial Memsource CLI client. This client is a command-line tool designed for interacting with the Phrase portal. See the following link for details: [The unofficial Memsource CLI client](https://github.com/unofficial-memsource/memsource-cli-client#pip-install)

ii. Configure the Memsource client using the account credentials. Create a file named ~/.memsourcerc in any location, for example, /Users/.../, and paste the following content into the file:

```
export MEMSOURCE_URL="https://cloud.memsource.com/web"
export MEMSOURCE_USERNAME=username
export MEMSOURCE_PASSWORD=password
export MEMSOURCE_TOKEN=$(memsource auth login --user-name $MEMSOURCE_USERNAME --password "${MEMSOURCE_PASSWORD}" -c token -f value)
```

See the following link for details:[The RHEL instructions for MacOS](https://github.com/unofficial-memsource/memsource-cli-client#configuration-red-hat-enterprise-linux-derivatives)

iii. Change directory to the root of the console plugin, and then run the upload script created earlier in step 3, for example: `yarn memsource-upload -v PLUGIN_VERSION_NUMBER`. Take note of the generated `PROJECT_ID`.

iv. Notify the localization team of the upload and wait for a reply from them on when the translated strings are ready for download.

### Step 5: Download from Phrase portal

i. Use the `PROJECT_ID` generated during the upload task, or visit the [Phrase TMS](https://cloud.memsource.com) portal. Find the URL of the previously uploaded project, then copy the `PROJECT_ID` from the URL path following `../show/<PROJECT_ID>`

ii. Use the download script created earlier in step 3 with `PROJECT_ID` to download the translated strings. Change the directory to the root of the console plugin, and then run the download script.
For example: `yarn memsource-download -v PLUGIN_VERSION_NUMBER`. This should download the updated locale files, which contain the translated strings in the languages that were configured earlier in the Project Template and upload utility script.

iii. Commit, review and merge the changes accordingly.

iv. Reach out to the localization team if you have any questions or concerns regarding the translated strings.

For more information on OpenShift Internationalization, see the console [Internationalization README page](https://github.com/openshift/console/blob/main/INTERNATIONALIZATION.md).

[console-doc-extensions]: ./docs/console-extensions.md
[console-doc-api]: ./docs/api.md
[console-doc-feature-page]: https://github.com/openshift/enhancements/blob/master/enhancements/console/dynamic-plugins.md
[console-pf-upgrade-notes]: ./upgrade-PatternFly.md
[console-plugin-template]: https://github.com/openshift/console-plugin-template
[console-demo-plugin]: ../../../dynamic-demo-plugin/README.md<|MERGE_RESOLUTION|>--- conflicted
+++ resolved
@@ -168,18 +168,12 @@
 
 - Removed PatternFly 4.x shared modules. Console now uses PatternFly 6.x and provides PatternFly 5.x
   styles for compatibility with existing plugins.
-<<<<<<< HEAD
 - Upgraded `react-router` and `react-router-dom` shared modules to v6. Plugins using these modules must
   ensure that their dependencies are up to date.
 - Shared module `react-router-dom-v5-compat` is deprecated and will be removed in the future.
 - Upgraded `react-router-dom-v5-compat` to version `npm:react-router-dom@^6.30.x`. This change is API-
   compatible with the previous version of `react-router-dom-v5-compat`. Plugins that need to support
   versions of OpenShift starting from `4.14.x` can continue to use this deprecated shared module as is.
-- Upgraded `monaco-editor` to version `0.51.0`.
-
-##### CSS styling
-
-=======
 
 ##### CSS styling
 
@@ -189,7 +183,6 @@
 > Usage of non-PatternFly CSS provided by Console in plugins is not supported. This section only serves
 > as a courtesy for plugins which use these unsupported CSS classes.
 
->>>>>>> fc879678
 - Removed `@fortawesome/font-awesome` and `openshift-logos-icon`. Plugins should use PatternFly icons
   from `@patternfly/react-icons` instead. The `fa-spin` class remains but is deprecated and will be
   removed in the future. Plugins should provide their own CSS to spin icons if needed.
