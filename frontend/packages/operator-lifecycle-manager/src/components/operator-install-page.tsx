import * as React from 'react';
import {
  ActionGroup,
  Alert,
  Bullseye,
  Button,
  Card,
  CardBody,
  Icon,
  Spinner,
  Title,
} from '@patternfly/react-core';
import { useTranslation } from 'react-i18next';
<<<<<<< HEAD
import { Link, useParams } from 'react-router-dom';
=======
import { useParams, Link, LinkProps } from 'react-router-dom-v5-compat';
>>>>>>> 4dd9a7ca
import { ResourceStatus, StatusIconAndText } from '@console/dynamic-plugin-sdk';
import { useK8sWatchResource } from '@console/dynamic-plugin-sdk/src/api/core-api';
import { SyncMarkdownView } from '@console/internal/components/markdown-view';
import { errorModal } from '@console/internal/components/modals';
import {
  Firehose,
  FirehoseResult,
  LoadingInline,
  ResourceLink,
  resourcePathFromModel,
  useAccessReview,
} from '@console/internal/components/utils';
import {
  k8sPatch,
  referenceForModel,
  referenceFor,
  K8sResourceKind,
} from '@console/internal/module/k8s';
import { DocumentTitle } from '@console/shared/src/components/document-title/DocumentTitle';
import {
  GreenCheckCircleIcon,
  RedExclamationCircleIcon,
  YellowExclamationTriangleIcon,
} from '@console/shared/src/components/status/icons';
import { RouteParams } from '@console/shared/src/types';
import {
  ClusterServiceVersionModel,
  InstallPlanModel,
  PackageManifestModel,
  SubscriptionModel,
} from '../models';
import {
  ClusterServiceVersionKind,
  SubscriptionKind,
  InstallPlanKind,
  PackageManifestKind,
} from '../types';
import { ClusterServiceVersionLogo } from './cluster-service-version-logo';
import { InstallPlanPreview, NeedInstallPlanPermissions } from './install-plan';
import { OLMAnnotation } from './operator-hub';
import {
  getInitializationLink,
  getInitializationResource,
} from './operator-hub/operator-hub-utils';
import { iconFor, InstallPlanReview } from './index';

const ViewInstalledOperatorsButton: React.FC<ViewOperatorButtonProps> = ({ namespace }) => {
  const { t } = useTranslation();
  const singleNamespaceText = t('olm~View installed Operators in Namespace {{namespace}}', {
    namespace,
  });
  const allNamespacesText = t('olm~View installed Operators in all Namespaces');
  return (
    <div className="co-operator-install-page__link">
      <Link
        data-test="view-installed-operators-btn"
        to={resourcePathFromModel(ClusterServiceVersionModel, null, namespace)}
      >
        {namespace ? singleNamespaceText : allNamespacesText}
      </Link>
    </div>
  );
};

const InstallFailedMessage: React.FC<InstallFailedMessageProps> = ({ namespace, csvName, obj }) => {
  const { t } = useTranslation();
  const hasInitializationResource =
    obj?.metadata?.annotations?.[OLMAnnotation.InitializationResource];
  return (
    <>
      <Title headingLevel="h2" className="co-clusterserviceversion-install__heading">
        {t('olm~Operator installation failed')}
      </Title>
      <p>
        {t('olm~The operator did not install successfully.')}
        {hasInitializationResource && (
          <>
            &nbsp;
            {t("olm~The required custom resource can be created in the Operator's details view.")}
          </>
        )}
      </p>
      <ActionGroup className="pf-v6-c-form pf-v6-c-form__group--no-top-margin">
        <Link to={resourcePathFromModel(ClusterServiceVersionModel, csvName, namespace)}>
          <Button variant="primary">{t('olm~View error')}</Button>
        </Link>
        <ViewInstalledOperatorsButton namespace={namespace} />
      </ActionGroup>
    </>
  );
};

const InstallNeedsApprovalMessage: React.FC<InstallNeedsApprovalMessageProps> = ({
  namespace,
  subscriptionObj,
  installObj,
  approve,
}) => {
  const { t } = useTranslation();

  const canPatchInstallPlans = useAccessReview({
    group: InstallPlanModel.apiGroup,
    resource: InstallPlanModel.plural,
    namespace,
    verb: 'patch',
  });

  const installObjIsInstallPlan = installObj.kind === 'InstallPlan';

  return (
    <>
      <Title headingLevel="h2" className="co-clusterserviceversion-install__heading">
        {t('olm~Manual approval required')}
      </Title>
      <ActionGroup className="pf-v6-c-form pf-v6-c-form__group--no-top-margin">
        <InstallPlanReview installPlan={installObj} />
        {((installObjIsInstallPlan && canPatchInstallPlans) || !installObjIsInstallPlan) && (
          <>
            <Button variant="primary" onClick={approve}>
              {t('olm~Approve')}
            </Button>
            <Link
              to={`${resourcePathFromModel(
                SubscriptionModel,
                subscriptionObj?.metadata?.name,
                namespace,
              )}?showDelete=true`}
            >
              <Button className="co-clusterserviceversion__button" variant="secondary">
                {t('olm~Deny')}
              </Button>
            </Link>
          </>
        )}
        {!canPatchInstallPlans && installObjIsInstallPlan && (
          <NeedInstallPlanPermissions installPlan={installObj as InstallPlanKind} />
        )}
        <ViewInstalledOperatorsButton namespace={namespace} />
      </ActionGroup>
    </>
  );
};

export const CreateInitializationResourceButton: React.FC<InitializationResourceButtonProps> = ({
  disabled,
  initializationResource,
  obj,
}) => {
  const { t } = useTranslation();
  if (!initializationResource) {
    return null;
  }

  const reference = referenceFor(initializationResource);
  const kind = initializationResource?.kind;
  const button = (
    <Button aria-disabled={disabled} isDisabled={disabled} variant="primary">
      {t('olm~Create {{item}}', { item: kind })}
    </Button>
  );
  return disabled ? (
    button
  ) : (
    <Link
      to={`${resourcePathFromModel(
        ClusterServiceVersionModel,
        obj.metadata.name,
        obj.metadata.namespace,
      )}/${reference}/~new?useInitializationResource`}
    >
      {button}
    </Link>
  );
};

const InitializationResourceRequiredMessage: React.FC<InitializationResourceRequiredMessageProps> = ({
  initializationResource,
  obj,
}) => {
  const { t } = useTranslation();
  if (!initializationResource) {
    return null;
  }

  const initializationResourceKind = initializationResource?.kind;
  const initializationResourceNamespace = initializationResource?.metadata?.namespace;
  const description = obj?.metadata?.annotations?.description;
  return (
    <div className="co-clusterserviceversion__box">
      <span className="co-resource-item">
        <ResourceLink
          kind={initializationResourceKind}
          name={initializationResourceKind}
          namespace={initializationResourceNamespace}
        />
        <ResourceStatus badgeAlt>
          <StatusIconAndText icon={<RedExclamationCircleIcon />} title={t('olm~Required')} />
        </ResourceStatus>
      </span>
      <SyncMarkdownView content={description} />
    </div>
  );
};

const InitializationLinkButton: React.FC<{ disabled?: boolean }> = ({ disabled }) => {
  const { t } = useTranslation();
  return (
    <Button aria-disabled={disabled} isDisabled={disabled} variant="primary">
      {t('olm~Configure Operator')}
    </Button>
  );
};
const InitializationLink: React.FC<InitializationLinkProps> = ({ to, disabled }) => {
  if (!to) {
    return null;
  }

  if (disabled) {
    return <InitializationLinkButton disabled />;
  }

  return (
    <Link to={to}>
      <InitializationLinkButton />
    </Link>
  );
};

const InstallSucceededMessage: React.FC<InstallSuccededMessageProps> = ({
  namespace,
  csvName,
  obj,
}) => {
  const { t } = useTranslation();
  const annotationParserOptions = {
    onError: (error) => errorModal({ error }),
  };
  const initializationLink = getInitializationLink(obj?.metadata?.annotations);
  const initializationResource =
    !initializationLink &&
    getInitializationResource(obj?.metadata?.annotations, annotationParserOptions);

  return (
    <>
      <Title headingLevel="h2" className="co-clusterserviceversion-install__heading">
        {!initializationLink && !initializationResource && t('olm~Operator installed successfully')}
        {initializationLink && t('olm~Configure Operator')}
        {initializationResource && t('olm~ Create initialization resource')}
      </Title>
      <span>
        {t('olm~The Operator has installed successfully.')}
        {!initializationLink && !initializationResource && t('olm~ Ready for use.')}
        {initializationLink &&
          t('olm~ Complete the next configuration steps to prepare it for use.')}
        {initializationResource &&
          t('olm~ Create the required custom resource to prepare it for use.')}
        <InitializationResourceRequiredMessage
          initializationResource={initializationResource}
          obj={obj}
        />
      </span>
      <ActionGroup className="pf-v6-c-form pf-v6-c-form__group--no-top-margin">
        <InitializationLink to={initializationLink} />
        <CreateInitializationResourceButton
          initializationResource={initializationResource}
          obj={obj}
        />
        {!initializationLink && !initializationResource && (
          <Link to={resourcePathFromModel(ClusterServiceVersionModel, csvName, namespace)}>
            <Button variant="primary">{t('olm~View Operator')}</Button>
          </Link>
        )}
        <ViewInstalledOperatorsButton namespace={namespace} />
      </ActionGroup>
    </>
  );
};

const InstallingMessage: React.FC<InstallingMessageProps> = ({ namespace, obj }) => {
  const { t } = useTranslation();
  const reason = (obj as ClusterServiceVersionKind)?.status?.reason || '';
  const message = (obj as ClusterServiceVersionKind)?.status?.message || '';
  const annotationParserOpts = {
    onError: (error) => errorModal({ error }),
  };
  const initializationLink = getInitializationLink(obj?.metadata?.annotations);
  const initializationResource =
    !initializationLink &&
    getInitializationResource(obj?.metadata?.annotations, annotationParserOpts);
  return (
    <>
      <Title headingLevel="h2" className="co-clusterserviceversion-install__heading">
        {t('olm~Installing Operator')}
      </Title>
      {reason && (
        <p className="pf-v6-u-text-color-subtle">
          {reason}: {message}
        </p>
      )}
      <p>
        {t('olm~The Operator is being installed. This may take a few minutes.')}
        {initializationLink &&
          t('olm~ Once the Operator is installed additional configuration will be required.')}
        {initializationResource &&
          t(
            'olm~ Once the Operator is installed the required custom resource will be available for creation.',
          )}
      </p>
      <ActionGroup className="pf-v6-c-form pf-v6-c-form__group--no-top-margin">
        <InitializationLink to={initializationLink} disabled />
        <CreateInitializationResourceButton
          initializationResource={initializationResource}
          obj={obj}
          disabled
        />
        <ViewInstalledOperatorsButton namespace={namespace} />
      </ActionGroup>
    </>
  );
};

type OperatorInstallStatusPageRouteParams = RouteParams<
  'pkg' | 'catalogNamespace' | 'currentCSV' | 'targetNamespace' | 'catalog'
>;

const OperatorInstallLogo = ({ subscription }) => {
  const { t } = useTranslation();
  const notFound = t('olm~Not found');
  const { currentCSV, catalogNamespace, catalog, pkg } = useParams<
    OperatorInstallStatusPageRouteParams
  >();
  const [packageManifests, loaded, loadError] = useK8sWatchResource<PackageManifestKind[]>({
    groupVersionKind: {
      group: PackageManifestModel.apiGroup,
      version: PackageManifestModel.apiVersion,
      kind: PackageManifestModel.kind,
    },
    selector: {
      matchLabels: {
        'catalog-namespace': catalogNamespace,
        catalog,
      },
    },
    fieldSelector: `metadata.name=${pkg}`,
    isList: true,
  });
  const pkgManifest = packageManifests?.[0];
  if (!loaded) {
    return <LoadingInline />;
  }

  if (loadError || !pkgManifest) {
    return (
      <ClusterServiceVersionLogo
        icon={null}
        displayName={loadError ? t('olm~Error: {{loadError}}', { loadError }) : notFound}
      />
    );
  }
  const channels = pkgManifest?.status?.channels || [];
  const channel = channels.find((ch) => ch.currentCSV === currentCSV) || channels[0];
  const displayName = channel?.currentCSVDesc?.displayName || notFound;
  const provider = pkgManifest?.status?.provider?.name || '';
  const startingCSV = subscription?.spec?.startingCSV;

  return (
    <ClusterServiceVersionLogo
      displayName={displayName}
      icon={iconFor(pkgManifest)}
      provider={provider}
      version={startingCSV}
    />
  );
};

const OperatorInstallStatus: React.FC<OperatorInstallPageProps> = ({ resources }) => {
  const { t } = useTranslation();
  const { currentCSV, targetNamespace } = useParams<OperatorInstallStatusPageRouteParams>();
  let loading = true;
  let status = '';
  let installObj: ClusterServiceVersionKind | InstallPlanKind =
    resources?.clusterServiceVersion?.data;
  const subscription = resources?.subscription?.data;
  status = installObj?.status?.phase;
  if (installObj && status) {
    loading = false;
  } else if (subscription) {
    // There is no ClusterServiceVersion for the package, so look at Subscriptions/InstallPlans
    loading = false;
    status = subscription?.status?.state || null;
    const installPlanName = subscription?.status?.installPlanRef?.name || '';
    const installPlan: InstallPlanKind = resources?.installPlans?.data?.find(
      (ip) => ip.metadata.name === installPlanName,
    );
    if (installPlan) {
      installObj = installPlan;
    }
  }

  const isStatusSucceeded = status === 'Succeeded';
  const isStatusFailed = status === 'Failed';
  const isApprovalNeeded =
    installObj?.spec?.approval === 'Manual' && installObj?.spec?.approved === false;

  const approve = () => {
    k8sPatch(InstallPlanModel, installObj, [
      { op: 'replace', path: '/spec/approved', value: true },
    ]).catch((error) => {
      errorModal({ error: error.toString() });
    });
  };

  let indicator = <Spinner size="lg" />;
  if (isStatusFailed) {
    indicator = (
      <Icon size="lg">
        <RedExclamationCircleIcon />
      </Icon>
    );
  }
  if (isApprovalNeeded) {
    indicator = (
      <Icon size="lg">
        <YellowExclamationTriangleIcon />
      </Icon>
    );
  }
  if (isStatusSucceeded) {
    indicator = (
      <Icon size="lg">
        <GreenCheckCircleIcon />
      </Icon>
    );
  }

  let installMessage = <InstallingMessage namespace={targetNamespace} obj={installObj} />;
  if (isStatusFailed) {
    installMessage = (
      <InstallFailedMessage namespace={targetNamespace} obj={installObj} csvName={currentCSV} />
    );
  } else if (isApprovalNeeded) {
    installMessage = (
      <InstallNeedsApprovalMessage
        namespace={targetNamespace}
        subscriptionObj={subscription}
        installObj={installObj}
        approve={approve}
      />
    );
  } else if (isStatusSucceeded) {
    installMessage = (
      <InstallSucceededMessage namespace={targetNamespace} csvName={currentCSV} obj={installObj} />
    );
  }

  return (
    <>
      <div className="co-operator-install-page__main">
        <DocumentTitle>{t('olm~Installing Operator')}</DocumentTitle>
        <Bullseye>
          <div id="operator-install-page">
            {loading && (
              <div className="co-operator-install-page__indicator">
                {t('olm~Installing...')} <Spinner size="lg" />
              </div>
            )}
            {!loading && isStatusFailed && (
              <Alert variant="danger" isInline title="Installation Failed">
                {status}: {(installObj as ClusterServiceVersionKind)?.status?.message || ''}
              </Alert>
            )}
            {!loading && (
              <>
                <Card>
                  <CardBody>
                    <div className="co-operator-install-page__pkg-indicator">
                      <div>
                        <OperatorInstallLogo subscription={resources.subscription.data} />
                      </div>
                      <div>{indicator}</div>
                    </div>
                  </CardBody>
                </Card>
                <Card>
                  <CardBody>{installMessage}</CardBody>
                </Card>
              </>
            )}
          </div>
        </Bullseye>
      </div>
      {!loading && isApprovalNeeded && (
        <InstallPlanPreview obj={installObj as InstallPlanKind} hideApprovalBlock />
      )}
    </>
  );
};

export const OperatorInstallStatusPage: React.FC<OperatorInstallPageProps> = () => {
  const { pkg, currentCSV, targetNamespace } = useParams<OperatorInstallStatusPageRouteParams>();

  const installPageResources = [
    {
      kind: referenceForModel(ClusterServiceVersionModel),
      namespaced: true,
      isList: false,
      name: currentCSV,
      namespace: targetNamespace,
      prop: 'clusterServiceVersion',
    },
    {
      kind: referenceForModel(SubscriptionModel),
      namespaced: true,
      isList: false,
      name: pkg,
      namespace: targetNamespace,
      optional: true,
      prop: 'subscription',
    },
    {
      kind: referenceForModel(InstallPlanModel),
      prop: 'installPlans',
      namespaced: true,
      namespace: targetNamespace,
      isList: true,
      optional: true,
    },
  ];

  return (
    <Firehose resources={installPageResources}>
      <OperatorInstallStatus />
    </Firehose>
  );
};

export type OperatorInstallPageProps = {
  resources?: {
    clusterServiceVersion: FirehoseResult<ClusterServiceVersionKind>;
    subscription: FirehoseResult<SubscriptionKind>;
    installPlans: FirehoseResult<InstallPlanKind[]>;
  };
};
type InstallSuccededMessageProps = {
  namespace: string;
  obj: ClusterServiceVersionKind | InstallPlanKind;
  csvName: string;
};
type InstallNeedsApprovalMessageProps = {
  namespace: string;
  subscriptionObj: SubscriptionKind;
  installObj: ClusterServiceVersionKind | InstallPlanKind;
  approve: () => void;
};
type InstallingMessageProps = {
  namespace: string;
  obj: ClusterServiceVersionKind | InstallPlanKind;
};
type InstallFailedMessageProps = {
  namespace: string;
  obj: ClusterServiceVersionKind | InstallPlanKind;
  csvName: string;
};
type InitializationResourceRequiredMessageProps = {
  initializationResource: K8sResourceKind;
  obj: ClusterServiceVersionKind | InstallPlanKind | SubscriptionKind;
};
type InitializationLinkProps = {
  to: LinkProps['to'];
  disabled?: boolean;
};
type InitializationResourceButtonProps = {
  disabled?: boolean;
  initializationResource: K8sResourceKind;
  obj: ClusterServiceVersionKind | InstallPlanKind | SubscriptionKind;
};
type ViewOperatorButtonProps = {
  namespace: string;
};<|MERGE_RESOLUTION|>--- conflicted
+++ resolved
@@ -11,11 +11,7 @@
   Title,
 } from '@patternfly/react-core';
 import { useTranslation } from 'react-i18next';
-<<<<<<< HEAD
-import { Link, useParams } from 'react-router-dom';
-=======
-import { useParams, Link, LinkProps } from 'react-router-dom-v5-compat';
->>>>>>> 4dd9a7ca
+import { useParams, Link, LinkProps } from 'react-router-dom';
 import { ResourceStatus, StatusIconAndText } from '@console/dynamic-plugin-sdk';
 import { useK8sWatchResource } from '@console/dynamic-plugin-sdk/src/api/core-api';
 import { SyncMarkdownView } from '@console/internal/components/markdown-view';
