--- conflicted
+++ resolved
@@ -358,30 +358,18 @@
               />
               <div className="co-catalog-page__overlay-actions">
                 {detailsItem.marketplaceRemoteWorkflow && (
-<<<<<<< HEAD
-                  <Link
-                    className="pf-c-button pf-m-primary co-catalog-page__overlay-action"
-                    to={detailsItem.marketplaceRemoteWorkflow}
-                  >
-                    <div className="co-catalog-page__overlay-action-label">
-                      {detailsItem.marketplaceActionText || 'Purchase'}
-                    </div>
-                    <ExternalLinkAltIcon className="co-catalog-page__overlay-action-icon" />
-                  </Link>
-=======
                   <ExternalLink
                     additionalClassName="pf-c-button pf-m-primary co-catalog-page__overlay-action"
                     href={detailsItem.marketplaceRemoteWorkflow}
                     text={
                       <>
                         <div className="co-catalog-page__overlay-action-label">
-                          {detailsItem.marketplaceActionText || 'View Details'}
+                          {detailsItem.marketplaceActionText || 'Purchase'}
                         </div>
                         <ExternalLinkAltIcon className="co-catalog-page__overlay-action-icon" />
                       </>
                     }
                   />
->>>>>>> ee0b1917
                 )}
                 {!detailsItem.installed ? (
                   <Link
