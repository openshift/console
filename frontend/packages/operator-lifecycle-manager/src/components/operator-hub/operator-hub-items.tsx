import * as React from 'react';
import { CatalogItemHeader, CatalogTile } from '@patternfly/react-catalog-view-extension';
import {
  Button,
  EmptyState,
  EmptyStateBody,
  EmptyStateFooter,
  EmptyStateVariant,
  Truncate,
} from '@patternfly/react-core';
import { css } from '@patternfly/react-styles';
import * as _ from 'lodash';
import { useTranslation } from 'react-i18next';
import { Link } from 'react-router-dom-v5-compat';
import { getQueryArgument } from '@console/internal/components/utils';
import { history } from '@console/internal/components/utils/router';
import { TileViewPage } from '@console/internal/components/utils/tile-view-page';
import i18n from '@console/internal/i18n';
import {
  GreenCheckCircleIcon,
  Modal,
  COMMUNITY_PROVIDERS_WARNING_LOCAL_STORAGE_KEY as storeKey,
  COMMUNITY_PROVIDERS_WARNING_USERSETTINGS_KEY as userSettingsKey,
  useUserSettingsCompatibility,
} from '@console/shared';
import { getURLWithParams } from '@console/shared/src/components/catalog/utils';
import { isModifiedEvent } from '@console/shared/src/utils';
import { DefaultCatalogSource } from '../../const';
import { SubscriptionModel } from '../../models';
import { DeprecatedOperatorWarningBadge } from '../deprecated-operator-warnings/deprecated-operator-warnings';
import { communityOperatorWarningModal } from './operator-hub-community-provider-modal';
import { OperatorHubItemDetails } from './operator-hub-item-details';
import {
  capabilityLevelSort,
  infraFeaturesSort,
  installedStateSort,
  isAWSSTSCluster,
  isAzureWIFCluster,
  isGCPWIFCluster,
  providerSort,
  sourceSort,
  validSubscriptionSort,
} from './operator-hub-utils';
import { InfrastructureFeature, OperatorHubItem } from './index';

const osBaseLabel = 'operatorframework.io/os.';
const archBaseLabel = 'operatorframework.io/arch.';
const targetNodeOperatingSystems = window.SERVER_FLAGS.nodeOperatingSystems ?? [];
const targetNodeOperatingSystemsLabels = targetNodeOperatingSystems.map(
  (os) => `${osBaseLabel}${os}`,
);
const targetNodeArchitectures = window.SERVER_FLAGS.nodeArchitectures ?? [];
const targetNodeArchitecturesLabels = targetNodeArchitectures.map(
  (arch) => `${archBaseLabel}${arch}`,
);
// if no label present, these are the assumed defaults
const archDefaultAMD64Label = 'operatorframework.io/arch.amd64';
const osDefaultLinuxLabel = 'operatorframework.io/os.linux';
const filterByArchAndOS = (items: OperatorHubItem[]): OperatorHubItem[] => {
  if (_.isEmpty(targetNodeArchitectures) && _.isEmpty(targetNodeOperatingSystems)) {
    return items;
  }
  return items.filter((item: OperatorHubItem) => {
    // - if the operator has no flags, treat it with the defaults
    // - if it has any flags, it must list all flags (no defaults applied)
    const relevantLabels = _.reduce(
      item?.obj?.metadata?.labels ?? {},
      (result, value: string, label: string): { arch: string[]; os: string[] } => {
        if (label.includes(archBaseLabel) && value === 'supported') {
          result.arch.push(label);
        }
        if (label.includes(osBaseLabel) && value === 'supported') {
          result.os.push(label);
        }
        return result;
      },
      {
        arch: [],
        os: [],
      },
    );

    if (_.isEmpty(relevantLabels.os)) {
      relevantLabels.os.push(osDefaultLinuxLabel);
    }

    if (_.isEmpty(relevantLabels.arch)) {
      relevantLabels.arch.push(archDefaultAMD64Label);
    }

    return (
      _.some(relevantLabels.os, (os) => _.includes(targetNodeOperatingSystemsLabels, os)) &&
      _.some(relevantLabels.arch, (arch) => _.includes(targetNodeArchitecturesLabels, arch))
    );
  });
};

const Badge = ({ text }) => (
  <span key={text} className="pf-v6-c-badge pf-m-read">
    <Truncate className="pf-v6-c-truncate--no-min-width" content={text} />
  </span>
);

/**
 * Filter property allow list
 */
const operatorHubFilterGroups = [
  'source',
  'provider',
  'installState',
  'capabilityLevel',
  'infraFeatures',
  'validSubscriptionFilters',
];

const ignoredProviderTails = [', Inc.', ', Inc', ' Inc.', ' Inc', ', LLC', ' LLC'];

type Category = {
  id: string;
  label: string;
  field: 'categories';
  values: string[];
};

export const determineCategories = (items: OperatorHubItem[]): Record<string, Category> => {
  const newCategories: Record<string, Category> = {};
  _.each(items, (item) => {
    _.each(item.categories, (category) => {
      if (!newCategories[category] && category) {
        newCategories[category] = {
          id: category,
          label: category,
          field: 'categories',
          values: [category],
        };
      }
    });
  });

  const sortedKeys = _.keys(newCategories).sort((key1, key2) =>
    key1.toLowerCase().localeCompare(key2.toLowerCase()),
  );

  return _.reduce(
    sortedKeys,
    (categories, key) => {
      categories[key] = newCategories[key];
      return categories;
    },
    {} as Record<string, Category>,
  );
};

export const getProviderValue = (value) => {
  if (!value) {
    return value;
  }

  const providerTail = _.find(ignoredProviderTails, (tail) => value.endsWith(tail));
  if (providerTail) {
    return value.substring(0, value.indexOf(providerTail));
  }

  return value;
};

const sortFilterValues = (values, field) => {
  let sorter: any = ['value'];

  if (field === 'provider') {
    sorter = ({ value }) => providerSort(value);
  }

  if (field === 'source') {
    return _.sortBy(values, [({ value }) => sourceSort(value), 'value']);
  }

  if (field === 'installState') {
    sorter = ({ value }) => installedStateSort(value);
  }

  if (field === 'capabilityLevel') {
    sorter = ({ value }) => capabilityLevelSort(value);
  }

  if (field === 'infraFeatures') {
    sorter = ({ value }) => infraFeaturesSort(value);
  }

  if (field === 'validSubscriptionFilters') {
    sorter = ({ value }) => validSubscriptionSort(value);
  }

  return _.sortBy(values, sorter);
};

const determineAvailableFilters = (initialFilters, items: OperatorHubItem[], filterGroups) => {
  const filters = _.cloneDeep(initialFilters);

  _.each(filterGroups, (field) => {
    const values: { label: string; synonyms: string[]; value: string; active: boolean }[] = [];
    _.each(items, (item) => {
      let value = item[field];
      let synonyms;
      if (field === 'provider') {
        value = getProviderValue(value);
        synonyms = _.map(ignoredProviderTails, (tail) => `${value}${tail}`);
      }
      if (value !== undefined && !Array.isArray(value)) {
        if (!_.some(values, { value })) {
          values.push({
            label: value,
            synonyms,
            value,
            active: false,
          });
        }
      }

      if (Array.isArray(value)) {
        _.each(value, (v) => {
          if (!_.some(values, { v })) {
            values.push({
              label: v,
              synonyms,
              value: v,
              active: false,
            });
          }
        });
      }
    });

    _.forEach(sortFilterValues(values, field), (nextValue: any) =>
      _.set(filters, [field, nextValue.value], nextValue),
    );
  });

  // Always show both install state filters
  if (!filters.installState) {
    filters.installState = {
      Installed: {
        label: i18n.t('olm~Installed'),
        value: 'Installed',
        active: false,
      },
      'Not Installed': {
        label: i18n.t('olm~Not Installed'),
        value: 'Not Installed',
        active: false,
      },
    };
  } else {
    _.set(filters, 'installState.Installed.label', i18n.t('olm~Installed'));
    _.set(filters, 'installState.Not Installed.label', i18n.t('olm~Not Installed'));
  }

  return filters;
};

export const keywordCompare = (filterString, item) => {
  if (!filterString) {
    return true;
  }
  if (!item) {
    return false;
  }
  const keywords = item.keywords?.map((k) => k.toLowerCase()) ?? [];

  return (
    item.name.toLowerCase().includes(filterString) ||
    _.get(item, 'obj.metadata.name', '').toLowerCase().includes(filterString) ||
    (item.description && item.description.toLowerCase().includes(filterString)) ||
    (item.tags && item.tags.includes(filterString)) ||
    keywords.includes(filterString)
  );
};

const setURLParams = (params) => {
  const url = new URL(window.location.href);
  const searchParams = `?${params.toString()}${url.hash}`;

  history.replace(`${url.pathname}${searchParams}`);
};

const OperatorHubTile: React.FC<OperatorHubTileProps> = ({ item, onClick }) => {
  const { t } = useTranslation();
  if (!item) {
    return null;
  }
  const { uid, name, imgUrl, provider, description, installed } = item;
  const vendor = provider ? t('olm~provided by {{provider}}', { provider }) : null;
  const badges = item?.source ? [<Badge text={item.source} />] : [];
  const icon = <img className="co-catalog--logo" loading="lazy" src={imgUrl} alt="" />;
  const vendorAndDeprecated = () => (
    <>
      {vendor}
      {item?.obj?.status?.deprecation && (
        <div>
          <DeprecatedOperatorWarningBadge
            className="pf-v6-u-mt-xs"
            deprecation={item.obj.status.deprecation}
          />
        </div>
      )}
    </>
  );

  return (
    <CatalogTile
      className="co-catalog-tile"
      key={uid}
      id={uid}
      title={name}
      badges={badges}
      icon={icon}
      vendor={vendorAndDeprecated()}
      description={description}
      onClick={(e: React.MouseEvent<HTMLElement>) => {
        if (isModifiedEvent(e)) return;
        e.preventDefault();
        onClick(item);
      }}
      href={getURLWithParams('details-item', item.uid)}
      footer={
        installed && !item.isInstalling ? (
          <span>
            <GreenCheckCircleIcon /> {t('olm~Installed')}
          </span>
        ) : null
      }
      data-test={uid}
    />
  );
};

export const OperatorHubTileView: React.FC<OperatorHubTileViewProps> = (props) => {
  const { t } = useTranslation();
  const [detailsItem, setDetailsItem] = React.useState<OperatorHubItem | null>(null);
  const [showDetails, setShowDetails] = React.useState(false);
  const [ignoreOperatorWarning, setIgnoreOperatorWarning, loaded] = useUserSettingsCompatibility<
    boolean
  >(userSettingsKey, storeKey, false);
  const [updateChannel, setUpdateChannel] = React.useState('');
  const [updateVersion, setUpdateVersion] = React.useState('');
  const [tokenizedAuth, setTokenizedAuth] = React.useState<string | null>(null);
  const installVersion = getQueryArgument('version');
  const filteredItems = filterByArchAndOS(props.items);

  React.useEffect(() => {
    const detailsItemID = new URLSearchParams(window.location.search).get('details-item');
    const currentItem = _.find(filteredItems, {
      uid: detailsItemID,
    });
    setDetailsItem(currentItem as any);
    setShowDetails(!_.isNil(currentItem));
    if (
      currentItem &&
      isAWSSTSCluster(
        currentItem.cloudCredentials,
        currentItem.infrastructure,
        currentItem.authentication,
      ) &&
      currentItem.infraFeatures?.find((i) => i === InfrastructureFeature.TokenAuth)
    ) {
      setTokenizedAuth('AWS' as any);
    }
    if (
      currentItem &&
      isAzureWIFCluster(
        currentItem.cloudCredentials,
        currentItem.infrastructure,
        currentItem.authentication,
      ) &&
      currentItem.infraFeatures?.find((i) => i === InfrastructureFeature.TokenAuth)
    ) {
      setTokenizedAuth('Azure' as any);
    }
    if (
      currentItem &&
      isGCPWIFCluster(
        currentItem.cloudCredentials,
        currentItem.infrastructure,
        currentItem.authentication,
      ) &&
      currentItem.infraFeatures?.find((i) => i === InfrastructureFeature.TokenAuthGCP)
    ) {
      setTokenizedAuth('GCP' as any);
    }
  }, [filteredItems]);

  const showCommunityOperator = (item: OperatorHubItem) => (ignoreWarning = false) => {
    const params = new URLSearchParams(window.location.search);
    params.set('details-item', item.uid);
    setURLParams(params);
    setDetailsItem(item as any);
    setShowDetails(true);

    if (loaded && ignoreWarning) {
      setIgnoreOperatorWarning(true);
    }
  };

  const closeOverlay = () => {
    const params = new URLSearchParams(window.location.search);
    params.delete('details-item');
    params.delete('channel');
    params.delete('version');
    setURLParams(params);
    setDetailsItem(null);
    setShowDetails(false);
    // reset version and channel state so that switching between operator cards does not carry over previous selections
    setUpdateChannel('');
    setUpdateVersion('');
    setTokenizedAuth('' as any);
  };

  const openOverlay = (item: OperatorHubItem) => {
    if (!ignoreOperatorWarning && item.catalogSource === DefaultCatalogSource.CommunityOperators) {
      communityOperatorWarningModal({
        showCommunityOperators: (ignore) => showCommunityOperator(item)(ignore),
      });
    } else {
      const params = new URLSearchParams(window.location.search);
      params.set('details-item', item.uid);
      setURLParams(params);
      setDetailsItem(item as any);
      setShowDetails(true);
    }
  };

  const renderTile = (item: OperatorHubItem) => (
    <OperatorHubTile updateChannel={updateChannel} item={item} onClick={openOverlay} />
  );

  const installParamsURL =
    detailsItem &&
    detailsItem.obj &&
    (() => {
      const params: Record<string, string> = {
        pkg: detailsItem.obj.metadata?.name || '',
        catalog: detailsItem.catalogSource || '',
        catalogNamespace: detailsItem.catalogSourceNamespace || '',
        targetNamespace: props.namespace || '',
        channel: updateChannel,
        version: updateVersion,
      };
      if (tokenizedAuth) {
        params.tokenizedAuth = tokenizedAuth;
      }
      return new URLSearchParams(params).toString();
    })();

  const installLink =
    detailsItem && detailsItem.obj && installParamsURL
      ? `/operatorhub/subscribe?${installParamsURL}`
      : '';

  const uninstallLink = () =>
    detailsItem &&
    detailsItem.subscription &&
    detailsItem.subscription.metadata?.namespace &&
    detailsItem.subscription.metadata?.name
      ? `/k8s/ns/${detailsItem.subscription.metadata.namespace}/${SubscriptionModel.plural}/${detailsItem.subscription.metadata.name}?showDelete=true`
      : '';

  if (_.isEmpty(filteredItems)) {
    return (
      <>
        <EmptyState
          headingLevel="h5"
          titleText={<>{t('olm~No Operators available')}</>}
          variant={EmptyStateVariant.full}
          className="co-status-card__alerts-msg"
        >
          <EmptyStateFooter>
            {window.SERVER_FLAGS.GOOS && window.SERVER_FLAGS.GOARCH && (
              <EmptyStateBody>
                {t(
                  'olm~There are no Operators that match operating system {{os}} and architecture {{arch}}.',
                  {
                    os: window.SERVER_FLAGS.GOOS,
                    arch: window.SERVER_FLAGS.GOARCH,
                  },
                )}
              </EmptyStateBody>
            )}
          </EmptyStateFooter>
        </EmptyState>
      </>
    );
  }

  const filterGroupNameMap = {
    source: t('olm~Source'),
    provider: t('olm~Provider'),
    installState: t('olm~Install state'),
    capabilityLevel: t('olm~Capability level'),
    infraFeatures: t('olm~Infrastructure features'),
    validSubscriptionFilters: t('olm~Valid subscription'),
  };

  const titleAndDeprecatedPackage = () => (
    <>
      {detailsItem?.name}
      {detailsItem?.obj?.status?.deprecation && (
        <DeprecatedOperatorWarningBadge
          className="pf-v6-u-ml-sm"
          deprecation={detailsItem.obj.status.deprecation}
        />
      )}
    </>
  );
  return (
    <>
      <TileViewPage
        items={filteredItems}
        itemsSorter={(itemsToSort) => _.sortBy(itemsToSort, ({ name }) => name.toLowerCase())}
        getAvailableCategories={determineCategories}
        getAvailableFilters={determineAvailableFilters}
        filterGroups={operatorHubFilterGroups}
        filterGroupNameMap={filterGroupNameMap}
        keywordCompare={keywordCompare}
        renderTile={renderTile}
        emptyStateTitle={t('olm~No Results Match the Filter Criteria')}
        emptyStateInfo={t(
          'olm~No OperatorHub items are being shown due to the filters being applied.',
        )}
      />
      {detailsItem && (
        <Modal
          className="co-catalog-page__overlay co-catalog-page__overlay--right"
          data-test-id="operator-modal-box"
          aria-labelledby="catalog-item-header"
          isOpen={!!detailsItem && showDetails}
          onClose={closeOverlay}
          title={detailsItem?.name || ''}
          header={
            <>
              <CatalogItemHeader
                className="co-catalog-page__overlay-header"
                iconClass={detailsItem?.iconClass}
                iconImg={detailsItem?.imgUrl}
                title={titleAndDeprecatedPackage()}
                vendor={t('olm~{{version}} provided by {{provider}}', {
                  version: updateVersion || installVersion || detailsItem?.version || '',
                  provider: detailsItem?.provider || '',
                })}
                data-test-id="operator-modal-header"
                id="catalog-item-header"
              />

              <div className="co-catalog-page__overlay-actions">
<<<<<<< HEAD
                {remoteWorkflowUrl && (
                  <ExternalLink
                    className="pf-v6-c-button pf-m-primary co-catalog-page__overlay-action co-catalog-page__overlay-action--external"
                    href={remoteWorkflowUrl}
                    text={
                      <div className="co-catalog-page__overlay-action-label">
                        {detailsItem?.marketplaceActionText || t('olm~Purchase')}
                      </div>
                    }
                  />
                )}
                {!detailsItem?.installed ? (
=======
                {!detailsItem.installed ? (
>>>>>>> 4dd9a7ca
                  <Link
                    className={css(
                      'pf-v6-c-button',
                      'pf-m-primary',
                      {
<<<<<<< HEAD
                        'pf-m-disabled': !detailsItem?.obj || detailsItem?.isInstalling,
=======
                        'pf-m-disabled': !detailsItem.obj || detailsItem.isInstalling,
>>>>>>> 4dd9a7ca
                      },
                      'co-catalog-page__overlay-action',
                    )}
                    data-test-id="operator-install-btn"
                    to={installLink || '#'}
                  >
                    {t('olm~Install')}
                  </Link>
                ) : (
                  <Button
                    className="co-catalog-page__overlay-action"
                    data-test-id="operator-uninstall-btn"
                    isDisabled={!detailsItem?.installed}
                    onClick={() => {
                      const link = uninstallLink();
                      if (link) history.push(link);
                    }}
                    variant="secondary"
                  >
                    {t('olm~Uninstall')}
                  </Button>
                )}
              </div>
            </>
          }
        >
          <OperatorHubItemDetails
            item={detailsItem}
            updateChannel={updateChannel}
            setUpdateChannel={setUpdateChannel}
            updateVersion={updateVersion}
            setUpdateVersion={setUpdateVersion}
          />
        </Modal>
      )}
    </>
  );
};

type OperatorHubTileProps = {
  item: OperatorHubItem;
  onClick: (item: OperatorHubItem) => void;
  updateChannel: string;
};

export type OperatorHubTileViewProps = {
  namespace?: string;
  items: OperatorHubItem[];
};

OperatorHubTileView.displayName = 'OperatorHubTileView';<|MERGE_RESOLUTION|>--- conflicted
+++ resolved
@@ -551,32 +551,13 @@
               />
 
               <div className="co-catalog-page__overlay-actions">
-<<<<<<< HEAD
-                {remoteWorkflowUrl && (
-                  <ExternalLink
-                    className="pf-v6-c-button pf-m-primary co-catalog-page__overlay-action co-catalog-page__overlay-action--external"
-                    href={remoteWorkflowUrl}
-                    text={
-                      <div className="co-catalog-page__overlay-action-label">
-                        {detailsItem?.marketplaceActionText || t('olm~Purchase')}
-                      </div>
-                    }
-                  />
-                )}
-                {!detailsItem?.installed ? (
-=======
                 {!detailsItem.installed ? (
->>>>>>> 4dd9a7ca
                   <Link
                     className={css(
                       'pf-v6-c-button',
                       'pf-m-primary',
                       {
-<<<<<<< HEAD
                         'pf-m-disabled': !detailsItem?.obj || detailsItem?.isInstalling,
-=======
-                        'pf-m-disabled': !detailsItem.obj || detailsItem.isInstalling,
->>>>>>> 4dd9a7ca
                       },
                       'co-catalog-page__overlay-action',
                     )}
