--- conflicted
+++ resolved
@@ -14,13 +14,8 @@
 import { css } from '@patternfly/react-styles';
 import * as _ from 'lodash';
 import { Trans, useTranslation } from 'react-i18next';
-<<<<<<< HEAD
 import { Link } from 'react-router-dom';
-import { ExternalLink, Timestamp, getQueryArgument } from '@console/internal/components/utils';
-=======
-import { Link } from 'react-router-dom-v5-compat';
 import { getQueryArgument } from '@console/internal/components/utils';
->>>>>>> 4dd9a7ca
 import { useK8sWatchResource } from '@console/internal/components/utils/k8s-watch-hook';
 import {
   CloudCredentialKind,
