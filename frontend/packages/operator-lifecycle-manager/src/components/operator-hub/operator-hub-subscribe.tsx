import * as React from 'react';
import {
  ActionGroup,
  Alert,
  AlertActionCloseButton,
  Button,
  Checkbox,
  FormGroup,
  Grid,
  GridItem,
  Radio,
  TextInput,
  Title,
} from '@patternfly/react-core';
import * as _ from 'lodash';
import { Trans, useTranslation } from 'react-i18next';
<<<<<<< HEAD
import { Link, useLocation, useNavigate } from 'react-router-dom';
import { RadioGroup, RadioInput } from '@console/internal/components/radio';
=======
import { useLocation, Link } from 'react-router-dom-v5-compat';
import { RadioGroup } from '@console/internal/components/radio';
>>>>>>> 4dd9a7ca
import {
  documentationURLs,
  FieldLevelHelp,
  Firehose,
  getDocumentationURL,
  getURLSearchParams,
  isManaged,
  ConsoleEmptyState,
  NsDropdown,
  ResourceIcon,
  resourcePathFromModel,
  StatusBox,
} from '@console/internal/components/utils';
import { useK8sWatchResource } from '@console/internal/components/utils/k8s-watch-hook';
import { useAccessReview } from '@console/internal/components/utils/rbac';
import {
  ConsoleOperatorConfigModel,
  NamespaceModel,
  RoleBindingModel,
  RoleModel,
} from '@console/internal/models';
import {
  K8sResourceCommon,
  apiVersionForModel,
  apiVersionForReference,
  k8sCreate,
  k8sGet,
  k8sListPartialMetadata,
  k8sPatch,
  K8sResourceKind,
  kindForReference,
  referenceFor,
  referenceForModel,
} from '@console/internal/module/k8s';
import { fromRequirements } from '@console/internal/module/k8s/selector';
import { DocumentTitle } from '@console/shared/src/components/document-title/DocumentTitle';
import { PageHeading } from '@console/shared/src/components/heading/PageHeading';
import PaneBody from '@console/shared/src/components/layout/PaneBody';
import { ExternalLink } from '@console/shared/src/components/links/ExternalLink';
import { CONSOLE_OPERATOR_CONFIG_NAME } from '@console/shared/src/constants';
import { SubscriptionModel, OperatorGroupModel, PackageManifestModel } from '../../models';
import {
  OperatorGroupKind,
  PackageManifestKind,
  SubscriptionKind,
  InstallPlanApproval,
  InstallModeType,
} from '../../types';
import { isCatalogSourceTrusted } from '../../utils';
import { ConsolePluginFormGroup } from '../../utils/console-plugin-form-group';
import { ClusterServiceVersionLogo } from '../cluster-service-version-logo';
import { CRDCard } from '../clusterserviceversion';
import { DeprecatedOperatorWarningAlert } from '../deprecated-operator-warnings/deprecated-operator-warnings';
import { useDeprecatedOperatorWarnings } from '../deprecated-operator-warnings/use-deprecated-operator-warnings';
import {
  defaultChannelNameFor,
  getManualSubscriptionsInNamespace,
  iconFor,
  NamespaceIncludesManualApproval,
  providedAPIsForChannel,
  referenceForProvidedAPI,
  supportedInstallModesFor,
} from '../index';
import { installedFor, supports, providedAPIsForOperatorGroup, isGlobal } from '../operator-group';
import { OperatorChannelSelect, OperatorVersionSelect } from './operator-channel-version-select';
import {
  getSuggestedNamespaceTemplate,
  getInitializationResource,
  getClusterServiceVersionPlugins,
} from './operator-hub-utils';

export const CloudServiceTokenWarningAlert = ({
  title,
  message,
  onClose,
}: CloudServiceTokenWarningAlertProps) => {
  return (
    <Alert
      isInline
      variant="warning"
      title={title}
      actionClose={<AlertActionCloseButton onClose={() => onClose(false)} />}
      className="pf-v6-u-mb-lg"
    >
      <p>{message}</p>
    </Alert>
  );
};

const InputField: React.FC<InputFieldProps> = ({
  label,
  helpText,
  placeholder,
  ariaLabel,
  value,
  setValue,
}) => {
  return (
    <div className="form-group">
      <fieldset>
        <label className="co-required">{label}</label>
        <FieldLevelHelp>{helpText}</FieldLevelHelp>
        <div>
          <TextInput
            autoFocus
            placeholder={placeholder}
            aria-label={ariaLabel}
            type="text"
            value={value}
            onChange={(_event, val) => {
              setValue(val);
            }}
          />
        </div>
      </fieldset>
    </div>
  );
};

export const OperatorHubSubscribeForm: React.FC<OperatorHubSubscribeFormProps> = (props) => {
  const packageManifest = props.packageManifest?.data?.[0];
  const { name: pkgName } = packageManifest?.metadata ?? {};
  const { provider, channels = [], packageName, catalogSource, catalogSourceNamespace } =
    packageManifest?.status ?? {};
  const navigate = useNavigate();
  const { pathname: url } = useLocation();
  const [roleARNText, setRoleARNText] = React.useState('');
  const [azureTenantId, setAzureTenantId] = React.useState('');
  const [azureClientId, setAzureClientId] = React.useState('');
  const [azureSubscriptionId, setAzureSubscriptionId] = React.useState('');
  const [gcpProjectNumber, setGcpProjectNumber] = React.useState('');
  const [gcpPoolId, setGcpPoolId] = React.useState('');
  const [gcpProviderId, setGcpProviderId] = React.useState('');
  const [gcpServiceAcctEmail, setGcpServiceAcctEmail] = React.useState('');
  const [targetNamespace, setTargetNamespace] = React.useState(null);
  const [installMode, setInstallMode] = React.useState(null);
  const { catalog, catalogNamespace, channel, pkg, tokenizedAuth, version } = getURLSearchParams();

  const defaultChannel = defaultChannelNameFor(packageManifest);
  const [updateChannelName, setUpdateChannelName] = React.useState(channel || defaultChannel);
  const { currentCSVDesc } = channels.find((ch) => ch.name === updateChannelName) ?? {};
  const { installModes = [], version: currentLatestVersion } = currentCSVDesc ?? {};

  const [updateVersion, setUpdateVersion] = React.useState(version || currentLatestVersion);

  const [showCSTokenWarn, setShowCSTokenWarn] = React.useState(true);

  const [approval, setApproval] = React.useState(
    updateVersion !== currentLatestVersion
      ? InstallPlanApproval.Manual
      : InstallPlanApproval.Automatic,
  );

  const [cannotResolve, setCannotResolve] = React.useState(false);
  const [suggestedNamespaceExists, setSuggestedNamespaceExists] = React.useState(false);
  const [suggestedNamespaceExistsInFlight, setSuggestedNamespaceExistsInFlight] = React.useState(
    true,
  );
  const [
    useSuggestedNSForSingleInstallMode,
    setUseSuggestedNSForSingleInstallMode,
  ] = React.useState(true);

  const defaultEnableMonitoring =
    packageManifest?.metadata?.labels?.provider?.includes('Red Hat') &&
    currentCSVDesc.annotations?.['console.openshift.io/operator-monitoring-default'] === 'true';
  const [enableMonitoring, setEnableMonitoring] = React.useState(defaultEnableMonitoring);

  const [error, setError] = React.useState('');
  const [consoleOperatorConfig] = useK8sWatchResource<K8sResourceKind>({
    kind: referenceForModel(ConsoleOperatorConfigModel),
    isList: false,
    name: CONSOLE_OPERATOR_CONFIG_NAME,
  });
  const [enabledPlugins, setEnabledPlugins] = React.useState<string[]>([]);
  const { t } = useTranslation();

  const {
    deprecatedPackage,
    deprecatedChannel,
    deprecatedVersion,
    setDeprecatedPackage,
  } = useDeprecatedOperatorWarnings();
  const deprecatedWarning =
    deprecatedPackage?.deprecation ||
    deprecatedChannel?.deprecation ||
    deprecatedVersion?.deprecation;

  React.useEffect(() => {
    setDeprecatedPackage(_.pick(packageManifest?.status, 'deprecation'));
  }, [packageManifest?.status, setDeprecatedPackage]);

  const setPluginEnabled = (plugin: string, enabled: boolean) => {
    if (enabled) {
      setEnabledPlugins([...enabledPlugins, plugin]);
    } else {
      setEnabledPlugins(enabledPlugins.filter((p: string) => p !== plugin));
    }
  };

  const search = new URLSearchParams({
    'details-item': `${new URLSearchParams(window.location.search).get(
      'pkg',
    )}-${new URLSearchParams(window.location.search).get('catalogNamespace')}`,
  });

  const selectedInstallMode =
    installMode ||
    supportedInstallModesFor(props.packageManifest.data[0])(updateChannelName).reduce(
      (preferredInstallMode, mode) =>
        mode.type === InstallModeType.InstallModeTypeAllNamespaces
          ? InstallModeType.InstallModeTypeAllNamespaces
          : preferredInstallMode,
      InstallModeType.InstallModeTypeOwnNamespace,
    );

  const suggestedNamespace =
    currentCSVDesc.annotations?.['operatorframework.io/suggested-namespace'];
  const suggestedNamespaceTemplate =
    getSuggestedNamespaceTemplate(currentCSVDesc.annotations, {
      // eslint-disable-next-line no-console
      onError: () => console.error('Could not parse JSON annotation.'),
    }) ?? {};
  const suggestedNamespaceTemplateName = suggestedNamespaceTemplate?.metadata?.name;
  const operatorRequestsMonitoring =
    currentCSVDesc.annotations?.['operatorframework.io/cluster-monitoring'] === 'true';
  const initializationResource = getInitializationResource(currentCSVDesc.annotations, {
    // eslint-disable-next-line no-console
    onError: () => console.error('Operator Hub Subscribe: Could not get initialization resource.'),
  });
  const canPatchConsoleOperatorConfig = useAccessReview({
    group: ConsoleOperatorConfigModel.apiGroup,
    resource: ConsoleOperatorConfigModel.plural,
    verb: 'patch',
    name: CONSOLE_OPERATOR_CONFIG_NAME,
  });
  const csvPlugins = getClusterServiceVersionPlugins(currentCSVDesc?.annotations);

  const initializationResourceReference = React.useMemo(
    () => (initializationResource ? referenceFor(initializationResource) : null),
    [initializationResource],
  );

  const globalNS =
    (props.operatorGroup?.data || ([] as OperatorGroupKind[])).find(
      (og) => og.metadata.name === 'global-operators',
    )?.metadata?.namespace || 'openshift-operators';

  let selectedTargetNamespace = targetNamespace || props.targetNamespace;
  const operatorSuggestedNamespace = suggestedNamespaceTemplateName || suggestedNamespace;

  if (selectedInstallMode === InstallModeType.InstallModeTypeAllNamespaces) {
    if (operatorSuggestedNamespace) {
      selectedTargetNamespace = targetNamespace || operatorSuggestedNamespace;
    } else {
      selectedTargetNamespace = targetNamespace || globalNS;
    }
  }
  if (
    selectedInstallMode === InstallModeType.InstallModeTypeOwnNamespace &&
    props.targetNamespace === globalNS
  ) {
    selectedTargetNamespace = targetNamespace || '';
  }

  const isSuggestedNamespaceSelected =
    operatorSuggestedNamespace && operatorSuggestedNamespace === selectedTargetNamespace;
  const showSuggestedNamespaceDetails =
    !suggestedNamespaceExistsInFlight && isSuggestedNamespaceSelected;
  React.useEffect(() => {
    if (!operatorSuggestedNamespace) {
      setSuggestedNamespaceExistsInFlight(false);
      return;
    }
    setTargetNamespace(operatorSuggestedNamespace);
    k8sGet(NamespaceModel, operatorSuggestedNamespace)
      .then(() => {
        setSuggestedNamespaceExists(true);
        setSuggestedNamespaceExistsInFlight(false);
      })
      .catch(() => {
        setSuggestedNamespaceExists(false);
        setSuggestedNamespaceExistsInFlight(false);
      });
  }, [operatorSuggestedNamespace]);

  React.useEffect(() => {
    k8sListPartialMetadata(PackageManifestModel, {
      ns: selectedTargetNamespace,
      fieldSelector: `metadata.name=${pkgName}`,
      labelSelector: fromRequirements([
        { key: 'catalog', operator: 'Equals', values: [catalogSource] },
        { key: 'catalog-namespace', operator: 'Equals', values: [catalogSourceNamespace] },
      ]),
    })
      .then((list) => setCannotResolve(_.isEmpty(list)))
      .catch(() => setCannotResolve(true));
  }, [
    catalogSource,
    catalogSourceNamespace,
    pkgName,
    props.packageManifest.data,
    selectedTargetNamespace,
  ]);

  React.useEffect(() => {
    setEnabledPlugins(isCatalogSourceTrusted(catalogSource) ? csvPlugins : []);
    // Use the JSON string directly from the annotation so the dependency is compared using string comparison
    // eslint-disable-next-line react-hooks/exhaustive-deps
  }, [catalogSource, currentCSVDesc?.annotations?.['console.openshift.io/plugins']]);

  const manualSubscriptionsInNamespace = getManualSubscriptionsInNamespace(
    props.subscription.data,
    selectedTargetNamespace,
  );

  React.useEffect(() => {
    if (
      version !== currentLatestVersion ||
      manualSubscriptionsInNamespace?.length > 0 ||
      tokenizedAuth === 'AWS' ||
      tokenizedAuth === 'Azure' ||
      tokenizedAuth === 'GCP'
    ) {
      setApproval(InstallPlanApproval.Manual);
    } else setApproval(InstallPlanApproval.Automatic);
  }, [version, currentLatestVersion, manualSubscriptionsInNamespace?.length, tokenizedAuth]);

  const singleInstallMode = installModes.find(
    (m) => m.type === InstallModeType.InstallModeTypeOwnNamespace,
  );
  const supportsSingle = singleInstallMode && singleInstallMode.supported;
  const globalInstallMode = installModes.find(
    (m) => m.type === InstallModeType.InstallModeTypeAllNamespaces,
  );
  const supportsGlobal = globalInstallMode && globalInstallMode.supported;

  const navigateToInstallPage = React.useCallback(
    (csvName: string) => {
      navigate(
        `/operatorhub/install/${catalogNamespace}/${catalog}/${pkg}/${csvName}/to/${selectedTargetNamespace}`,
      );
    },
    [catalog, catalogNamespace, pkg, selectedTargetNamespace, navigate],
  );

  if (!supportsSingle && !supportsGlobal) {
    return (
      <ConsoleEmptyState
        title={t("olm~{{item}} can't be installed", {
          item: channels?.[0]?.currentCSVDesc?.displayName,
        })}
      >
        {t(
          'olm~The Operator does not support to be made available in a single namespace (OwnNamespace installMode) or global installation (AllNamespaces installMode).  Use the CLI to install this Operator instead.',
        )}
      </ConsoleEmptyState>
    );
  }

  const descFor = (mode: InstallModeType) => {
    if (mode === InstallModeType.InstallModeTypeAllNamespaces && supportsGlobal) {
      return t('olm~Operator will be available in all Namespaces.');
    }
    if (mode === InstallModeType.InstallModeTypeOwnNamespace && supportsSingle) {
      return t('olm~Operator will be available in a single Namespace only.');
    }
    return t('olm~This mode is not supported by this Operator');
  };
  const subscriptionExists = (ns: string) =>
    installedFor(props.subscription.data)(props.operatorGroup.data)(props.packageManifest.data[0])(
      ns,
    );
  const namespaceSupports = (ns: string) => (mode: InstallModeType) => {
    const operatorGroup = props.operatorGroup.data.find((og) => og.metadata.namespace === ns);
    if (!operatorGroup || !ns) {
      return true;
    }
    return supports([{ type: mode, supported: true }])(operatorGroup);
  };
  const conflictingProvidedAPIs = (ns: string) => {
    const operatorGroups = props.operatorGroup.data.filter(
      (og) => og.status?.namespaces?.includes(ns) || isGlobal(og),
    );
    if (_.isEmpty(operatorGroups)) {
      return [];
    }
    const existingAPIs = _.flatMap(operatorGroups, providedAPIsForOperatorGroup);
    const providedAPIs = providedAPIsForChannel(props.packageManifest.data[0])(
      updateChannelName,
    ).map((desc) => referenceForProvidedAPI(desc));

    return _.intersection(existingAPIs, providedAPIs);
  };

  const submit = async () => {
    // Clear any previous errors.
    setError('');
    const defaultNS: K8sResourceCommon = {
      metadata: {
        name: selectedTargetNamespace,
        labels:
          operatorRequestsMonitoring && enableMonitoring
            ? {
                'openshift.io/cluster-monitoring': 'true',
              }
            : {},
      },
    };

    const ns = _.defaultsDeep({}, defaultNS, suggestedNamespaceTemplate);
    const rbacName = `${selectedTargetNamespace}-prometheus`;
    const currentChannel = packageManifest?.status?.channels?.find(
      (ch) => ch.name === updateChannelName,
    );
    const currentCSVName = currentChannel?.entries?.find((e) => e.version === updateVersion)?.name;
    const prometheusRole = {
      kind: RoleModel.kind,
      apiVersion: `${RoleModel.apiGroup}/${RoleModel.apiVersion}`,
      metadata: {
        name: rbacName,
        namespace: selectedTargetNamespace,
      },
      rules: [
        {
          apiGroups: [''],
          resources: ['services', 'endpoints', 'pods'],
          verbs: ['get', 'list', 'watch'],
        },
      ],
    };

    const prometheusRoleBinding = {
      kind: RoleBindingModel.kind,
      apiVersion: `${RoleBindingModel.apiGroup}/${RoleBindingModel.apiVersion}`,
      metadata: {
        name: rbacName,
        namespace: selectedTargetNamespace,
      },
      roleRef: {
        kind: 'Role',
        name: rbacName,
        apiGroup: RoleBindingModel.apiGroup,
      },
      subjects: [
        {
          kind: 'ServiceAccount',
          name: 'prometheus-k8s',
          namespace: 'openshift-monitoring',
        },
      ],
    };

    const operatorGroup: OperatorGroupKind = {
      apiVersion: apiVersionForModel(OperatorGroupModel) as OperatorGroupKind['apiVersion'],
      kind: 'OperatorGroup',
      metadata: {
        generateName: `${selectedTargetNamespace}-`,
        namespace: selectedTargetNamespace,
      },
      ...(selectedInstallMode === InstallModeType.InstallModeTypeAllNamespaces
        ? {}
        : {
            spec: {
              targetNamespaces: [selectedTargetNamespace],
            },
          }),
    };

    const subscription: SubscriptionKind = {
      apiVersion: apiVersionForModel(SubscriptionModel) as SubscriptionKind['apiVersion'],
      kind: 'Subscription',
      metadata: {
        name: packageName,
        namespace: selectedTargetNamespace,
      },
      spec: {
        source: catalogSource,
        sourceNamespace: catalogSourceNamespace,
        name: packageName,
        startingCSV: currentCSVName,
        channel: updateChannelName,
        installPlanApproval: approval,
      },
    };

    switch (tokenizedAuth) {
      case 'AWS':
        subscription.spec.config = {
          env: [
            {
              name: 'ROLEARN',
              value: roleARNText,
            },
          ],
        };
        break;
      case 'Azure':
        subscription.spec.config = {
          env: [
            {
              name: 'CLIENTID',
              value: azureClientId,
            },
            {
              name: 'TENANTID',
              value: azureTenantId,
            },
            {
              name: 'SUBSCRIPTIONID',
              value: azureSubscriptionId,
            },
          ],
        };
        break;
      case 'GCP':
        subscription.spec.config = {
          env: [
            {
              name: 'PROJECT_NUMBER',
              value: gcpProjectNumber,
            },
            {
              name: 'POOL_ID',
              value: gcpPoolId,
            },
            {
              name: 'PROVIDER_ID',
              value: gcpProviderId,
            },
            {
              name: 'SERVICE_ACCOUNT_EMAIL',
              value: gcpServiceAcctEmail,
            },
          ],
        };
        break;
      default:
        break;
    }

    try {
      if (isSuggestedNamespaceSelected && !suggestedNamespaceExists) {
        await k8sCreate(NamespaceModel, ns);
        if (operatorRequestsMonitoring && enableMonitoring) {
          await k8sCreate(RoleModel, prometheusRole);
          await k8sCreate(RoleBindingModel, prometheusRoleBinding);
        }
      }
      if (
        !props.operatorGroup.data.some(
          (group) => group.metadata.namespace === selectedTargetNamespace,
        )
      ) {
        await k8sCreate(OperatorGroupModel, operatorGroup);
      }
      await k8sCreate(SubscriptionModel, subscription);
      const previousPlugins: string[] = consoleOperatorConfig?.spec?.plugins || [];
      const updatedPlugins: string[] = [
        ...previousPlugins.filter((plugin: string) => !csvPlugins.includes(plugin)),
        ...enabledPlugins,
      ];
      if (
        !_.isEqual(previousPlugins.sort(), updatedPlugins.sort()) &&
        canPatchConsoleOperatorConfig
      ) {
        await k8sPatch(ConsoleOperatorConfigModel, consoleOperatorConfig, [
          {
            path: '/spec/plugins',
            value: updatedPlugins,
            op: 'add',
          },
        ]);
      }
      navigateToInstallPage(currentCSVName);
    } catch (err) {
      setError(err.message || t('olm~Could not create Operator Subscription.'));
    }
  };

  const formValid = () =>
    [updateChannelName, selectedInstallMode, selectedTargetNamespace, approval].some(
      (v) => _.isNil(v) || _.isEmpty(v),
    ) ||
    subscriptionExists(selectedTargetNamespace) ||
    !namespaceSupports(selectedTargetNamespace)(selectedInstallMode) ||
    (selectedTargetNamespace && cannotResolve) ||
    !_.isEmpty(conflictingProvidedAPIs(selectedTargetNamespace)) ||
    (tokenizedAuth === 'AWS' && _.isEmpty(roleARNText)) ||
    (tokenizedAuth === 'Azure' &&
      [azureClientId, azureTenantId, azureSubscriptionId].some((v) => _.isEmpty(v))) ||
    (tokenizedAuth === 'GCP' &&
      [gcpProjectNumber, gcpPoolId, gcpProviderId, gcpServiceAcctEmail].some((v) => _.isEmpty(v)));

  const formError = () => {
    return (
      (error && (
        <Alert
          isInline
          className="co-alert co-alert--scrollable"
          variant="danger"
          title={t('olm~An error occurred')}
        >
          <div className="co-pre-line">{error}</div>
        </Alert>
      )) ||
      (!namespaceSupports(selectedTargetNamespace)(selectedInstallMode) && (
        <Alert
          isInline
          className="co-alert"
          variant="danger"
          title={t('olm~Namespace does not support installation mode')}
        >
          {selectedInstallMode === InstallModeType.InstallModeTypeOwnNamespace &&
          selectedTargetNamespace === globalNS ? (
            <>
              {t(
                'olm~The {{namespace}} Namespace is reserved for global Operators that watch all Namespaces. To install an Operator in a single Namespace, select a different Namespace where the operand should run.',
                { namespace: selectedTargetNamespace },
              )}
            </>
          ) : (
            <>
              {t(
                'olm~The OperatorGroup in the {{namespace}} Namespace does not support the {{mode}} installation mode. Select a different installation Namespace that supports this mode.',
                {
                  namespace: selectedTargetNamespace,
                  mode:
                    selectedInstallMode === InstallModeType.InstallModeTypeAllNamespaces
                      ? ' global '
                      : ' single-Namespace ',
                },
              )}
            </>
          )}
        </Alert>
      )) ||
      (subscriptionExists(selectedTargetNamespace) && (
        <Alert
          isInline
          className="co-alert"
          variant="danger"
          title={t(
            'olm~A Subscription for this Operator already exists in Namespace "{{namespace}}"',
            {
              namespace: selectedTargetNamespace,
            },
          )}
        >
          <p>
            <Trans t={t} ns="olm">
              Remove the{' '}
              <Link
                to={resourcePathFromModel(SubscriptionModel, packageName, selectedTargetNamespace)}
              >
                existing Subscription
              </Link>{' '}
              in order to install this Operator in Namespace {'"'}
              {{ selectedTargetNamespace }}
              {'"'}
            </Trans>
          </p>
        </Alert>
      )) ||
      (!_.isEmpty(conflictingProvidedAPIs(selectedTargetNamespace)) && (
        <Alert
          isInline
          className="co-alert"
          variant="danger"
          title={t('olm~Operator conflicts exist')}
        >
          {t(
            'olm~Installing this Operator in the selected Namespace would cause conflicts with another Operator providing these APIs:',
          )}
          <ul>
            {conflictingProvidedAPIs(selectedTargetNamespace).map((gvk) => (
              <li key={gvk}>
                <strong>{kindForReference(gvk)}</strong> <i>({apiVersionForReference(gvk)})</i>
              </li>
            ))}
          </ul>
        </Alert>
      )) ||
      (selectedTargetNamespace && cannotResolve && (
        <Alert
          isInline
          className="co-alert"
          variant="danger"
          title={t('olm~Operator not available for selected Namespaces')}
        />
      ))
    );
  };

  const showMonitoringCheckbox =
    operatorRequestsMonitoring && _.startsWith(selectedTargetNamespace, 'openshift-');

  const monitoringURL = getDocumentationURL(documentationURLs.configuringMonitoring);

  const suggestedNamespaceDetails = showSuggestedNamespaceDetails && (
    <>
      <Alert
        isInline
        className="co-alert co-alert--scrollable"
        variant={suggestedNamespaceExists ? 'warning' : 'info'}
        title={
          suggestedNamespaceExists ? t('olm~Namespace already exists') : t('olm~Namespace creation')
        }
      >
        {suggestedNamespaceExists ? (
          <Trans ns="olm">
            Namespace <b>{{ operatorSuggestedNamespace }}</b> already exists and will be used. Other
            users can already have access to this namespace.
          </Trans>
        ) : (
          <Trans ns="olm">
            Namespace <b>{{ operatorSuggestedNamespace }}</b> does not exist and will be created.
          </Trans>
        )}
      </Alert>
      {showMonitoringCheckbox && !suggestedNamespaceExists && (
        <div className="co-form-subsection">
          <Checkbox
            id="enable-monitoring-checkbox"
            data-test="enable-monitoring"
            label={t('olm~Enable Operator recommended cluster monitoring on this Namespace')}
            onChange={(_event, value) => setEnableMonitoring(value)}
            isChecked={enableMonitoring}
            data-checked-state={enableMonitoring}
          />
          {!props.packageManifest.data[0].metadata.labels.provider?.includes('Red Hat') && (
            <Alert
              isInline
              className="co-alert pf-v6-c-alert--top-margin"
              variant="warning"
              title={t('olm~Namespace monitoring')}
            >
              <>
                {t(
                  'olm~Please note that installing non-Red Hat operators into OpenShift namespaces and enabling monitoring voids user support. Enabling cluster monitoring for non-Red Hat operators can lead to malicious metrics data overriding existing cluster metrics.',
                )}
                {!isManaged() && (
                  <Trans ns="olm">
                    {' '}
                    For more information, see the{' '}
                    <ExternalLink href={monitoringURL}>
                      cluster monitoring documentation
                    </ExternalLink>
                    .
                  </Trans>
                )}
              </>
            </Alert>
          )}
        </div>
      )}
    </>
  );

  const installedNamespaceOptions = (
    <div className="pf-v6-c-form">
      <FormGroup role="radiogroup" fieldId="operator-namespace" isStack className="form-group">
        <Radio
          id="operator-namespace-recommended"
          name="operator-namespace"
          value={operatorSuggestedNamespace}
          label={
            <>
              {t('olm~Operator recommended Namespace:')} <ResourceIcon kind="Project" />
              <b>{operatorSuggestedNamespace}</b>
            </>
          }
          onChange={() => {
            setUseSuggestedNSForSingleInstallMode(true);
            setTargetNamespace(operatorSuggestedNamespace);
          }}
          isChecked={useSuggestedNSForSingleInstallMode}
          data-checked-state={useSuggestedNSForSingleInstallMode}
        />
        <Radio
          id="operator-namespace-select"
          name="operator-namespace"
          value={operatorSuggestedNamespace}
          label={t('olm~Select a Namespace')}
          onChange={() => {
            setUseSuggestedNSForSingleInstallMode(false);
            setTargetNamespace(null);
          }}
          isChecked={!useSuggestedNSForSingleInstallMode}
          data-checked-state={!useSuggestedNSForSingleInstallMode}
        />
        {!useSuggestedNSForSingleInstallMode && (
          <>
            <NsDropdown
              id="dropdown-selectbox"
              selectedKey={selectedTargetNamespace}
              onChange={(ns) => setTargetNamespace(ns)}
              dataTest="dropdown-selectbox"
            />
            <Alert
              isInline
              variant="warning"
              title={t(
                'olm~Not installing the Operator into the recommended namespace can cause unexpected behavior.',
              )}
            />
          </>
        )}
      </FormGroup>
    </div>
  );

  const installedNamespaceSelect = (
    <div className="form-group">
      <NsDropdown
        id="dropdown-selectbox"
        selectedKey={selectedTargetNamespace}
        onChange={(ns) => setTargetNamespace(ns)}
        dataTest="dropdown-selectbox"
      />
    </div>
  );

  const globalNamespaceInstallMode = (
    <>
      {operatorSuggestedNamespace ? (
        <>{installedNamespaceOptions}</>
      ) : (
        <>{installedNamespaceSelect}</>
      )}
      {useSuggestedNSForSingleInstallMode && suggestedNamespaceDetails}
    </>
  );

  const singleNamespaceInstallMode = !suggestedNamespace ? (
    <>{installedNamespaceSelect}</>
  ) : (
    <>
      {installedNamespaceOptions}
      {useSuggestedNSForSingleInstallMode && suggestedNamespaceDetails}
    </>
  );

  const providedAPIs = providedAPIsForChannel(props.packageManifest.data[0])(updateChannelName);

  const isApprovalItemDisabled =
    version !== currentLatestVersion || manualSubscriptionsInNamespace?.length > 0;

  return (
    <>
      <DocumentTitle>Operator Installation</DocumentTitle>
      <PageHeading
        title={t('olm~Install Operator')}
        breadcrumbs={[
          { name: t('olm~OperatorHub'), path: `/operatorhub?${search.toString()}` },
          { name: t('olm~Operator Installation'), path: url },
        ]}
        helpText={t(
          'olm~Install your Operator by subscribing to one of the update channels to keep the Operator up to date. The strategy determines either manual or automatic updates.',
        )}
      />
      <PaneBody>
        {tokenizedAuth === 'AWS' && showCSTokenWarn && (
          <CloudServiceTokenWarningAlert
            title={t('olm~Cluster in STS Mode')}
            message={t(
              'olm~This cluster is using AWS Security Token Service to reach the cloud API. In order for this operator to take the actions it requires directly with the cloud API, you will need to provide a role ARN (with an attached policy) during installation. Manual subscriptions are highly recommended as steps should be taken prior to upgrade to ensure that the permissions required by the next version are properly accounted for in the role. Please see the operator description for more details.',
            )}
            onClose={() => setShowCSTokenWarn(false)}
          />
        )}
        {tokenizedAuth === 'Azure' && showCSTokenWarn && (
          <CloudServiceTokenWarningAlert
            title={t('olm~Cluster in Azure Workload Identity / Federated Identity Mode')}
            message={t(
              'olm~This cluster is using Azure Workload Identity / Federated Identity to reach the cloud API. In order for this operator to take the actions it requires directly with the cloud API, provide the Client ID, Tenant ID, and Subscription ID during installation. Manual subscriptions are highly recommended as steps should be taken before upgrade to ensure that the permissions required by the next version are properly accounted for in the role. See the operator description for more details.',
            )}
            onClose={() => setShowCSTokenWarn(false)}
          />
        )}{' '}
        {tokenizedAuth === 'GCP' && showCSTokenWarn && (
          <CloudServiceTokenWarningAlert
            title={t('olm~Cluster in GCP Workload Identity / Federated Identity Mode')}
            message={t(
              'olm~This cluster is using GCP Workload Identity / Federated Identity to reach the cloud API. In order for this operator to take the actions it requires directly with the cloud API, provide the Pool ID, Provider ID, and Service Account Email during installation. Manual subscriptions are highly recommended as steps should be taken before upgrade to ensure that the permissions required by the next version are properly accounted for in the role. See the operator description for more details.',
            )}
            onClose={() => setShowCSTokenWarn(false)}
          />
        )}
        <Grid hasGutter>
          <GridItem span={6}>
            <>
              {tokenizedAuth === 'AWS' && (
                <div className="form-group">
                  <InputField
                    label={t('olm~role ARN')}
                    helpText={t(
                      'olm~The role ARN required for the operator to access the cloud API.',
                    )}
                    placeholder={t('olm~role ARN')}
                    ariaLabel={t('olm~role ARN')}
                    value={roleARNText}
                    setValue={setRoleARNText}
                  />
                </div>
              )}
              {tokenizedAuth === 'Azure' && (
                <div className="form-group">
                  <InputField
                    label={t('olm~Azure Client ID')}
                    helpText={t(
                      'olm~The Azure Client ID required for the operator to access the cloud API.',
                    )}
                    placeholder={t('olm~Azure Client ID')}
                    ariaLabel={t('olm~Azure Client ID')}
                    value={azureClientId}
                    setValue={setAzureClientId}
                  />
                  <InputField
                    label={t('olm~Azure Tenant ID')}
                    helpText={t(
                      'olm~The Azure Tenant ID required for the operator to access the cloud API.',
                    )}
                    placeholder={t('olm~Azure Tenant ID')}
                    ariaLabel={t('olm~Azure Tenant ID')}
                    value={azureTenantId}
                    setValue={setAzureTenantId}
                  />

                  <InputField
                    label={t('olm~Azure Subscription ID')}
                    helpText={t(
                      'olm~The Azure Subscription ID required for the operator to access the cloud API.',
                    )}
                    placeholder={t('olm~Azure Subscription ID')}
                    ariaLabel={t('olm~Azure Subscription ID')}
                    value={azureSubscriptionId}
                    setValue={setAzureSubscriptionId}
                  />
                </div>
              )}
              {tokenizedAuth === 'GCP' && (
                <div className="form-group">
                  <InputField
                    label={t('olm~GCP Project Number')}
                    helpText={t(
                      'olm~The GCP Project Number required for the operator to access the cloud API.',
                    )}
                    placeholder={t('olm~GCP Project Number')}
                    ariaLabel={t('olm~GCP Project Number')}
                    value={gcpProjectNumber}
                    setValue={setGcpProjectNumber}
                  />
                  <InputField
                    label={t('olm~GCP Pool ID')}
                    helpText={t(
                      'olm~The GCP Pool ID required for the operator to access the cloud API.',
                    )}
                    placeholder={t('olm~GCP Pool ID')}
                    ariaLabel={t('olm~GCP Pool ID')}
                    value={gcpPoolId}
                    setValue={setGcpPoolId}
                  />
                  <InputField
                    label={t('olm~GCP Provider ID')}
                    helpText={t(
                      'olm~The GCP Provider ID required for the operator to access the cloud API.',
                    )}
                    placeholder={t('olm~GCP Provider ID')}
                    ariaLabel={t('olm~GCP Provider ID')}
                    value={gcpProviderId}
                    setValue={setGcpProviderId}
                  />
                  <InputField
                    label={t('olm~Service Account Email')}
                    helpText={t(
                      'olm~The GCP Service Account Email required for the operator to access the cloud API.',
                    )}
                    placeholder={t('olm~GCP Service Account Email')}
                    ariaLabel={t('olm~GCP Service Account Email')}
                    value={gcpServiceAcctEmail}
                    setValue={setGcpServiceAcctEmail}
                  />
                </div>
              )}
              <div className="form-group">
                <fieldset>
                  <label className="co-required">{t('olm~Update channel')}</label>
                  <FieldLevelHelp>
                    {t('olm~The channel to track and receive the updates from.')}
                  </FieldLevelHelp>
                  <OperatorChannelSelect
                    packageManifest={props.packageManifest.data[0]}
                    selectedUpdateChannel={updateChannelName}
                    setUpdateChannel={setUpdateChannelName}
                    setUpdateVersion={setUpdateVersion}
                  />
                </fieldset>
              </div>
              <div className="form-group">
                <fieldset>
                  <label className="co-required">{t('olm~Version')}</label>
                  <OperatorVersionSelect
                    packageManifest={props.packageManifest.data[0]}
                    selectedUpdateChannel={updateChannelName}
                    updateVersion={updateVersion}
                    setUpdateVersion={setUpdateVersion}
                    showVersionAlert
                  />
                </fieldset>
              </div>
              <div className="pf-v6-c-form">
                <fieldset>
                  <label className="co-required">{t('olm~Installation mode')}</label>
                  <FormGroup
                    role="radiogroup"
                    fieldId="operator-install-mode"
                    isStack
                    className="form-group"
                  >
                    <Radio
                      id="operator-install-mode-all-namespaces"
                      name="operator-install-mode"
                      value={InstallModeType.InstallModeTypeAllNamespaces}
                      label={`${t('olm~All namespaces on the cluster')} ${t('olm~(default)')}`}
                      description={descFor(InstallModeType.InstallModeTypeAllNamespaces)}
                      onChange={(e) => {
                        setInstallMode((e.target as HTMLInputElement).value);
                        setTargetNamespace(null);
                        setCannotResolve(false);
                      }}
                      isChecked={
                        selectedInstallMode === InstallModeType.InstallModeTypeAllNamespaces
                      }
                      data-checked-state={
                        selectedInstallMode === InstallModeType.InstallModeTypeAllNamespaces
                      }
                      isDisabled={!supportsGlobal}
                      data-test="All namespaces on the cluster-radio-input"
                    />
                    <Radio
                      id="operator-install-mode-own-namespace"
                      name="operator-install-mode"
                      value={InstallModeType.InstallModeTypeOwnNamespace}
                      label={t('olm~A specific namespace on the cluster')}
                      description={descFor(InstallModeType.InstallModeTypeOwnNamespace)}
                      onChange={(e) => {
                        setInstallMode((e.target as HTMLInputElement).value);
                        setTargetNamespace(
                          useSuggestedNSForSingleInstallMode ? operatorSuggestedNamespace : null,
                        );
                        setCannotResolve(false);
                      }}
                      isChecked={
                        selectedInstallMode === InstallModeType.InstallModeTypeOwnNamespace
                      }
                      data-checked-state={
                        selectedInstallMode === InstallModeType.InstallModeTypeOwnNamespace
                      }
                      isDisabled={!supportsSingle}
                      data-test="A specific namespace on the cluster-radio-input"
                    />
                  </FormGroup>
                </fieldset>
              </div>
              <div className="form-group">
                <label className="co-required" htmlFor="dropdown-selectbox">
                  {t('olm~Installed Namespace')}
                </label>
                {selectedInstallMode === InstallModeType.InstallModeTypeAllNamespaces &&
                  globalNamespaceInstallMode}
                {selectedInstallMode === InstallModeType.InstallModeTypeOwnNamespace &&
                  singleNamespaceInstallMode}
              </div>
              <FormGroup
                role="radiogroup"
                fieldId="operator-approval"
                isStack
                className="form-group"
              >
                <fieldset>
                  <label className="co-required">{t('olm~Update approval')}</label>
                  <FieldLevelHelp>
                    {t('olm~The strategy to determine either manual or automatic updates.')}
                  </FieldLevelHelp>
                  <RadioGroup
                    currentValue={approval}
                    items={[
                      {
                        name: 'operator-approval-strategy',
                        value: InstallPlanApproval.Automatic,
                        label: t('olm~Automatic'),
                        disabled: isApprovalItemDisabled,
                      },
                      {
                        name: 'operator-approval-strategy',
                        value: InstallPlanApproval.Manual,
                        label: t('olm~Manual'),
                      },
                    ]}
                    onChange={(e) => {
                      const { value } = e.currentTarget;
                      setApproval(value);
                      if (value === InstallPlanApproval.Automatic) {
                        setUpdateVersion(currentLatestVersion);
                      }
                    }}
                  />
                  {approval === InstallPlanApproval.Automatic &&
                    manualSubscriptionsInNamespace?.length > 0 && (
                      <Alert
                        isInline
                        className="co-alert co-alert--margin-top"
                        variant="info"
                        title={t('olm~Will function as manual approval strategy')}
                      >
                        <NamespaceIncludesManualApproval
                          subscriptions={manualSubscriptionsInNamespace}
                          namespace={selectedTargetNamespace}
                        />
                      </Alert>
                    )}
                  {approval === InstallPlanApproval.Manual && (
                    <Alert
                      isInline
                      className="co-alert co-alert--margin-top"
                      variant="info"
                      title={t('olm~Manual approval applies to all operators in a namespace')}
                    >
                      <Trans ns="olm">
                        Installing an operator with manual approval causes all operators installed
                        in namespace <strong>{{ selectedTargetNamespace }}</strong> to function as
                        manual approval strategy and will be updated altogether. Install operators
                        into separate namespaces for handling their updates independently. To allow
                        automatic approval, all operators installed in the namespace must use
                        automatic approval strategy.
                      </Trans>
                    </Alert>
                  )}
                </fieldset>
              </FormGroup>
              {csvPlugins.length > 0 && consoleOperatorConfig && canPatchConsoleOperatorConfig && (
                <div className="pf-v6-c-form">
                  <ConsolePluginFormGroup
                    catalogSource={catalogSource}
                    csvPlugins={csvPlugins}
                    enabledPlugins={enabledPlugins}
                    setPluginEnabled={setPluginEnabled}
                  />
                </div>
              )}
            </>
            {deprecatedWarning && (
              <DeprecatedOperatorWarningAlert
                deprecatedPackage={deprecatedPackage}
                deprecatedChannel={deprecatedChannel}
                deprecatedVersion={deprecatedVersion}
              />
            )}
            <div className="co-form-section__separator" />
            {formError()}
            <ActionGroup className="pf-v6-c-form">
              <Button
                data-test="install-operator"
                onClick={() => submit()}
                isDisabled={formValid()}
                variant="primary"
              >
                {t('olm~Install')}
              </Button>
              <Button variant="secondary" onClick={() => navigate('/operatorhub')}>
                {t('public~Cancel')}
              </Button>
            </ActionGroup>
          </GridItem>
          <GridItem span={6}>
            <ClusterServiceVersionLogo
              displayName={
                currentCSVDesc?.displayName || channels?.[0]?.currentCSVDesc?.displayName
              }
              icon={iconFor(props.packageManifest.data[0])}
              provider={provider}
              deprecation={packageManifest?.status?.deprecation}
            />
            <Title headingLevel="h4" className="pf-v6-u-mb-sm">
              {t('olm~Provided APIs')}
            </Title>
            <div className="co-crd-card-row">
              {!providedAPIs.length ? (
                <span className="pf-v6-u-text-color-subtle">
                  {t('olm~No Kubernetes APIs are provided by this Operator.')}
                </span>
              ) : (
                providedAPIs.map((api) => (
                  <CRDCard
                    key={referenceForProvidedAPI(api)}
                    canCreate={false}
                    crd={api}
                    csv={null}
                    required={referenceForProvidedAPI(api) === initializationResourceReference}
                  />
                ))
              )}
            </div>
          </GridItem>
        </Grid>
      </PaneBody>
    </>
  );
};

const OperatorHubSubscribe: React.FC<OperatorHubSubscribeFormProps> = (props) => (
  <StatusBox data={props.packageManifest.data[0]} loaded={props.loaded} loadError={props.loadError}>
    <OperatorHubSubscribeForm {...props} />
  </StatusBox>
);

export const OperatorHubSubscribePage: React.SFC = (props) => {
  return (
    <Firehose
      resources={[
        {
          isList: true,
          kind: referenceForModel(OperatorGroupModel),
          prop: 'operatorGroup',
        },
        {
          isList: true,
          kind: referenceForModel(PackageManifestModel),
          namespace: new URLSearchParams(window.location.search).get('catalogNamespace'),
          fieldSelector: `metadata.name=${new URLSearchParams(window.location.search).get('pkg')}`,
          selector: {
            matchLabels: {
              catalog: new URLSearchParams(window.location.search).get('catalog'),
            },
          },
          prop: 'packageManifest',
        },
        {
          isList: true,
          kind: referenceForModel(SubscriptionModel),
          prop: 'subscription',
        },
      ]}
    >
      {/* FIXME(alecmerdler): Hack because `Firehose` injects props without TypeScript knowing about it */}
      <OperatorHubSubscribe
        {...(props as any)}
        targetNamespace={new URLSearchParams(window.location.search).get('targetNamespace') || null}
      />
    </Firehose>
  );
};

export type OperatorHubSubscribeFormProps = {
  loaded: boolean;
  loadError?: any;
  namespace: string;
  targetNamespace?: string;
  operatorGroup: { loaded: boolean; data: OperatorGroupKind[] };
  packageManifest: { loaded: boolean; data: PackageManifestKind[] };
  subscription: { loaded: boolean; data: SubscriptionKind[] };
};

type InputFieldProps = {
  label: string;
  helpText: string;
  placeholder: string;
  ariaLabel: string;
  value: string;
  setValue: (value: string) => void;
};

type CloudServiceTokenWarningAlertProps = {
  title: string;
  message: string;
  onClose: (value: boolean) => void;
};

OperatorHubSubscribe.displayName = 'OperatorHubSubscribe';
OperatorHubSubscribeForm.displayName = 'OperatorHubSubscribeForm';
OperatorHubSubscribePage.displayName = 'OperatorHubSubscribePage';<|MERGE_RESOLUTION|>--- conflicted
+++ resolved
@@ -14,13 +14,8 @@
 } from '@patternfly/react-core';
 import * as _ from 'lodash';
 import { Trans, useTranslation } from 'react-i18next';
-<<<<<<< HEAD
-import { Link, useLocation, useNavigate } from 'react-router-dom';
-import { RadioGroup, RadioInput } from '@console/internal/components/radio';
-=======
-import { useLocation, Link } from 'react-router-dom-v5-compat';
+import { useLocation, Link } from 'react-router-dom';
 import { RadioGroup } from '@console/internal/components/radio';
->>>>>>> 4dd9a7ca
 import {
   documentationURLs,
   FieldLevelHelp,
