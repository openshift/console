import * as React from 'react';
import { StackItem, Stack } from '@patternfly/react-core';
import { useTranslation } from 'react-i18next';
import {
  HealthState,
  PrometheusHealthPopupProps,
  PrometheusHealthHandler,
<<<<<<< HEAD
} from '@console/dynamic-plugin-sdk/src/extensions/dashboard-types';
=======
} from '@console/dynamic-plugin-sdk';
>>>>>>> b97c3af3
import { ConfigMap } from '../../resources';
import { getVSphereHealth } from '../getVSphereHealth';
import { VSphereConnectionModal } from '../VSphereConnectionModal';
import { VSphereOperatorStatuses } from '../VSphereOperatorStatuses';
import './VSphereStatus.css';

// https://issues.redhat.com/browse/MGMT-9085
// https://access.redhat.com/solutions/6677901

const VSphereStatus: React.FC<PrometheusHealthPopupProps> = ({ hide, responses, k8sResult }) => {
  const { t } = useTranslation();
  const health = getVSphereHealth(t, responses, k8sResult);

  if (
    [HealthState.OK, HealthState.WARNING, HealthState.PROGRESS].includes(health.state) &&
    k8sResult?.data
  ) {
    const cloudProviderConfig = k8sResult.data as ConfigMap;
    return (
      <VSphereConnectionModal
        hide={hide}
        cloudProviderConfig={cloudProviderConfig}
        health={health}
      />
    );
  }

  if (health.state === HealthState.LOADING) {
    return (
      <Stack hasGutter>
        <StackItem>{t('vsphere-plugin~Loading vSphere connection status')}</StackItem>
      </Stack>
    );
  }

  return (
    <div>
      <Stack hasGutter>
        <StackItem>{t('vsphere-plugin~The vSphere Connection check is failing.')}</StackItem>
        <StackItem>
          <VSphereOperatorStatuses />
        </StackItem>
      </Stack>
    </div>
  );
};

export const healthHandler: PrometheusHealthHandler = (responses, t, additionalResource) => {
  const health = getVSphereHealth(t || (() => ''), responses, additionalResource);
  const { state } = health;

  let message: string | undefined;
  switch (state) {
    case HealthState.WARNING:
      message = health.message;
      break;
    case HealthState.OK:
      message = t?.('vsphere-plugin~No errors reported') || 'No errors reported';
      break;
    default:
      break;
  }
  return { state, message };
};

export default VSphereStatus;<|MERGE_RESOLUTION|>--- conflicted
+++ resolved
@@ -1,15 +1,11 @@
 import * as React from 'react';
 import { StackItem, Stack } from '@patternfly/react-core';
 import { useTranslation } from 'react-i18next';
+import { HealthState } from '@console/dynamic-plugin-sdk/src/extensions/console-types';
 import {
-  HealthState,
   PrometheusHealthPopupProps,
   PrometheusHealthHandler,
-<<<<<<< HEAD
 } from '@console/dynamic-plugin-sdk/src/extensions/dashboard-types';
-=======
-} from '@console/dynamic-plugin-sdk';
->>>>>>> b97c3af3
 import { ConfigMap } from '../../resources';
 import { getVSphereHealth } from '../getVSphereHealth';
 import { VSphereConnectionModal } from '../VSphereConnectionModal';
