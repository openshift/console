<<<<<<< HEAD
import { shallow } from 'enzyme';
import { Navigate } from 'react-router-dom';
=======
import { configure, screen } from '@testing-library/react';
>>>>>>> 4dd9a7ca
import * as flagsModule from '@console/dynamic-plugin-sdk/src/utils/flags';
import { renderWithProviders } from '@console/shared/src/test-utils/unit-test-utils';
import CloudShellTab from '../CloudShellTab';
import '@testing-library/jest-dom';

jest.mock('react-router-dom-v5-compat', () => ({
  ...jest.requireActual('react-router-dom-v5-compat'),
  Navigate: ({ to, replace }) => `redirect to ${to}${replace ? ' and also replace' : ''}`,
}));

configure({ testIdAttribute: 'data-test' });

describe('CloudShellTab', () => {
  it('should not render redirect component if flag check is pending', () => {
    spyOn(flagsModule, 'useFlag').and.returnValue(undefined);
    renderWithProviders(<CloudShellTab />);
    expect(screen.queryByTestId('navigate')).toBeNull();
    expect(screen.getByText('OpenShift command line terminal')).toBeInTheDocument();
  });

  it('should render redirect component if both Devworkspaceflag and not Multicluster', () => {
    spyOn(flagsModule, 'useFlag').and.returnValue(false);
    renderWithProviders(<CloudShellTab />);
    expect(screen.getByText('redirect to / and also replace')).toBeInTheDocument();
  });

  it('should render CloudShellTerminal when Devworkspaceflag is true and not MultiCluster', () => {
    spyOn(flagsModule, 'useFlag').and.returnValue(true);
    renderWithProviders(<CloudShellTab />);
    expect(screen.getByTestId('multi-tab-terminal')).toBeInTheDocument();
    expect(screen.getByText('OpenShift command line terminal')).toBeInTheDocument();
  });
});<|MERGE_RESOLUTION|>--- conflicted
+++ resolved
@@ -1,16 +1,11 @@
-<<<<<<< HEAD
-import { shallow } from 'enzyme';
-import { Navigate } from 'react-router-dom';
-=======
 import { configure, screen } from '@testing-library/react';
->>>>>>> 4dd9a7ca
 import * as flagsModule from '@console/dynamic-plugin-sdk/src/utils/flags';
 import { renderWithProviders } from '@console/shared/src/test-utils/unit-test-utils';
 import CloudShellTab from '../CloudShellTab';
 import '@testing-library/jest-dom';
 
-jest.mock('react-router-dom-v5-compat', () => ({
-  ...jest.requireActual('react-router-dom-v5-compat'),
+jest.mock('react-router-dom', () => ({
+  ...jest.requireActual('react-router-dom'),
   Navigate: ({ to, replace }) => `redirect to ${to}${replace ? ' and also replace' : ''}`,
 }));
 
