import { BaseService } from '../services/base-service';
import { RepoStatus } from '../types';
import { ImportStrategy } from '../types/git';
import { detectBuildTypes } from './build-tool-type-detector';
<<<<<<< HEAD
import { isServerlessFxRepository } from './serverless-strategy-detector';
=======
import { detectPacFiles, isPacRepository } from './pac-strategy-detector';
>>>>>>> 179ef910

type ImportStrategyType = {
  name: string;
  type: ImportStrategy;
  expectedRegexp: RegExp;
  priority: number;
  customDetection?: (gitService: BaseService) => Promise<any>;
};

const ImportStrategyList: ImportStrategyType[] = [
  {
    name: 'Devfile',
    type: ImportStrategy.DEVFILE,
    expectedRegexp: /^\.?devfile\.yaml$/,
    priority: 3,
  },
  {
    name: 'Dockerfile',
    type: ImportStrategy.DOCKERFILE,
    expectedRegexp: /^Dockerfile.*/,
    priority: 2,
  },
  {
    name: 'Serverless Function',
    type: ImportStrategy.SERVERLESS_FUNCTION,
    expectedRegexp: /^func\.(yaml|yml)$/,
    priority: 1,
  },
  {
    name: 'Builder Image',
    type: ImportStrategy.S2I,
    expectedRegexp: /^/,
    priority: 0,
    customDetection: detectBuildTypes,
  },
  {
    name: 'Pipeline as Code',
    type: ImportStrategy.PAC,
    expectedRegexp: /^\.?tekton$/,
    priority: 3,
    customDetection: detectPacFiles,
  },
];

export type DetectedStrategy = {
  name: string;
  type: ImportStrategy;
  priority: number;
  detectedFiles: string[];
  detectedCustomData?: any;
};

type DetectedServiceData = {
  loaded: boolean;
  loadError?: any;
  repositoryStatus: RepoStatus;
  strategies: DetectedStrategy[];
};

export const detectImportStrategies = async (
  repository: string,
  gitService: BaseService,
<<<<<<< HEAD
  isServerlessEnabled?: boolean,
=======
  isRepositoryEnabled: boolean = false,
>>>>>>> 179ef910
): Promise<DetectedServiceData> => {
  let detectedStrategies: DetectedStrategy[] = [];
  let addServerlessFxStrategy: boolean;
  let loaded: boolean = false;
  let loadError = null;

  const repositoryStatus = gitService
    ? await gitService.isRepoReachable()
    : RepoStatus.GitTypeNotDetected;
  let detectedFiles: string[] = [];
  let detectedCustomData: string[];
  let pacFiles: string[] = [];
  let addPacRepositoryStrategy: boolean;

  if (repositoryStatus === RepoStatus.Reachable) {
    try {
<<<<<<< HEAD
      const { files } = await gitService.getRepoFileList();
      addServerlessFxStrategy = await isServerlessFxRepository(isServerlessEnabled, gitService);
=======
      const { files } = await gitService.getRepoFileList({ includeFolder: true });
      pacFiles = await detectPacFiles(gitService);
      addPacRepositoryStrategy = await isPacRepository(isRepositoryEnabled, gitService, pacFiles);
>>>>>>> 179ef910

      detectedStrategies = await Promise.all(
        ImportStrategyList.map<Promise<DetectedStrategy>>(async (strategy) => {
          detectedFiles = files.filter((f) => strategy.expectedRegexp.test(f));
          if (detectedFiles.length > 0 && strategy.customDetection) {
            detectedCustomData = await strategy.customDetection(gitService);
          }
          return {
            name: strategy.name,
            type: strategy.type,
            priority: strategy.priority,
            detectedFiles,
            detectedCustomData,
          };
        }),
      );
      loaded = true;
    } catch (err) {
      loaded = true;
      loadError = err.message;
    }
  } else {
    loaded = true;
  }

<<<<<<< HEAD
  if (!addServerlessFxStrategy) {
    detectedStrategies = detectedStrategies.filter(
      (strategy) => strategy.type !== ImportStrategy.SERVERLESS_FUNCTION,
=======
  if (!addPacRepositoryStrategy) {
    detectedStrategies = detectedStrategies.filter(
      (strategy) => strategy.type !== ImportStrategy.PAC,
>>>>>>> 179ef910
    );
  }

  detectedStrategies = detectedStrategies
    .filter((strategy) => !!strategy.detectedFiles.length || !!strategy.detectedCustomData?.length)
    .sort((t1, t2) => t2.priority - t1.priority);

  return {
    loaded,
    loadError,
    repositoryStatus,
    strategies: detectedStrategies,
  };
};<|MERGE_RESOLUTION|>--- conflicted
+++ resolved
@@ -2,11 +2,8 @@
 import { RepoStatus } from '../types';
 import { ImportStrategy } from '../types/git';
 import { detectBuildTypes } from './build-tool-type-detector';
-<<<<<<< HEAD
 import { isServerlessFxRepository } from './serverless-strategy-detector';
-=======
 import { detectPacFiles, isPacRepository } from './pac-strategy-detector';
->>>>>>> 179ef910
 
 type ImportStrategyType = {
   name: string;
@@ -69,11 +66,8 @@
 export const detectImportStrategies = async (
   repository: string,
   gitService: BaseService,
-<<<<<<< HEAD
-  isServerlessEnabled?: boolean,
-=======
   isRepositoryEnabled: boolean = false,
->>>>>>> 179ef910
+  isServerlessEnabled: boolean = false,
 ): Promise<DetectedServiceData> => {
   let detectedStrategies: DetectedStrategy[] = [];
   let addServerlessFxStrategy: boolean;
@@ -90,14 +84,10 @@
 
   if (repositoryStatus === RepoStatus.Reachable) {
     try {
-<<<<<<< HEAD
-      const { files } = await gitService.getRepoFileList();
-      addServerlessFxStrategy = await isServerlessFxRepository(isServerlessEnabled, gitService);
-=======
       const { files } = await gitService.getRepoFileList({ includeFolder: true });
       pacFiles = await detectPacFiles(gitService);
       addPacRepositoryStrategy = await isPacRepository(isRepositoryEnabled, gitService, pacFiles);
->>>>>>> 179ef910
+      addServerlessFxStrategy = await isServerlessFxRepository(isServerlessEnabled, gitService);
 
       detectedStrategies = await Promise.all(
         ImportStrategyList.map<Promise<DetectedStrategy>>(async (strategy) => {
@@ -123,15 +113,15 @@
     loaded = true;
   }
 
-<<<<<<< HEAD
   if (!addServerlessFxStrategy) {
     detectedStrategies = detectedStrategies.filter(
       (strategy) => strategy.type !== ImportStrategy.SERVERLESS_FUNCTION,
-=======
+    );
+  }
+  
   if (!addPacRepositoryStrategy) {
     detectedStrategies = detectedStrategies.filter(
       (strategy) => strategy.type !== ImportStrategy.PAC,
->>>>>>> 179ef910
     );
   }
 
