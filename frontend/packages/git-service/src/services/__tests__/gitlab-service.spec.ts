--- conflicted
+++ resolved
@@ -243,53 +243,61 @@
     });
   });
 
-<<<<<<< HEAD
+  it('should detect .tekton folder', () => {
+    const gitSource = {
+      url: 'https://gitlab.com/avikkundu/oc-pipe',
+    };
+
+    const gitService = new GitlabService(gitSource);
+
+    return nockBack('tekton.json').then(async ({ nockDone, context }) => {
+      const isTektonFolderPresent = await gitService.isTektonFolderPresent();
+      expect(isTektonFolderPresent).toBe(true);
+      context.assertScopesFinished();
+      nockDone();
+    });
+  });
+  
   it('should detect func.yaml file', () => {
     const gitSource = {
       url: 'https://gitlab.com/avikkundu/oc-func',
-=======
-  it('should detect .tekton folder', () => {
-    const gitSource = {
-      url: 'https://gitlab.com/avikkundu/oc-pipe',
->>>>>>> 179ef910
-    };
-
-    const gitService = new GitlabService(gitSource);
-
-<<<<<<< HEAD
+    };
+
+    const gitService = new GitlabService(gitSource);
+
     return nockBack('func.json').then(async ({ nockDone, context }) => {
       const isFuncYamlPresent = await gitService.isFuncYamlPresent();
       expect(isFuncYamlPresent).toBe(true);
-=======
-    return nockBack('tekton.json').then(async ({ nockDone, context }) => {
+      context.assertScopesFinished();
+      nockDone();
+    });
+  });
+
+  it('should not detect .tekton folder', () => {
+    const gitSource: GitSource = {
+      url: 'https://gitlab.com/jpratik999/devconsole-git.git',
+    };
+
+    const gitService = new GitlabService(gitSource);
+
+    return nockBack('no-tekton.json').then(async ({ nockDone, context }) => {
       const isTektonFolderPresent = await gitService.isTektonFolderPresent();
-      expect(isTektonFolderPresent).toBe(true);
->>>>>>> 179ef910
-      context.assertScopesFinished();
-      nockDone();
-    });
-  });
-
-<<<<<<< HEAD
+      expect(isTektonFolderPresent).toBe(false);
+      context.assertScopesFinished();
+      nockDone();
+    });
+  });
+  
   it('should not detect func.yaml file', () => {
-=======
-  it('should not detect .tekton folder', () => {
->>>>>>> 179ef910
     const gitSource: GitSource = {
       url: 'https://gitlab.com/jpratik999/devconsole-git.git',
     };
 
     const gitService = new GitlabService(gitSource);
 
-<<<<<<< HEAD
     return nockBack('no-func.json').then(async ({ nockDone, context }) => {
       const isFuncYamlPresent = await gitService.isFuncYamlPresent();
       expect(isFuncYamlPresent).toBe(false);
-=======
-    return nockBack('no-tekton.json').then(async ({ nockDone, context }) => {
-      const isTektonFolderPresent = await gitService.isTektonFolderPresent();
-      expect(isTektonFolderPresent).toBe(false);
->>>>>>> 179ef910
       context.assertScopesFinished();
       nockDone();
     });
