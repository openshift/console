--- conflicted
+++ resolved
@@ -235,55 +235,64 @@
     });
   });
 
-<<<<<<< HEAD
+  it('should detect .tekton folder', () => {
+    const gitSource = {
+      url: 'https://bitbucket.org/avikkundu/oc-pipe',
+    };
+
+    const gitService = new BitbucketService(gitSource);
+
+    return nockBack('tekton.json').then(async ({ nockDone, context }) => {
+      const isTektonFolderPresent = await gitService.isTektonFolderPresent();
+      expect(isTektonFolderPresent).toBe(true);
+      context.assertScopesFinished();
+      nockDone();
+    });
+  });
+  
   it('should detect func.yaml file', () => {
     const gitSource = {
       url: 'https://bitbucket.org/avikkundu/oc-func',
-=======
-  it('should detect .tekton folder', () => {
-    const gitSource = {
-      url: 'https://bitbucket.org/avikkundu/oc-pipe',
->>>>>>> 179ef910
-    };
-
-    const gitService = new BitbucketService(gitSource);
-
-<<<<<<< HEAD
+    };
+
+    const gitService = new BitbucketService(gitSource);
+
     return nockBack('func.json').then(async ({ nockDone, context }) => {
       const isFuncYamlPresent = await gitService.isFuncYamlPresent();
       expect(isFuncYamlPresent).toBe(true);
-=======
-    return nockBack('tekton.json').then(async ({ nockDone, context }) => {
+      context.assertScopesFinished();
+      nockDone();
+    });
+  });
+
+  it('should not detect .tekton folder', () => {
+    const gitSource: GitSource = {
+      url: 'https://bitbucket.org/akshinde/testgitsource',
+    };
+
+    const gitService = new BitbucketService(gitSource);
+
+    return nockBack('no-tekton.json').then(async ({ nockDone, context }) => {
       const isTektonFolderPresent = await gitService.isTektonFolderPresent();
-      expect(isTektonFolderPresent).toBe(true);
->>>>>>> 179ef910
-      context.assertScopesFinished();
-      nockDone();
-    });
-  });
-
-<<<<<<< HEAD
+      expect(isTektonFolderPresent).toBe(false);
+      context.assertScopesFinished();
+      nockDone();
+    });
+  });
+  
   it('should not detect func.yaml file', () => {
-=======
-  it('should not detect .tekton folder', () => {
->>>>>>> 179ef910
-    const gitSource: GitSource = {
-      url: 'https://bitbucket.org/akshinde/testgitsource',
-    };
-
-    const gitService = new BitbucketService(gitSource);
-
-<<<<<<< HEAD
+    const gitSource: GitSource = {
+      url: 'https://bitbucket.org/akshinde/testgitsource',
+    };
+
+    const gitService = new BitbucketService(gitSource);
+
     return nockBack('no-func.json').then(async ({ nockDone, context }) => {
       const isFuncYamlPresent = await gitService.isFuncYamlPresent();
       expect(isFuncYamlPresent).toBe(false);
-=======
-    return nockBack('no-tekton.json').then(async ({ nockDone, context }) => {
-      const isTektonFolderPresent = await gitService.isTektonFolderPresent();
-      expect(isTektonFolderPresent).toBe(false);
->>>>>>> 179ef910
-      context.assertScopesFinished();
-      nockDone();
-    });
-  });
+      context.assertScopesFinished();
+      nockDone();
+    });
+  });
+  
 });