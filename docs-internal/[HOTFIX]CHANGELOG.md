--- conflicted
+++ resolved
@@ -1,9 +1,4 @@
 # hypercloud-console patch note
 ## [Product Name]_[major].[minor].[patch].[hotfix]
-<<<<<<< HEAD
-Version: hypercloud-console_0.5.0.7
-2021-01-15  02:44:05 AM
-=======
 Version: hypercloud-console_0.5.0.9
-2021-01-15  04:46:37 AM
->>>>>>> 37324aa1
+2021-01-15  04:46:37 AM