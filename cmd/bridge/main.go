package main

import (
	"context"
	"crypto/tls"
	"crypto/x509"
	"flag"
	"fmt"
	"io/ioutil"
	"net/http"
	"net/url"
	"os"
	"strings"

	"github.com/coreos/pkg/capnslog"
	"github.com/coreos/pkg/flagutil"

	"github.com/openshift/console/auth"
	"github.com/openshift/console/pkg/proxy"
	"github.com/openshift/console/server"
)

var (
	log = capnslog.NewPackageLogger("github.com/openshift/console", "cmd/main")
)

const (
	k8sInClusterCA          = "/var/run/secrets/kubernetes.io/serviceaccount/ca.crt"
	k8sInClusterBearerToken = "/var/run/secrets/kubernetes.io/serviceaccount/token"

	// Well-known location of Prometheus service for OpenShift. This is only accessible in-cluster.
	openshiftPrometheusHost = "prometheus-k8s.openshift-monitoring.svc:9091"

	// The tenancy service port (9092) performs RBAC checks for namespace-specific queries.
	openshiftPrometheusTenancyHost = "prometheus-k8s.openshift-monitoring.svc:9092"

	// Well-known location of Alert Manager service for OpenShift. This is only accessible in-cluster.
	openshiftAlertManagerHost = "alertmanager-main.openshift-monitoring.svc:9094"
)

func main() {
	rl := capnslog.MustRepoLogger("github.com/openshift/console")
	capnslog.SetFormatter(capnslog.NewStringFormatter(os.Stderr))

	fs := flag.NewFlagSet("bridge", flag.ExitOnError)
	fListen := fs.String("listen", "http://0.0.0.0:9000", "")

	fBaseAddress := fs.String("base-address", "", "Format: <http | https>://domainOrIPAddress[:port]. Example: https://tectonic.example.com.")
	fBasePath := fs.String("base-path", "/", "")
	fConfig := fs.String("config", "", "The YAML config file.")

	// See https://github.com/openshift/service-serving-cert-signer
	fServiceCAFile := fs.String("service-ca-file", "", "CA bundle for OpenShift services signed with the service signing certificates.")

	fUserAuth := fs.String("user-auth", "disabled", "disabled | oidc | openshift")
	fUserAuthOIDCIssuerURL := fs.String("user-auth-oidc-issuer-url", "", "The OIDC/OAuth2 issuer URL.")
	fUserAuthOIDCCAFile := fs.String("user-auth-oidc-ca-file", "", "PEM file for the OIDC/OAuth2 issuer.")
	fUserAuthOIDCClientID := fs.String("user-auth-oidc-client-id", "", "The OIDC OAuth2 Client ID.")
	fUserAuthOIDCClientSecret := fs.String("user-auth-oidc-client-secret", "", "The OIDC OAuth2 Client Secret.")
	fUserAuthOIDCClientSecretFile := fs.String("user-auth-oidc-client-secret-file", "", "File containing the OIDC OAuth2 Client Secret.")
	fUserAuthLogoutRedirect := fs.String("user-auth-logout-redirect", "", "Optional redirect URL on logout needed for some single sign-on identity providers.")

	fK8sMode := fs.String("k8s-mode", "in-cluster", "in-cluster | off-cluster")
	fK8sModeOffClusterEndpoint := fs.String("k8s-mode-off-cluster-endpoint", "", "URL of the Kubernetes API server.")
	fK8sModeOffClusterSkipVerifyTLS := fs.Bool("k8s-mode-off-cluster-skip-verify-tls", false, "DEV ONLY. When true, skip verification of certs presented by k8s API server.")

	fK8sAuth := fs.String("k8s-auth", "service-account", "service-account | bearer-token | oidc | openshift")
	fK8sAuthBearerToken := fs.String("k8s-auth-bearer-token", "", "Authorization token to send with proxied Kubernetes API requests.")

	fLogLevel := fs.String("log-level", "", "level of logging information by package (pkg=level).")
	fPublicDir := fs.String("public-dir", "./frontend/public/dist", "directory containing static web assets.")
	fTlSCertFile := fs.String("tls-cert-file", "", "TLS certificate. If the certificate is signed by a certificate authority, the certFile should be the concatenation of the server's certificate followed by the CA's certificate.")
	fTlSKeyFile := fs.String("tls-key-file", "", "The TLS certificate key.")
	fCAFile := fs.String("ca-file", "", "PEM File containing trusted certificates of trusted CAs. If not present, the system's Root CAs will be used. Not required for in-cluster clients to determine the expiration date for /tectonic/certs endpoint.")
	fTectonicVersion := fs.String("tectonic-version", "UNKNOWN", "The current tectonic system version, served at /version")
	fDexClientCertFile := fs.String("dex-client-cert-file", "", "PEM File containing certificates of dex client.")
	fDexClientKeyFile := fs.String("dex-client-key-file", "", "PEM File containing certificate key of the dex client.")
	fDexClientCAFile := fs.String("dex-client-ca-file", "", "PEM File containing trusted CAs for Dex client configuration. If blank, defaults to value of ca-file argument")

	fKubectlClientID := fs.String("kubectl-client-id", "", "The OAuth2 client_id of kubectl.")
	fKubectlClientSecret := fs.String("kubectl-client-secret", "", "The OAuth2 client_secret of kubectl.")
	fKubectlClientSecretFile := fs.String("kubectl-client-secret-file", "", "File containing the OAuth2 client_secret of kubectl.")
	fK8sPublicEndpoint := fs.String("k8s-public-endpoint", "", "Endpoint to use when rendering kubeconfigs for clients. Useful for when bridge uses an internal endpoint clients can't access for communicating with the API server.")

	fDexAPIHost := fs.String("dex-api-host", "", "Target host and port of the Dex API service.")
<<<<<<< HEAD
	fBranding := fs.String("branding", "okd", "Console branding for the masthead logo and title. One of okd, openshift, okdvirt, openshiftvirt, ocp, online, or dedicated. Defaults to okd.")
=======
	fBranding := fs.String("branding", "okd", "Console branding for the masthead logo and title. One of okd, openshift, ocp, online, dedicated, or azure. Defaults to okd.")
>>>>>>> e9e6e216
	fDocumentationBaseURL := fs.String("documentation-base-url", "", "The base URL for documentation links.")
	fGoogleTagManagerID := fs.String("google-tag-manager-id", "", "Google Tag Manager ID. External analytics are disabled if this is not set.")

	fLoadTestFactor := fs.Int("load-test-factor", 0, "DEV ONLY. The factor used to multiply k8s API list responses for load testing purposes.")

	if err := fs.Parse(os.Args[1:]); err != nil {
		fmt.Fprintln(os.Stderr, err.Error())
		os.Exit(1)
	}

	if err := flagutil.SetFlagsFromEnv(fs, "BRIDGE"); err != nil {
		fmt.Fprintln(os.Stderr, err.Error())
		os.Exit(1)
	}

	if *fConfig != "" {
		if err := SetFlagsFromConfig(fs, *fConfig); err != nil {
			log.Fatalf("Failed to load config: %v", err)
		}
	}

	baseURL := &url.URL{}
	if *fBaseAddress != "" {
		baseURL = validateFlagIsURL("base-address", *fBaseAddress)
	}

	if *fDexClientCAFile == "" {
		*fDexClientCAFile = *fCAFile
	}

	if !strings.HasPrefix(*fBasePath, "/") || !strings.HasSuffix(*fBasePath, "/") {
		flagFatalf("base-path", "value must start and end with slash")
	}
	baseURL.Path = *fBasePath

	caCertFilePath := *fCAFile
	if *fK8sMode == "in-cluster" {
		caCertFilePath = k8sInClusterCA
	}

	logoutRedirect := &url.URL{}
	if *fUserAuthLogoutRedirect != "" {
		logoutRedirect = validateFlagIsURL("user-auth-logout-redirect", *fUserAuthLogoutRedirect)
	}

	documentationBaseURL := &url.URL{}
	if *fDocumentationBaseURL != "" {
		if !strings.HasSuffix(*fDocumentationBaseURL, "/") {
			flagFatalf("documentation-base-url", "value must end with slash")
		}
		documentationBaseURL = validateFlagIsURL("documentation-base-url", *fDocumentationBaseURL)
	}

	branding := *fBranding
	if branding == "origin" {
		branding = "okd"
	}
	switch branding {
	case "okd":
	case "okdvirt":
	case "openshiftvirt":
	case "openshift":
	case "ocp":
	case "online":
	case "dedicated":
	case "azure":
	default:
<<<<<<< HEAD
		flagFatalf("branding", "value must be one of okd, okdvirt, openshiftvirt, openshift, okdvirt, ocp, or online")
=======
		flagFatalf("branding", "value must be one of okd, openshift, ocp, online, dedicated, or azure")
>>>>>>> e9e6e216
	}

	srv := &server.Server{
		PublicDir:            *fPublicDir,
		TectonicVersion:      *fTectonicVersion,
		BaseURL:              baseURL,
		LogoutRedirect:       logoutRedirect,
		TectonicCACertFile:   caCertFilePath,
		Branding:             branding,
		DocumentationBaseURL: documentationBaseURL,
		GoogleTagManagerID:   *fGoogleTagManagerID,
		LoadTestFactor:       *fLoadTestFactor,
	}

	if (*fKubectlClientID == "") != (*fKubectlClientSecret == "" && *fKubectlClientSecretFile == "") {
		fmt.Fprintln(os.Stderr, "Must provide both --kubectl-client-id and --kubectl-client-secret or --kubectrl-client-secret-file")
		os.Exit(1)
	}

	if *fKubectlClientSecret != "" && *fKubectlClientSecretFile != "" {
		fmt.Fprintln(os.Stderr, "Cannot provide both --kubectl-client-secret and --kubectrl-client-secret-file")
		os.Exit(1)
	}

	capnslog.SetGlobalLogLevel(capnslog.INFO)
	if *fLogLevel != "" {
		llc, err := rl.ParseLogLevelConfig(*fLogLevel)
		if err != nil {
			log.Fatal(err)
		}
		rl.SetLogLevel(llc)
		log.Infof("Setting log level to %s", *fLogLevel)
	}

	var (
		// Hold on to raw certificates so we can render them in kubeconfig files.
		k8sCertPEM []byte
	)

	var (
		k8sAuthServiceAccountBearerToken string
	)

	if *fDexClientCertFile != "" && *fDexClientKeyFile != "" && *fDexAPIHost != "" {
		var err error

		if srv.DexClient, err = auth.NewDexClient(*fDexAPIHost, *fDexClientCAFile, *fDexClientCertFile, *fDexClientKeyFile); err != nil {
			log.Fatalf("Failed to create a Dex API client: %v", err)
		}
	}

	var secureCookies bool
	if baseURL.Scheme == "https" {
		secureCookies = true
		log.Info("cookies are secure!")
	} else {
		secureCookies = false
		log.Warning("cookies are not secure because base-address is not https!")
	}

	var k8sEndpoint *url.URL
	switch *fK8sMode {
	case "in-cluster":
		host, port := os.Getenv("KUBERNETES_SERVICE_HOST"), os.Getenv("KUBERNETES_SERVICE_PORT")
		if len(host) == 0 || len(port) == 0 {
			log.Fatalf("unable to load in-cluster configuration, KUBERNETES_SERVICE_HOST and KUBERNETES_SERVICE_PORT must be defined")
		}
		k8sEndpoint = &url.URL{Scheme: "https", Host: host + ":" + port}

		var err error
		k8sCertPEM, err = ioutil.ReadFile(k8sInClusterCA)
		if err != nil {
			log.Fatalf("Error inferring Kubernetes config from environment: %v", err)
		}
		rootCAs := x509.NewCertPool()
		if !rootCAs.AppendCertsFromPEM(k8sCertPEM) {
			log.Fatalf("No CA found for the API server")
		}
		tlsConfig := &tls.Config{RootCAs: rootCAs}

		bearerToken, err := ioutil.ReadFile(k8sInClusterBearerToken)
		if err != nil {
			log.Fatalf("failed to read bearer token: %v", err)
		}

		srv.K8sProxyConfig = &proxy.Config{
			TLSClientConfig: tlsConfig,
			HeaderBlacklist: []string{"Cookie", "X-CSRFToken"},
			Endpoint:        k8sEndpoint,
		}

		k8sAuthServiceAccountBearerToken = string(bearerToken)

		// If running in an OpenShift cluster, set up a proxy to the prometheus-k8s serivce running in the openshift-monitoring namespace.
		if *fServiceCAFile != "" {
			serviceCertPEM, err := ioutil.ReadFile(*fServiceCAFile)
			if err != nil {
				log.Fatalf("failed to read service-ca.crt file: %v", err)
			}
			monitoringProxyRootCAs := x509.NewCertPool()
			if !monitoringProxyRootCAs.AppendCertsFromPEM(serviceCertPEM) {
				log.Fatalf("no CA found for Kubernetes services")
			}
			monitoringProxyTLSConfig := &tls.Config{RootCAs: monitoringProxyRootCAs}
			srv.PrometheusProxyConfig = &proxy.Config{
				TLSClientConfig: monitoringProxyTLSConfig,
				HeaderBlacklist: []string{"Cookie", "X-CSRFToken"},
				Endpoint:        &url.URL{Scheme: "https", Host: openshiftPrometheusHost, Path: "/api"},
			}
			srv.PrometheusTenancyProxyConfig = &proxy.Config{
				TLSClientConfig: monitoringProxyTLSConfig,
				HeaderBlacklist: []string{"Cookie", "X-CSRFToken"},
				Endpoint:        &url.URL{Scheme: "https", Host: openshiftPrometheusTenancyHost, Path: "/api"},
			}
			srv.AlertManagerProxyConfig = &proxy.Config{
				TLSClientConfig: monitoringProxyTLSConfig,
				HeaderBlacklist: []string{"Cookie", "X-CSRFToken"},
				Endpoint:        &url.URL{Scheme: "https", Host: openshiftAlertManagerHost, Path: "/api"},
			}
		}

	case "off-cluster":
		k8sEndpoint = validateFlagIsURL("k8s-mode-off-cluster-endpoint", *fK8sModeOffClusterEndpoint)

		srv.K8sProxyConfig = &proxy.Config{
			TLSClientConfig: &tls.Config{
				InsecureSkipVerify: *fK8sModeOffClusterSkipVerifyTLS,
			},
			HeaderBlacklist: []string{"Cookie", "X-CSRFToken"},
			Endpoint:        k8sEndpoint,
		}
	default:
		flagFatalf("k8s-mode", "must be one of: in-cluster, off-cluster")
	}

	apiServerEndpoint := *fK8sPublicEndpoint
	if apiServerEndpoint == "" {
		apiServerEndpoint = srv.K8sProxyConfig.Endpoint.String()
	}
	srv.KubeAPIServerURL = apiServerEndpoint
	srv.K8sClient = &http.Client{
		Transport: &http.Transport{
			TLSClientConfig: srv.K8sProxyConfig.TLSClientConfig,
		},
	}

	switch *fUserAuth {
	case "oidc", "openshift":
		validateFlagNotEmpty("base-address", *fBaseAddress)
		validateFlagNotEmpty("user-auth-oidc-client-id", *fUserAuthOIDCClientID)

		if *fUserAuthOIDCClientSecret == "" && *fUserAuthOIDCClientSecretFile == "" {
			fmt.Fprintln(os.Stderr, "Must provide either --user-auth-oidc-client-secret or --user-auth-oidc-client-secret-file")
			os.Exit(1)
		}

		if *fUserAuthOIDCClientSecret != "" && *fUserAuthOIDCClientSecretFile != "" {
			fmt.Fprintln(os.Stderr, "Cannot provide both --user-auth-oidc-client-secret and --user-auth-oidc-client-secret-file")
			os.Exit(1)
		}

		var (
			err                      error
			userAuthOIDCIssuerURL    *url.URL
			authLoginErrorEndpoint   = proxy.SingleJoiningSlash(srv.BaseURL.String(), server.AuthLoginErrorEndpoint)
			authLoginSuccessEndpoint = proxy.SingleJoiningSlash(srv.BaseURL.String(), server.AuthLoginSuccessEndpoint)
			oidcClientSecret         = *fUserAuthOIDCClientSecret
			// Abstraction leak required by NewAuthenticator. We only want the browser to send the auth token for paths starting with basePath/api.
			cookiePath  = proxy.SingleJoiningSlash(srv.BaseURL.Path, "/api/")
			refererPath = srv.BaseURL.String()
		)

		scopes := []string{"openid", "email", "profile", "groups"}
		authSource := auth.AuthSourceTectonic

		if *fUserAuth == "openshift" {
			// Scopes come from OpenShift documentation
			// https://docs.openshift.com/container-platform/3.9/architecture/additional_concepts/authentication.html#service-accounts-as-oauth-clients
			//
			// TODO(ericchiang): Support other scopes like view only permissions.
			scopes = []string{"user:full"}
			authSource = auth.AuthSourceOpenShift
			if *fUserAuthOIDCIssuerURL != "" {
				flagFatalf("user-auth-oidc-issuer-url", "cannot be used with --user-auth=\"openshift\"")
			}
			userAuthOIDCIssuerURL = k8sEndpoint
		} else {
			userAuthOIDCIssuerURL = validateFlagIsURL("user-auth-oidc-issuer-url", *fUserAuthOIDCIssuerURL)
		}

		if *fUserAuthOIDCClientSecretFile != "" {
			buf, err := ioutil.ReadFile(*fUserAuthOIDCClientSecretFile)
			if err != nil {
				log.Fatalf("Failed to read client secret file: %v", err)
			}
			oidcClientSecret = string(buf)
		}

		// Config for logging into console.
		oidcClientConfig := &auth.Config{
			AuthSource:   authSource,
			IssuerURL:    userAuthOIDCIssuerURL.String(),
			IssuerCA:     *fUserAuthOIDCCAFile,
			ClientID:     *fUserAuthOIDCClientID,
			ClientSecret: oidcClientSecret,
			RedirectURL:  proxy.SingleJoiningSlash(srv.BaseURL.String(), server.AuthLoginCallbackEndpoint),
			Scope:        scopes,

			// Use the k8s CA file for OpenShift OAuth metadata discovery.
			// This might be different than IssuerCA.
			K8sCA: caCertFilePath,

			ErrorURL:   authLoginErrorEndpoint,
			SuccessURL: authLoginSuccessEndpoint,

			CookiePath:    cookiePath,
			RefererPath:   refererPath,
			SecureCookies: secureCookies,
		}

		// NOTE: This won't work when using the OpenShift auth mode.
		if *fKubectlClientID != "" {
			srv.KubectlClientID = *fKubectlClientID

			// Assume kubectl is the client ID trusted by kubernetes, not bridge.
			// These additional flags causes Dex to issue an ID token valid for
			// both bridge and kubernetes.
			//
			// For design see: https://github.com/coreos-inc/tectonic/blob/master/docs-internal/tectonic-identity.md
			oidcClientConfig.Scope = append(
				oidcClientConfig.Scope,
				"audience:server:client_id:"+*fUserAuthOIDCClientID,
				"audience:server:client_id:"+*fKubectlClientID,
			)

		}

		if srv.Auther, err = auth.NewAuthenticator(context.Background(), oidcClientConfig); err != nil {
			log.Fatalf("Error initializing authenticator: %v", err)
		}
	case "disabled":
		log.Warningf("running with AUTHENTICATION DISABLED!")
	default:
		flagFatalf("user-auth", "must be one of: oidc, disabled")
	}

	switch *fK8sAuth {
	case "service-account":
		validateFlagIs("k8s-mode", *fK8sMode, "in-cluster")
		srv.StaticUser = &auth.User{
			Token: k8sAuthServiceAccountBearerToken,
		}
	case "bearer-token":
		validateFlagNotEmpty("k8s-auth-bearer-token", *fK8sAuthBearerToken)
		srv.StaticUser = &auth.User{
			Token: *fK8sAuthBearerToken,
		}
	case "oidc", "openshift":
		validateFlagIs("user-auth", *fUserAuth, "oidc", "openshift")
	default:
		flagFatalf("k8s-mode", "must be one of: service-account, bearer-token, oidc")
	}

	listenURL := validateFlagIsURL("listen", *fListen)
	switch listenURL.Scheme {
	case "http":
	case "https":
		validateFlagNotEmpty("tls-cert-file", *fTlSCertFile)
		validateFlagNotEmpty("tls-key-file", *fTlSKeyFile)
	default:
		flagFatalf("listen", "scheme must be one of: http, https")
	}

	httpsrv := &http.Server{
		Addr:    listenURL.Host,
		Handler: srv.HTTPHandler(),
	}

	log.Infof("Binding to %s...", httpsrv.Addr)
	if listenURL.Scheme == "https" {
		log.Info("using TLS")
		log.Fatal(httpsrv.ListenAndServeTLS(*fTlSCertFile, *fTlSKeyFile))
	} else {
		log.Info("not using TLS")
		log.Fatal(httpsrv.ListenAndServe())
	}
}

func validateFlagIsURL(name string, value string) *url.URL {
	validateFlagNotEmpty(name, value)

	ur, err := url.Parse(value)
	if err != nil {
		flagFatalf(name, "%v", err)
	}

	if ur == nil || ur.String() == "" || ur.Scheme == "" || ur.Host == "" {
		flagFatalf(name, "malformed URL")
	}

	return ur
}

func validateFlagNotEmpty(name string, value string) string {
	if value == "" {
		flagFatalf(name, "value is required")
	}

	return value
}

func validateFlagIs(name string, value string, expectedValues ...string) string {
	if len(expectedValues) != 1 {
		for _, v := range expectedValues {
			if v == value {
				return value
			}
		}
		flagFatalf(name, "value must be one of %s, not %s", expectedValues, value)
	}
	if value != expectedValues[0] {
		flagFatalf(name, "value must be %s, not %s", expectedValues[0], value)
	}

	return value
}

func flagFatalf(name string, format string, a ...interface{}) {
	log.Fatalf("Invalid flag: %s, error: %s", name, fmt.Sprintf(format, a...))
}<|MERGE_RESOLUTION|>--- conflicted
+++ resolved
@@ -83,11 +83,7 @@
 	fK8sPublicEndpoint := fs.String("k8s-public-endpoint", "", "Endpoint to use when rendering kubeconfigs for clients. Useful for when bridge uses an internal endpoint clients can't access for communicating with the API server.")
 
 	fDexAPIHost := fs.String("dex-api-host", "", "Target host and port of the Dex API service.")
-<<<<<<< HEAD
-	fBranding := fs.String("branding", "okd", "Console branding for the masthead logo and title. One of okd, openshift, okdvirt, openshiftvirt, ocp, online, or dedicated. Defaults to okd.")
-=======
-	fBranding := fs.String("branding", "okd", "Console branding for the masthead logo and title. One of okd, openshift, ocp, online, dedicated, or azure. Defaults to okd.")
->>>>>>> e9e6e216
+	fBranding := fs.String("branding", "okd", "Console branding for the masthead logo and title. One of okd, openshift, okdvirt, openshiftvirt, ocp, online, dedicated, or azure. Defaults to okd.")
 	fDocumentationBaseURL := fs.String("documentation-base-url", "", "The base URL for documentation links.")
 	fGoogleTagManagerID := fs.String("google-tag-manager-id", "", "Google Tag Manager ID. External analytics are disabled if this is not set.")
 
@@ -155,11 +151,7 @@
 	case "dedicated":
 	case "azure":
 	default:
-<<<<<<< HEAD
-		flagFatalf("branding", "value must be one of okd, okdvirt, openshiftvirt, openshift, okdvirt, ocp, or online")
-=======
-		flagFatalf("branding", "value must be one of okd, openshift, ocp, online, dedicated, or azure")
->>>>>>> e9e6e216
+		flagFatalf("branding", "value must be one of okd, okdvirt, openshiftvirt, openshift, ocp, online, dedicated, or azure")
 	}
 
 	srv := &server.Server{
