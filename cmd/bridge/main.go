--- conflicted
+++ resolved
@@ -269,18 +269,13 @@
 			}
 			monitoringProxyTLSConfig := &tls.Config{RootCAs: monitoringProxyRootCAs}
 			srv.PrometheusProxyConfig = &proxy.Config{
-<<<<<<< HEAD
 				TLSClientConfig: monitoringProxyTLSConfig,
-				HeaderBlacklist: []string{"Cookie"},
-=======
-				TLSClientConfig: prometheusTLSConfig,
 				HeaderBlacklist: []string{"Cookie", "X-CSRFToken"},
->>>>>>> d5666685
 				Endpoint:        &url.URL{Scheme: "https", Host: openshiftPrometheusHost, Path: "/api"},
 			}
 			srv.AlertManagerProxyConfig = &proxy.Config{
 				TLSClientConfig: monitoringProxyTLSConfig,
-				HeaderBlacklist: []string{"Cookie"},
+				HeaderBlacklist: []string{"Cookie", "X-CSRFToken"},
 				Endpoint:        &url.URL{Scheme: "https", Host: openshiftAlertManagerHost, Path: "/api"},
 			}
 		} else if !os.IsNotExist(err) {
