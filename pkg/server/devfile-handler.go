--- conflicted
+++ resolved
@@ -26,18 +26,9 @@
 
 func (s *Server) devfileSamplesHandler(w http.ResponseWriter, r *http.Request) {
 
-<<<<<<< HEAD
-	var data devfileSamplesForm
-	registry := devfilePkg.DEVFILE_REGISTRY_URL
-
-	err := json.NewDecoder(r.Body).Decode(&data)
-	if err != nil {
-		errMsg := fmt.Sprintf("Failed to decode response: %v", err)
-=======
 	registry := r.URL.Query().Get("registry")
 	if registry == "" {
 		errMsg := "The registry parameter is missing"
->>>>>>> 64a79590
 		klog.Error(errMsg)
 		serverutils.SendResponse(w, http.StatusBadRequest, serverutils.ApiError{Err: errMsg})
 		return
