package serverconfig

import (
	"encoding/json"
	"errors"
	"flag"
	"fmt"
	"io/ioutil"
	"strconv"
	"strings"

	"github.com/coreos/pkg/flagutil"
	"gopkg.in/yaml.v2"
	"k8s.io/klog"
)

// MultiKeyValue is used for setting multiple key-value entries of a specific flag, eg.:
// ... --plugins plugin-name=plugin-endpoint plugin-name2=plugin-endpoint2
type MultiKeyValue map[string]string

func (mkv *MultiKeyValue) String() string {
	return fmt.Sprint(*mkv)
}

func (mkv *MultiKeyValue) Set(value string) error {
	kv := strings.SplitN(value, "=", 2)
	if len(kv) != 2 {
		return fmt.Errorf("invalid value string %s", value)
	}
	emap := *mkv
	emap[kv[0]] = kv[1]
	return nil
}

func (mkv *MultiKeyValue) ToMap() map[string]string {
	return map[string]string(*mkv)
}

// Parse configuration from
// 1. Config file
// 2. Environment variables (overrides config file)
// 3. Commandline arguments (overrides config file and environment varibles)
//
// Because the config filename could be defined as commandline argument or
// environment variable, we need to parse these inputs before reading the
// config file and need to override the config values after this again.
func Parse(fs *flag.FlagSet, args []string, envPrefix string) error {
	if err := flagutil.SetFlagsFromEnv(fs, envPrefix); err != nil {
		return err
	}
	if err := fs.Parse(args); err != nil {
		return err
	}

	configFile := fs.Lookup("config").Value.String()
	if configFile != "" {
		if err := SetFlagsFromConfig(fs, configFile); err != nil {
			klog.Fatalf("Failed to load config: %v", err)
			return err
		}
		if err := flagutil.SetFlagsFromEnv(fs, envPrefix); err != nil {
			return err
		}
		if err := fs.Parse(args); err != nil {
			return err
		}
	}

	return nil
}

// SetFlagsFromConfig sets flag values based on a YAML config file.
func SetFlagsFromConfig(fs *flag.FlagSet, filename string) (err error) {
	content, err := ioutil.ReadFile(filename)
	if err != nil {
		return err
	}

	config := Config{}
	err = yaml.Unmarshal(content, &config)
	if err != nil {
		return err
	}

	if !(config.APIVersion == "console.openshift.io/v1beta1" || config.APIVersion == "console.openshift.io/v1") || config.Kind != "ConsoleConfig" {
		return fmt.Errorf("unsupported version (apiVersion: %s, kind: %s), only console.openshift.io/v1 ConsoleConfig is supported", config.APIVersion, config.Kind)
	}

	err = addServingInfo(fs, &config.ServingInfo)
	if err != nil {
		return err
	}

	addClusterInfo(fs, &config.ClusterInfo)
	addAuth(fs, &config.Auth)
	addCustomization(fs, &config.Customization)
	addProviders(fs, &config.Providers)
	addMonitoringInfo(fs, &config.MonitoringInfo)
	addHelmConfig(fs, &config.Helm)
	addPlugins(fs, config.Plugins)
<<<<<<< HEAD
	addManagedClusters(fs, config.ManagedClusterConfigFile)
=======
	err = addProxy(fs, &config.Proxy)
	if err != nil {
		return err
	}

	return nil
}

func addProxy(fs *flag.FlagSet, proxyConfig *Proxy) error {
	if proxyConfig != nil {
		marshaledProxyConfig, err := json.Marshal(proxyConfig)
		if err != nil {
			klog.Fatalf("Could not marshal ConsoleConfig 'proxy' field: %v", err)
			return err
		}
		fs.Set("plugin-proxy", string(marshaledProxyConfig))
	}
>>>>>>> 572cb05d
	return nil
}

func addHelmConfig(fs *flag.FlagSet, helmConfig *Helm) (err error) {
	if helmConfig.ChartRepo.URL != "" {
		fs.Set("helm-chart-repo-url", helmConfig.ChartRepo.URL)
	}
	if helmConfig.ChartRepo.CAFile != "" {
		fs.Set("helm-chart-repo-ca-file", helmConfig.ChartRepo.CAFile)
	}
	return nil
}

func addServingInfo(fs *flag.FlagSet, servingInfo *ServingInfo) (err error) {
	if servingInfo.BindAddress != "" {
		fs.Set("listen", servingInfo.BindAddress)
	}

	if servingInfo.CertFile != "" {
		fs.Set("tls-cert-file", servingInfo.CertFile)
	}

	if servingInfo.KeyFile != "" {
		fs.Set("tls-key-file", servingInfo.KeyFile)
	}

	if servingInfo.RedirectPort != 0 {
		fs.Set("redirect-port", strconv.Itoa(servingInfo.RedirectPort))
	}

	// Test for fields specified in HTTPServingInfo that we don't currently support in the console.
	if servingInfo.BindNetwork != "" {
		return errors.New("servingInfo.bindNetwork is not supported")
	}

	if servingInfo.ClientCA != "" {
		return errors.New("servingInfo.clientCA is not supported")
	}

	if len(servingInfo.NamedCertificates) > 0 {
		return errors.New("servingInfo.namedCertificates are not supported")
	}

	if servingInfo.MinTLSVersion != "" {
		return errors.New("servingInfo.minTLSVersion is not supported")
	}

	if len(servingInfo.CipherSuites) > 0 {
		return errors.New("servingInfo.cipherSuites is not supported")
	}

	if servingInfo.MaxRequestsInFlight != 0 {
		return errors.New("servingInfo.maxRequestsInFlight is not supported")
	}

	if servingInfo.RequestTimeoutSeconds != 0 {
		return errors.New("servingInfo.requestTimeoutSeconds is not supported")
	}

	return nil
}

func addClusterInfo(fs *flag.FlagSet, clusterInfo *ClusterInfo) {
	if clusterInfo.ConsoleBaseAddress != "" {
		fs.Set("base-address", clusterInfo.ConsoleBaseAddress)
	}

	if clusterInfo.ConsoleBasePath != "" {
		fs.Set("base-path", clusterInfo.ConsoleBasePath)
	}

	if clusterInfo.MasterPublicURL != "" {
		fs.Set("k8s-public-endpoint", clusterInfo.MasterPublicURL)
	}
}

func addAuth(fs *flag.FlagSet, auth *Auth) {
	// Assume "openshift" if config file is used and it is not set already
	// by a command-line argument or environment variable.
	if !isAlreadySet(fs, "k8s-auth") {
		fs.Set("k8s-auth", "openshift")
	}
	if !isAlreadySet(fs, "user-auth") {
		fs.Set("user-auth", "openshift")
	}

	if auth.ClientID != "" {
		fs.Set("user-auth-oidc-client-id", auth.ClientID)
	}

	if auth.ClientSecretFile != "" {
		fs.Set("user-auth-oidc-client-secret-file", auth.ClientSecretFile)
	}

	if auth.OAuthEndpointCAFile != "" {
		fs.Set("user-auth-oidc-ca-file", auth.OAuthEndpointCAFile)
	}

	if auth.LogoutRedirect != "" {
		fs.Set("user-auth-logout-redirect", auth.LogoutRedirect)
	}

	if auth.InactivityTimeoutSeconds != 0 {
		fs.Set("inactivity-timeout", strconv.Itoa(auth.InactivityTimeoutSeconds))
	}
}

func addProviders(fs *flag.FlagSet, providers *Providers) {
	if providers.StatuspageID != "" {
		fs.Set("statuspage-id", providers.StatuspageID)
	}
}

func addMonitoringInfo(fs *flag.FlagSet, monitoring *MonitoringInfo) {
	if monitoring.AlertmanagerPublicURL != "" {
		fs.Set("alermanager-public-url", monitoring.AlertmanagerPublicURL)
	}
	if monitoring.GrafanaPublicURL != "" {
		fs.Set("grafana-public-url", monitoring.GrafanaPublicURL)
	}
	if monitoring.PrometheusPublicURL != "" {
		fs.Set("prometheus-public-url", monitoring.PrometheusPublicURL)
	}
	if monitoring.ThanosPublicURL != "" {
		fs.Set("thanos-public-url", monitoring.ThanosPublicURL)
	}
}

func addCustomization(fs *flag.FlagSet, customization *Customization) {
	if customization.Branding != "" {
		fs.Set("branding", customization.Branding)
	}

	if customization.DocumentationBaseURL != "" {
		fs.Set("documentation-base-url", customization.DocumentationBaseURL)
	}

	if customization.CustomProductName != "" {
		fs.Set("custom-product-name", customization.CustomProductName)
	}

	if customization.CustomLogoFile != "" {
		fs.Set("custom-logo-file", customization.CustomLogoFile)
	}

	if customization.DeveloperCatalog.Categories != nil {
		categories, err := json.Marshal(customization.DeveloperCatalog.Categories)
		if err == nil {
			fs.Set("developer-catalog-categories", string(categories))
		} else {
			klog.Fatalf("Could not marshal ConsoleConfig customization.developerCatalog.categories field: %v", err)
		}
	}

	if customization.QuickStarts.Disabled != nil {
		quickStarts, err := json.Marshal(customization.QuickStarts)
		if err == nil {
			fs.Set("quick-starts", string(quickStarts))
		} else {
			klog.Fatalf("Could not marshal ConsoleConfig customization.quickStarts field: %v", err)
		}
	}

	addPage, err := json.Marshal(customization.AddPage)
	if err == nil {
		fs.Set("add-page", string(addPage))
	} else {
		klog.Fatalf("Could not marshal ConsoleConfig customization.addPage field: %v", err)
	}

	if customization.ProjectAccess.AvailableClusterRoles != nil {
		projectAccessClusterRoles, err := json.Marshal(customization.ProjectAccess.AvailableClusterRoles)
		if err != nil {
			klog.Fatalf("Could not marshal ConsoleConfig customization.projectAccess field: %v", err)
		} else {
			fs.Set("project-access-cluster-roles", string(projectAccessClusterRoles))
		}
	}
}

func isAlreadySet(fs *flag.FlagSet, name string) bool {
	alreadySet := false
	fs.Visit(func(f *flag.Flag) {
		if f.Name == name {
			alreadySet = true
		}
	})
	return alreadySet
}

func addPlugins(fs *flag.FlagSet, plugins map[string]string) {
	for pluginName, pluginEndpoint := range plugins {
		fs.Set("plugins", fmt.Sprintf("%s=%s", pluginName, pluginEndpoint))
	}
}

func addManagedClusters(fs *flag.FlagSet, fileName string) {
	if fileName != "" {
		klog.V(4).Info("Setting managed-clusters flag from config file")
		content, err := ioutil.ReadFile(fileName)
		if err != nil {
			klog.Fatalf("Error reading managed cluster config: %v", err)
		}

		managedClusterConfigs := []ManagedClusterConfig{}
		err = yaml.Unmarshal(content, &managedClusterConfigs)
		if err != nil {
			klog.Fatalf("Error unmarshalling managed cluster yaml: %v", err)
		}

		if len(managedClusterConfigs) == 0 {
			klog.V(4).Info("Managed cluster config is empty.")
			return
		}

		configJSON, err := json.Marshal(managedClusterConfigs)
		if err != nil {
			klog.Fatalf("Error marshalling managed cluster config into JSON: %v", err)
		}

		klog.Infof("Successfully parsed configs for %v managed cluster(s).", len(managedClusterConfigs))
		fs.Set("managed-clusters", string(configJSON))
	}
}<|MERGE_RESOLUTION|>--- conflicted
+++ resolved
@@ -98,9 +98,7 @@
 	addMonitoringInfo(fs, &config.MonitoringInfo)
 	addHelmConfig(fs, &config.Helm)
 	addPlugins(fs, config.Plugins)
-<<<<<<< HEAD
 	addManagedClusters(fs, config.ManagedClusterConfigFile)
-=======
 	err = addProxy(fs, &config.Proxy)
 	if err != nil {
 		return err
@@ -118,7 +116,6 @@
 		}
 		fs.Set("plugin-proxy", string(marshaledProxyConfig))
 	}
->>>>>>> 572cb05d
 	return nil
 }
 
