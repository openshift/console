--- conflicted
+++ resolved
@@ -23,25 +23,14 @@
 	gopkg.in/square/go-jose.v2 v2.4.1 // indirect
 	gopkg.in/yaml.v2 v2.4.0
 	helm.sh/helm/v3 v3.6.2
-<<<<<<< HEAD
-	k8s.io/api v0.21.3
+	k8s.io/api v0.22.1
 	k8s.io/apiextensions-apiserver v0.21.3
-	k8s.io/apimachinery v0.21.3
-	k8s.io/cli-runtime v0.21.0
-	k8s.io/client-go v0.21.3
-	k8s.io/klog v1.0.0
-	k8s.io/klog/v2 v2.8.0
-	sigs.k8s.io/controller-runtime v0.9.5
-=======
-	k8s.io/api v0.22.1
-	k8s.io/apiextensions-apiserver v0.21.1
 	k8s.io/apimachinery v0.22.1
 	k8s.io/cli-runtime v0.21.0
 	k8s.io/client-go v0.22.1
 	k8s.io/klog v1.0.0
 	k8s.io/klog/v2 v2.9.0
-	sigs.k8s.io/controller-runtime v0.9.0
->>>>>>> b2cebcf9
+	sigs.k8s.io/controller-runtime v0.9.5
 	sigs.k8s.io/yaml v1.2.0
 )
 
